[profile.default]
src = 'src'
out = 'out'
libs = ['lib']
optimizer = true
optimizer_runs = 1000

# See more config options https://github.com/foundry-rs/foundry/tree/master/config

[rpc_endpoints]
mainnet = "${RPC_MAINNET}"
goerli = "${RPC_GOERLI}"
optimism_goerli = "${RPC_OPTIMISM_GOERLI}"
optimism = "${RPC_OPTIMISM}"
<<<<<<< HEAD
mumbai = "${RPC_MUMBAI}"
=======
polygon = "${RPC_POLYGON}"
arbitrum = "${RPC_ARBITRUM}"
>>>>>>> fd3c8638

[fmt]
line_length = 100
tab_width = 2
bracket_spacing = false
multiline_func_header = "all"<|MERGE_RESOLUTION|>--- conflicted
+++ resolved
@@ -12,12 +12,9 @@
 goerli = "${RPC_GOERLI}"
 optimism_goerli = "${RPC_OPTIMISM_GOERLI}"
 optimism = "${RPC_OPTIMISM}"
-<<<<<<< HEAD
 mumbai = "${RPC_MUMBAI}"
-=======
 polygon = "${RPC_POLYGON}"
 arbitrum = "${RPC_ARBITRUM}"
->>>>>>> fd3c8638
 
 [fmt]
 line_length = 100
