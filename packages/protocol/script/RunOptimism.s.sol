// SPDX-License-Identifier: UNLICENSED
pragma solidity 0.8.15;

import "forge-std/console.sol";
import {ScriptPlus} from "./ScriptPlus.s.sol";
import {AaveV3Optimism} from "../src/providers/optimism/AaveV3Optimism.sol";
import {DForceOptimism} from "../src/providers/optimism/DForceOptimism.sol";
import {WePiggyOptimism} from "../src/providers/optimism/WePiggyOptimism.sol";

contract RunOptimism is ScriptPlus {
  AaveV3Optimism aaveV3;
  DForceOptimism dforce;
  WePiggyOptimism wePiggy;

  function setUp() public {
    setUpOn();
  }

  function run() public {
    vm.startBroadcast(deployer);

    setOrDeployChief(false);
    setOrDeployConnextRouter(false);
    setOrDeployFujiOracle(false);
    setOrDeployBorrowingVaultFactory(false, false);
    setOrDeployYieldVaultFactory(false);
    setOrDeployAddrMapper(false);
    setOrDeployFlasherBalancer(false);
    setOrDeployRebalancer(false);

    _setLendingProviders();

    if (chief.allowedVaultFactory(address(factory))) {
      deployBorrowingVaults();
      setBorrowingVaults();
    }

    if (chief.allowedVaultFactory(address(yieldFactory))) {
      deployYieldVaults();
    }

    /*setVaultNewRating("BorrowingVault-WETHUSDC", 75);*/
    /*rebalanceVault("BorrowingVault-WETHUSDC", compound, aaveV3);*/

    // If setting all routers at once, call after deploying all chians
    /*setConnextReceivers();*/

    /*upgradeBorrowingImpl(false);*/
<<<<<<< HEAD
=======

    /*bytes memory constructorArgs = abi.encode(getAddress("ConnextRouter"));*/
    /*verifyContract("ConnextHandler", constructorArgs);*/
>>>>>>> 586338d4

    vm.stopBroadcast();
  }

  function _setLendingProviders() internal {
    aaveV3 = AaveV3Optimism(getAddress("Aave_V3_Optimism"));
    /*aaveV3 = new AaveV3Optimism();*/
    /*saveAddress("Aave_V3_Optimism", address(aaveV3));*/

    dforce = DForceOptimism(getAddress("DForce_Optimism"));
    /*dforce = new DForceOptimism();*/
    /*saveAddress("DForce_Optimism", address(dforce));*/

    wePiggy = WePiggyOptimism(getAddress("We_Piggy_Optimism"));
    /*wePiggy = new WePiggyOptimism();*/
    /*saveAddress("We_Piggy_Optimism", address(wePiggy));*/
  }
}<|MERGE_RESOLUTION|>--- conflicted
+++ resolved
@@ -46,12 +46,9 @@
     /*setConnextReceivers();*/
 
     /*upgradeBorrowingImpl(false);*/
-<<<<<<< HEAD
-=======
 
     /*bytes memory constructorArgs = abi.encode(getAddress("ConnextRouter"));*/
     /*verifyContract("ConnextHandler", constructorArgs);*/
->>>>>>> 586338d4
 
     vm.stopBroadcast();
   }
