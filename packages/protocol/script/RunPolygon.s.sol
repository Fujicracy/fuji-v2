// SPDX-License-Identifier: UNLICENSED
pragma solidity 0.8.15;

import "forge-std/console.sol";
import {ScriptPlus} from "./ScriptPlus.sol";
import {AaveV3Polygon} from "../src/providers/polygon/AaveV3Polygon.sol";
import {AaveV2Polygon} from "../src/providers/polygon/AaveV2Polygon.sol";
import {DForcePolygon} from "../src/providers/polygon/DForcePolygon.sol";
import {CompoundV3Polygon} from "../src/providers/polygon/CompoundV3Polygon.sol";

contract RunPolygon is ScriptPlus {
  AaveV3Polygon aaveV3;
  AaveV2Polygon aaveV2;
  DForcePolygon dforce;
  CompoundV3Polygon compound;

  function setUp() public {
    setUpOn("polygon");
  }

  function run() public {
    vm.startBroadcast(deployer);

    setOrDeployChief(false);
    setOrDeployConnextRouter(false);
    setOrDeployFujiOracle(false);
<<<<<<< HEAD
    setOrDeployBorrowingVaultFactory(false, false);
=======
    setOrDeployBorrowingVaultFactory2(false, false);
    setOrDeployYieldVaultFactory(false);
>>>>>>> c07cab72
    setOrDeployAddrMapper(false);
    setOrDeployFlasherBalancer(false);
    setOrDeployRebalancer(false);

    _setLendingProviders();

    if (chief.allowedVaultFactory(address(factory))) {
      deployBorrowingVaults();
      setBorrowingVaults();
      // initBorrowingVaults2();
    }

    if (chief.allowedVaultFactory(address(yieldFactory))) {
      deployYieldVaults();
    }

    /*setVaultNewRating("BorrowingVault-WETHUSDC", 75);*/
    /*rebalanceVault("BorrowingVault-WETHUSDC", compound, aaveV3);*/

    // If setting all routers at once, call after deploying all chains
    /*setRouters();*/

    vm.stopBroadcast();
  }

  function _setLendingProviders() internal {
    aaveV3 = AaveV3Polygon(getAddress("Aave_V3_Polygon"));
    /*aaveV3 = new AaveV3Polygon();*/
    /*saveAddress("Aave_V3_Polygon", address(aaveV3));*/

    aaveV2 = AaveV2Polygon(getAddress("Aave_V2_Polygon"));
    /*aaveV2 = new AaveV2Polygon();*/
    /*saveAddress("Aave_V2_Polygon", address(aaveV2));*/

    dforce = DForcePolygon(getAddress("DForce_Polygon"));
    /*dforce = new DForcePolygon();*/
    /*saveAddress("DForce_Polygon", address(dforce));*/

    compound = CompoundV3Polygon(getAddress("Compound_V3_Polygon"));
    /*compound = new CompoundV3Polygon();*/
    /*saveAddress("Compound_V3_Polygon", address(compound));*/
  }
}<|MERGE_RESOLUTION|>--- conflicted
+++ resolved
@@ -24,12 +24,8 @@
     setOrDeployChief(false);
     setOrDeployConnextRouter(false);
     setOrDeployFujiOracle(false);
-<<<<<<< HEAD
     setOrDeployBorrowingVaultFactory(false, false);
-=======
-    setOrDeployBorrowingVaultFactory2(false, false);
     setOrDeployYieldVaultFactory(false);
->>>>>>> c07cab72
     setOrDeployAddrMapper(false);
     setOrDeployFlasherBalancer(false);
     setOrDeployRebalancer(false);
