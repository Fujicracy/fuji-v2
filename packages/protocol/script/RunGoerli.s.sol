--- conflicted
+++ resolved
@@ -16,13 +16,8 @@
     vm.startBroadcast(deployer);
 
     setOrDeployChief(false);
-<<<<<<< HEAD
     setOrDeployConnextRouter(false);
     setOrDeployFujiOracle(false);
-=======
-    /*setOrDeployConnextRouter(false);*/
-    // setOrDeployFujiOracle(false);
->>>>>>> 89248528
     setOrDeployBorrowingVaultFactory(false, false);
     setOrDeployYieldVaultFactory(false, false);
     /*setOrDeployAddrMapper(false);*/
@@ -36,13 +31,11 @@
       /*setBorrowingVaults();*/
     }
 
-<<<<<<< HEAD
     /*upgradeBorrowingImpl(false);*/
-=======
+
     if (chief.allowedVaultFactory(address(yieldFactory))) {
       deployYieldVaults();
     }
->>>>>>> 89248528
 
     /*setVaultNewRating("BorrowingVault-WETHUSDC", 75);*/
     /*rebalanceVault("BorrowingVault-WETHUSDC", compound, aaveV3);*/
