--- conflicted
+++ resolved
@@ -70,7 +70,6 @@
 
     aaveV3 = AaveV3(getAddress("Aave_V3_Emode"));
     /*aaveV3 = new AaveV3();*/
-<<<<<<< HEAD
     /*saveAddress("Aave_V3", address(aaveV3));*/
     setOrdeployAaveEModeHelper(false);
 
@@ -78,10 +77,6 @@
     /*spark = new Spark();*/
     /*saveAddress("Spark", address(spark));*/
     setOrdeploySparkEModeHelper(false);
-=======
-    /*saveAddress("Aave_V3_Emode", address(aaveV3));*/
-    setOrdeployAaveEModeHelper(false);
->>>>>>> 8d7691f1
 
     dforce = DForce(getAddress("DForce"));
     /*dforce = new DForce();*/
