--- conflicted
+++ resolved
@@ -11,7 +11,6 @@
   uint32 public constant POLYGON_DOMAIN = 1886350457;
   uint32 public constant GNOSIS_DOMAIN = 6778479;
 
-<<<<<<< HEAD
   uint32 public constant ETHEREUM_CHAIN_ID = 1;
   uint32 public constant GOERLI_CHAIN_ID = 5;
   uint32 public constant OPTIMISM_CHAIN_ID = 10;
@@ -19,12 +18,8 @@
   uint32 public constant POLYGON_CHAIN_ID = 137;
   uint32 public constant GNOSIS_CHAIN_ID = 100;
 
-  string chainName;
-  string configJson;
-=======
   string internal chainName;
   string internal configJson;
->>>>>>> 89248528
 
   function readAddrFromConfig(string memory key) internal returns (address) {
     return vm.parseJsonAddress(configJson, string.concat(".", key));
