{
  "WBTC": "0x2260FAC5E5542a773Aa44fBCfeDf7C193bc2C599",
  "WETH": "0xC02aaA39b223FE8D0A0e5C4F27eAD9083C756Cc2",
  "USDC": "0xA0b86991c6218b36c1d19D4a2e9Eb0cE3606eB48",
  "DAI": "0x6B175474E89094C44Da98b954EedeAC495271d0F",
  "USDT": "0xdAC17F958D2ee523a2206206994597C13D831ec7",
  "GHO": "0x40D16FC0246aD3160Ccc09B8D0D3A2cD28aE6C2f",
  "WSTETH": "0x7f39C581F595B53c5cb19bD0b3f8dA6c935E2Ca0",
  "CBETH": "0xBe9895146f7AF43049ca1c1AE358B0541Ea49704",
  "RETH": "0xae78736Cd615f374D3085123A210448E74Fc6393",
  "ConnextCore": "0x8898B472C54c31894e3B9bb83cEA802a5d0e63C6",
  "Balancer": "0xBA12222222228d8Ba445958a75a0704d566BF2C8",
  "FujiRelayer": "0xCA07e24b23A03Ea7EEC441BDF0d235608b2fFD25",
  "price-feeds": [
    {
      "asset": "WBTC",
      "chainlink": "0xF4030086522a5bEEa4988F8cA5B36dbC97BeE88c"
    },
    {
      "asset": "WETH",
      "chainlink": "0x5f4eC3Df9cbd43714FE2740f5E3616155c5b8419"
    },
    {
      "asset": "USDC",
      "chainlink": "0x8fFfFfd4AfB6115b954Bd326cbe7B4BA576818f6"
    },
    {
      "asset": "DAI",
      "chainlink": "0xAed0c38402a5d19df6E4c03F4E2DceD6e29c1ee9"
    },
    {
      "asset": "USDT",
      "chainlink": "0x3E7d1eAB13ad0104d2750B8863b489D65364e32D"
    },
    {
      "asset": "GHO",
      "chainlink": "0x3f12643D3f6f874d39C2a4c9f2Cd6f2DbAC877FC"
    },
    {
      "asset": "WSTETH",
      "chainlink": "0x8601fF6ABfA65e1970F95701522bbF5249a4d0a2"
    },
    {
      "asset": "CBETH",
      "chainlink": "0x53c641d390c6a7b0cb8a3b202e8db12d72bebb60"
    },
    {
      "asset": "RETH",
      "chainlink": "0x1E06fc0F61c3AAaCaBB6f016281E569399bA8fe5"
    }
  ],
  "simple-mappings": [
    {
      "asset": "WBTC",
      "market": "0x5812fCF91adc502a765E5707eBB3F36a07f63c02",
      "name": "DForce"
    },
    {
      "asset": "WETH",
      "market": "0x5ACD75f21659a59fFaB9AEBAf350351a8bfaAbc0",
      "name": "DForce"
    },
    {
      "asset": "USDC",
      "market": "0x2f956b2f801c6dad74E87E7f45c94f6283BF0f45",
      "name": "DForce"
    },
    {
      "asset": "DAI",
      "market": "0x298f243aD592b6027d4717fBe9DeCda668E3c3A8",
      "name": "DForce"
    },
    {
      "asset": "USDT",
      "market": "0x1180c114f7fAdCB6957670432a3Cf8Ef08Ab5354",
      "name": "DForce"
    },
    {
      "asset": "WSTETH",
      "market": "0xbfd291da8a403daaf7e5e9dc1ec0aceacd4848b9",
      "name": "DForce"
    },
    {
      "asset": "WBTC",
      "market": "0xC11b1268C1A384e55C48c2391d8d480264A3A7F4",
      "name": "Compound_V2"
    },
    {
      "asset": "WETH",
      "market": "0x4Ddc2D193948926D02f9B1fE9e1daa0718270ED5",
      "name": "Compound_V2"
    },
    {
      "asset": "USDC",
      "market": "0x39AA39c021dfbaE8faC545936693aC917d5E7563",
      "name": "Compound_V2"
    },
    {
      "asset": "DAI",
      "market": "0x5d3a536E4D6DbD6114cc1Ead35777bAB948E3643",
      "name": "Compound_V2"
    },
    {
      "asset": "USDT",
      "market": "0xf650C3d88D12dB855b8bf7D11Be6C55A4e07dCC9",
      "name": "Compound_V2"
    },
    {
      "asset": "WBTC",
      "market": "0x9ff58f4fFB29fA2266Ab25e75e2A8b3503311656",
      "name": "Aave_V2"
    },
    {
      "asset": "WETH",
      "market": "0x030bA81f1c18d280636F32af80b9AAd02Cf0854e",
      "name": "Aave_V2"
    },
    {
      "asset": "USDC",
      "market": "0xBcca60bB61934080951369a648Fb03DF4F96263C",
      "name": "Aave_V2"
    },
    {
      "asset": "DAI",
      "market": "0x028171bCA77440897B824Ca71D1c56caC55b68A3",
      "name": "Aave_V2"
    },
    {
      "asset": "USDT",
      "market": "0x71fc860F7D3A592A4a98740e39dB31d25db65ae8",
      "name": "Aave_V2"
    }
  ],
  "nested-mappings": [
    {
      "asset1": "WBTC",
      "asset2": "USDC",
      "market": "0xc3d688B66703497DAA19211EEdff47f25384cdc3",
      "name": "Compound_V3"
    },
    {
      "asset1": "WETH",
      "asset2": "USDC",
      "market": "0xc3d688B66703497DAA19211EEdff47f25384cdc3",
      "name": "Compound_V3"
    },
    {
      "asset1": "USDC",
      "asset2": "ZERO",
      "market": "0xc3d688B66703497DAA19211EEdff47f25384cdc3",
      "name": "Compound_V3"
    },
    {
      "asset1": "WETH",
      "asset2": "ZERO",
      "market": "0xA17581A9E3356d9A858b789D68B4d866e593aE94",
      "name": "Compound_V3"
    },
    {
      "asset1": "WSTETH",
      "asset2": "WETH",
      "market": "0xA17581A9E3356d9A858b789D68B4d866e593aE94",
      "name": "Compound_V3"
    },
    {
      "asset1": "CBETH",
      "asset2": "WETH",
      "market": "0xA17581A9E3356d9A858b789D68B4d866e593aE94",
      "name": "Compound_V3"
    }
  ],
  "borrowing-vaults": [
    {
      "collateral": "WETH",
      "debt": "USDC",
      "liqRatio": 820000000000000000,
      "maxLtv": 780000000000000000,
      "name": "BorrowingVault-WETHUSDC-1",
      "providers": ["Compound_V2", "Aave_V3", "Aave_V2"],
      "rating": 95
    },
    {
      "collateral": "WETH",
      "debt": "USDC",
      "liqRatio": 820000000000000000,
      "maxLtv": 780000000000000000,
      "name": "BorrowingVault-WETHUSDC-2",
      "providers": ["Compound_V3", "Aave_V3"],
      "rating": 90
    },
    {
      "collateral": "WETH",
      "debt": "USDC",
      "liqRatio": 820000000000000000,
      "maxLtv": 780000000000000000,
      "name": "BorrowingVault-WETHUSDC-3",
      "providers": ["Morpho_Compound", "Morpho_Aave_V2"],
      "rating": 85
    },
    {
      "collateral": "WSTETH",
      "debt": "USDC",
      "liqRatio": 850000000000000000,
      "maxLtv": 820000000000000000,
      "name": "BorrowingVault-WSTETHUSDC-1",
      "providers": ["DForce", "Aave_V3"],
      "rating": 70
    },
    {
      "collateral": "WSTETH",
      "debt": "WETH",
      "liqRatio": 920000000000000000,
      "maxLtv": 900000000000000000,
      "name": "BorrowingVault-WSTETHWETH-1",
<<<<<<< HEAD
      "providers": ["Compound_V3", "Aave_V3"],
=======
      "providers": ["Aave_V3", "Compound_V3"],
>>>>>>> 52faea10
      "rating": 90
    },
    {
      "collateral": "CBETH",
      "debt": "WETH",
      "liqRatio": 920000000000000000,
      "maxLtv": 900000000000000000,
      "name": "BorrowingVault-CBWETHWETH-1",
<<<<<<< HEAD
      "providers": ["Compound_V3", "Aave_V3"],
=======
      "providers": ["Aave_V3", "Compound_V3"],
>>>>>>> 52faea10
      "rating": 90
    },
    {
      "collateral": "RETH",
      "debt": "WETH",
      "liqRatio": 920000000000000000,
      "maxLtv": 900000000000000000,
      "name": "BorrowingVault-RETHWETH-1",
      "providers": ["Aave_V3"],
      "rating": 90
    },
    {
      "collateral": "WSTETH",
      "debt": "GHO",
<<<<<<< HEAD
      "liqRatio": 680000000000000000,
      "maxLtv": 790000000000000000,
=======
      "liqRatio": 800000000000000000,
      "maxLtv": 690000000000000000,
>>>>>>> 52faea10
      "name": "BorrowingVault-WSTETHGHO-1",
      "providers": ["Aave_V3"],
      "rating": 90
    }
  ],
  "yield-vaults": [
    {
      "asset": "WETH",
      "name": "YieldVault-WETH-1",
      "providers": ["Aave_V3", "Aave_V2", "Compound_V3", "Compound_V2"],
      "rating": 90
    },
    {
      "asset": "USDC",
      "name": "YieldVault-USDC-1",
      "providers": ["Aave_V3", "Aave_V2", "Compound_V3"],
      "rating": 90
    },
    {
      "asset": "DAI",
      "name": "YieldVault-DAI-1",
<<<<<<< HEAD
      "providers": ["Aave_V3", "Aave_V2", "Compound_V3", "Compound_V2"],
=======
      "providers": ["Aave_V3", "Compound_V2", "Aave_V2"],
>>>>>>> 52faea10
      "rating": 90
    },
    {
      "asset": "USDT",
      "name": "YieldVault-USDT-1",
<<<<<<< HEAD
      "providers": ["Aave_V3", "Aave_V2", "Compound_V3", "Compound_V2"],
      "rating": 90
    }
  ],
  "aavev3-emodes": [
    {
      "asset" : "WSTETH",
      "debtAsset": "WETH",
      "id": 1
    },
    {
      "asset" : "CBETH",
      "debtAsset": "WETH",
      "id": 1
    },
    {
      "asset" : "RETH",
      "debtAsset": "WETH",
      "id": 1
    },
    {
      "asset" : "WSTETH",
      "debtAsset": "CBETH",
      "id": 1
    },
    {
      "asset" : "WSTETH",
      "debtAsset": "RETH",
      "id": 1
    },
    {
      "asset" : "CBETH",
      "debtAsset": "WSTETH",
      "id": 1
    },
    {
      "asset" : "CBETH",
      "debtAsset": "RETH",
      "id": 1
    },
    {
      "asset" : "RETH",
      "debtAsset": "WSTETH",
      "id": 1
    },
    {
      "asset" : "RETH",
      "debtAsset": "CBETH",
      "id": 1
=======
      "providers": ["Aave_V3", "Compound_V2", "Aave_V2"],
      "rating": 90
>>>>>>> 52faea10
    }
  ]
}<|MERGE_RESOLUTION|>--- conflicted
+++ resolved
@@ -212,11 +212,7 @@
       "liqRatio": 920000000000000000,
       "maxLtv": 900000000000000000,
       "name": "BorrowingVault-WSTETHWETH-1",
-<<<<<<< HEAD
-      "providers": ["Compound_V3", "Aave_V3"],
-=======
       "providers": ["Aave_V3", "Compound_V3"],
->>>>>>> 52faea10
       "rating": 90
     },
     {
@@ -225,11 +221,7 @@
       "liqRatio": 920000000000000000,
       "maxLtv": 900000000000000000,
       "name": "BorrowingVault-CBWETHWETH-1",
-<<<<<<< HEAD
-      "providers": ["Compound_V3", "Aave_V3"],
-=======
       "providers": ["Aave_V3", "Compound_V3"],
->>>>>>> 52faea10
       "rating": 90
     },
     {
@@ -244,13 +236,8 @@
     {
       "collateral": "WSTETH",
       "debt": "GHO",
-<<<<<<< HEAD
-      "liqRatio": 680000000000000000,
-      "maxLtv": 790000000000000000,
-=======
       "liqRatio": 800000000000000000,
       "maxLtv": 690000000000000000,
->>>>>>> 52faea10
       "name": "BorrowingVault-WSTETHGHO-1",
       "providers": ["Aave_V3"],
       "rating": 90
@@ -272,18 +259,13 @@
     {
       "asset": "DAI",
       "name": "YieldVault-DAI-1",
-<<<<<<< HEAD
-      "providers": ["Aave_V3", "Aave_V2", "Compound_V3", "Compound_V2"],
-=======
       "providers": ["Aave_V3", "Compound_V2", "Aave_V2"],
->>>>>>> 52faea10
       "rating": 90
     },
     {
       "asset": "USDT",
       "name": "YieldVault-USDT-1",
-<<<<<<< HEAD
-      "providers": ["Aave_V3", "Aave_V2", "Compound_V3", "Compound_V2"],
+      "providers": ["Aave_V3", "Compound_V2", "Aave_V2"],
       "rating": 90
     }
   ],
@@ -332,10 +314,6 @@
       "asset" : "RETH",
       "debtAsset": "CBETH",
       "id": 1
-=======
-      "providers": ["Aave_V3", "Compound_V2", "Aave_V2"],
-      "rating": 90
->>>>>>> 52faea10
     }
   ]
 }