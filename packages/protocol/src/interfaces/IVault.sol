// SPDX-License-Identifier: GPL-3.0-or-later
pragma solidity 0.8.15;

/**
 * @title Vault Interface.
 * @author Fujidao Labs
 * @notice Defines the interface for vault operations extending from IERC4326.
 */

import {IERC4626} from "openzeppelin-contracts/contracts/interfaces/IERC4626.sol";
import {ILendingProvider} from "./ILendingProvider.sol";
import {IFujiOracle} from "./IFujiOracle.sol";

interface IVault is IERC4626 {
  /// Events

  /**
   * @dev Emitted when borrow action occurs.
   * @param sender address who calls {IVault-borrow}
   * @param receiver address of the borrowed 'debt' amount
   * @param owner address who will incur the debt
   * @param debt amount
   * @param shares amound of 'debtShares' received
   */
  event Borrow(
    address indexed sender,
    address indexed receiver,
    address indexed owner,
    uint256 debt,
    uint256 shares
  );

  /**
   * @dev Emitted when borrow action occurs.
   * @param sender address who calls {IVault-payback}
   * @param owner address whose debt will be reduced
   * @param debt amount
   * @param shares amound of 'debtShares' burned
   */
  event Payback(address indexed sender, address indexed owner, uint256 debt, uint256 shares);

  /**
   * @dev Emitted when the oracle address is changed
   * @param newOracle The new oracle address
   */
  event OracleChanged(IFujiOracle newOracle);

  /**
   * @dev Emitted when the available providers for the vault change
   * @param newProviders the new providers available
   */
  event ProvidersChanged(ILendingProvider[] newProviders);

  /**
   * @dev Emitted when the active provider is changed
   * @param newActiveProvider the new active provider
   */
  event ActiveProviderChanged(ILendingProvider newActiveProvider);

  /**
   * @dev Emitted when the max LTV is changed
   * See factors: https://github.com/Fujicracy/CrossFuji/tree/main/packages/protocol#readme
   * @param newMaxLtv the new max LTV
   */
  event MaxLtvChanged(uint256 newMaxLtv);

  /**
   * @dev Emitted when the liquidation ratio is changed
   * See factors: https://github.com/Fujicracy/CrossFuji/tree/main/packages/protocol#readme
   * @param newLiqRatio the new liquidation ratio
   */
  event LiqRatioChanged(uint256 newLiqRatio);

  /**
   * @dev Emitted when the minumum deposit amount is changed
   * @param newMinDeposit the new minimum deposit amount
   */
  event MinDepositAmountChanged(uint256 newMinDeposit);

  /**
   * @dev Emitted when the deposit cap is changed
   * @param newDepositCap the new deposit cap of this vault.
   */
  event DepositCapChanged(uint256 newDepositCap);

  /// Debt management functions

  /**
   * @dev Returns the decimals for 'debtAsset' of this vault.
   *
   * - MUST match the 'debtAsset' decimals in ERC-20 token contract.
   */
  function debtDecimals() external view returns (uint8);

  /**
   * @dev Based on {IERC4626-asset}.
   * @dev Returns the address of the underlying token used for the Vault for debt, borrowing, and repaying.
   *
   * - MUST be an ERC-20 token contract.
   * - MUST NOT revert.
   */
  function debtAsset() external view returns (address);

  /**
   * @dev Returns the amount of debt owned by `account`.
   */
  function balanceOfDebt(address account) external view returns (uint256 debt);

  /**
   * @dev Based on {IERC4626-totalAssets}.
   * @dev Returns the total amount of the underlying debt asset that is “managed” by Vault.
   *
   * - SHOULD include any compounding that occurs from yield.
   * - MUST be inclusive of any fees that are charged against assets in the Vault.
   * - MUST NOT revert.
   */
  function totalDebt() external view returns (uint256);

  /**
   * @dev Based on {IERC4626-convertToShares}.
   * @dev Returns the amount of shares that the Vault would exchange for the amount of debt assets provided, in an ideal
   * scenario where all the conditions are met.
   *
   * - MUST NOT be inclusive of any fees that are charged against assets in the Vault.
   * - MUST NOT show any variations depending on the caller.
   * - MUST NOT reflect slippage or other on-chain conditions, when performing the actual exchange.
   * - MUST NOT revert.
   *
   * NOTE: This calculation MAY NOT reflect the “per-user” price-per-share, and instead should reflect the
   * “average-user’s” price-per-share, meaning what the average user should expect to see when exchanging to and
   * from.
   */
  function convertDebtToShares(uint256 debt) external view returns (uint256 shares);

  /**
   * @dev Based on {IERC4626-convertToAssets}.
   * @dev Returns the amount of debt assets that the Vault would exchange for the amount of shares provided, in an ideal
   * scenario where all the conditions are met.
   *
   * - MUST NOT be inclusive of any fees that are charged against assets in the Vault.
   * - MUST NOT show any variations depending on the caller.
   * - MUST NOT reflect slippage or other on-chain conditions, when performing the actual exchange.
   * - MUST NOT revert.
   *
   * NOTE: This calculation MAY NOT reflect the “per-user” price-per-share, and instead should reflect the
   * “average-user’s” price-per-share, meaning what the average user should expect to see when exchanging to and
   * from.
   */
  function convertToDebt(uint256 shares) external view returns (uint256 debt);

  /**
   * @dev Based on {IERC4626-maxDeposit}.
   * @dev Returns the maximum amount of the debt asset that can be borrowed for the receiver,
   * through a borrow call.
   *
   * - MUST return a limited value if receiver is subject to some borrow limit.
   * - MUST return 2 ** 256 - 1 if there is no limit on the maximum amount of assets that may be borrowed.
   * - MUST NOT revert.
   */
  function maxBorrow(address borrower) external view returns (uint256);

  /**
   * @dev Based on {IERC4626-deposit}.
   * @dev Mints debtShares to owner by taking a loan of exact amount of underlying tokens.
   *
   * - MUST emit the Borrow event.
   * - MUST revert if owner does not own sufficient collateral to back debt.
   * - MUST revert if caller is not owner or permission to act owner.
   */
  function borrow(uint256 debt, address receiver, address owner) external returns (uint256);

  /**
   * @dev burns debtShares to owner by paying back loan with exact amount of underlying tokens.
   *
   * - MUST emit the Payback event.
   *
   * NOTE: most implementations will require pre-erc20-approval of the underlying asset token.
   */
  function payback(uint256 debt, address receiver) external returns (uint256);

  /// General functions

  /**
   * @notice Returns the active provider of this vault.
   */
  function activeProvider() external returns (ILendingProvider);

  ///  Liquidation Functions

  /**
   * @notice Returns the current health factor of 'account'.
   * @param account address to get health factor
   * @dev 'healthFactor' is scaled up by 100.
   * A value below 100 means 'account' is eligable for liquidation.
   *
   * - MUST return type(uint254).max when 'account' has no debt.
   */
  function getHealthFactor(address account) external returns (uint256 healthFactor);

  /**
   * @notice Returns the liquidation close factor based on 'account's' health factor.
   * @param account address owner of debt position.
   *
   * - MUST return zero if `account` is not liquidatable.
   */
  function getLiquidationFactor(address account) external returns (uint256 liquidationFactor);

  /**
   * @notice Performs liquidation of an unhealthy position, meaning a 'healthFactor' below 100.
   * @param account address to be liquidated.
   * @dev WARNING! It is liquidator's responsability to check if liquidation is profitable.
   *
   * - MUST revert if caller is not an approved liquidator.
   * - MUST revert if 'account' is not liquidatable.
   * - MUST emit the Liquidation event.
   * - MUST liquidate 50% of 'account' debt when: 100 >= 'healthFactor' > 95.
   * - MUST liquidate 100% of 'account' debt when: 95 > 'healthFactor'.
   *
   */
  function liquidate(address account) external returns (uint256 gainedShares);

  ////////////////////////
  /// Setter functions ///
  ///////////////////////

  /**
<<<<<<< HEAD
   * @notice Sets the active provider for this vault.
=======
   * @notice Sets the lists of providers for the vault
   *
   * - MUST NOT contain zero addresses.
   */
  function setProviders(ILendingProvider[] memory providers) external;

  /**
   * @notice Sets the active provider for the vault
   *
   * - MUST be a provider previously set by `setProviders()`.
>>>>>>> cec4c10c
   */
  function setActiveProvider(ILendingProvider activeProvider) external;

  /**
   * @dev Sets the minimum deposit amount.
   */
  function setMinDepositAmount(uint256 amount) external;

  /**
   * @dev Sets the deposit cap amount of this vault.
   *
   * - MUST be greater than zero.
   */
  function setDepositCap(uint256 newCap) external;
}<|MERGE_RESOLUTION|>--- conflicted
+++ resolved
@@ -194,6 +194,7 @@
    * A value below 100 means 'account' is eligable for liquidation.
    *
    * - MUST return type(uint254).max when 'account' has no debt.
+   * - MUST revert in {YieldVault}.
    */
   function getHealthFactor(address account) external returns (uint256 healthFactor);
 
@@ -202,6 +203,7 @@
    * @param account address owner of debt position.
    *
    * - MUST return zero if `account` is not liquidatable.
+   * - MUST revert in {YieldVault}.
    */
   function getLiquidationFactor(address account) external returns (uint256 liquidationFactor);
 
@@ -215,6 +217,7 @@
    * - MUST emit the Liquidation event.
    * - MUST liquidate 50% of 'account' debt when: 100 >= 'healthFactor' > 95.
    * - MUST liquidate 100% of 'account' debt when: 95 > 'healthFactor'.
+   * - MUST revert in {YieldVault}.
    *
    */
   function liquidate(address account) external returns (uint256 gainedShares);
@@ -224,20 +227,16 @@
   ///////////////////////
 
   /**
-<<<<<<< HEAD
+   * @notice Sets the lists of providers of this vault.
+   *
+   * - MUST NOT contain zero addresses.
+   */
+  function setProviders(ILendingProvider[] memory providers) external;
+
+  /**
    * @notice Sets the active provider for this vault.
-=======
-   * @notice Sets the lists of providers for the vault
-   *
-   * - MUST NOT contain zero addresses.
-   */
-  function setProviders(ILendingProvider[] memory providers) external;
-
-  /**
-   * @notice Sets the active provider for the vault
    *
    * - MUST be a provider previously set by `setProviders()`.
->>>>>>> cec4c10c
    */
   function setActiveProvider(ILendingProvider activeProvider) external;
 
