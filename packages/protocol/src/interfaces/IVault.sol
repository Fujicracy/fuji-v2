// SPDX-License-Identifier: GPL-3.0-or-later
pragma solidity 0.8.15;

/**
 * @title Vault Interface.
 * @author Fujidao Labs
 * @notice Defines the interface for vault operations extending from IERC4326.
 */

import {IERC4626} from "openzeppelin-contracts/contracts/interfaces/IERC4626.sol";
import {ILendingProvider} from "./ILendingProvider.sol";
import {IFujiOracle} from "./IFujiOracle.sol";

interface IVault is IERC4626 {
  event Borrow(
    address indexed sender,
    address indexed receiver,
    address indexed owner,
    uint256 debt,
    uint256 shares
  );

  event Payback(address indexed sender, address indexed owner, uint256 debt, uint256 shares);

  /**
   * @dev Emitted when the oracle address is changed
   * @param newOracle The new oracle address
   */
  event OracleChanged(IFujiOracle newOracle);

  /**
   * @dev Emitted when the available providers for the vault change
   * @param newProviders the new providers available
   */
  event ProvidersChanged(ILendingProvider[] newProviders);

  /**
   * @dev Emitted when the active provider is changed
   * @param newActiveProvider the new active provider
   */
  event ActiveProviderChanged(ILendingProvider newActiveProvider);

  /**
   * @dev Emitted when the max LTV is changed
   * See factors: https://github.com/Fujicracy/CrossFuji/tree/main/packages/protocol#readme
   * @param newMaxLtv the new max LTV
   */
  event MaxLtvChanged(uint256 newMaxLtv);

  /**
   * @dev Emitted when the liquidation ratio is changed
   * See factors: https://github.com/Fujicracy/CrossFuji/tree/main/packages/protocol#readme
   * @param newLiqRatio the new liquidation ratio
   */
  event LiqRatioChanged(uint256 newLiqRatio);

  /**
   * @dev Emitted when the minumum deposit amount is changed
   * @param newMinDeposit the new minimum deposit amount
   */
  event MinDepositAmountChanged(uint256 newMinDeposit);

  /**
   * @dev Emitted when the deposit cap is changed
   * @param newDepositCap the new deposit cap of this vault.
   */
  event DepositCapChanged(uint256 newDepositCap);

  function debtDecimals() external view returns (uint8);

  /**
   * @dev Based on {IERC4626-asset}.
   * @dev Returns the address of the underlying token used for the Vault for debt, borrowing, and repaying.
   *
   * - MUST be an ERC-20 token contract.
   * - MUST NOT revert.
   */
  function debtAsset() external view returns (address);

  /**
   * @dev Returns the amount of debt owned by `account`.
   */
  function balanceOfDebt(address account) external view returns (uint256 debt);

  /**
   * @dev Based on {IERC4626-totalAssets}.
   * @dev Returns the total amount of the underlying debt asset that is “managed” by Vault.
   *
   * - SHOULD include any compounding that occurs from yield.
   * - MUST be inclusive of any fees that are charged against assets in the Vault.
   * - MUST NOT revert.
   */
  function totalDebt() external view returns (uint256);

  /**
   * @dev Based on {IERC4626-convertToShares}.
   * @dev Returns the amount of shares that the Vault would exchange for the amount of debt assets provided, in an ideal
   * scenario where all the conditions are met.
   *
   * - MUST NOT be inclusive of any fees that are charged against assets in the Vault.
   * - MUST NOT show any variations depending on the caller.
   * - MUST NOT reflect slippage or other on-chain conditions, when performing the actual exchange.
   * - MUST NOT revert.
   *
   * NOTE: This calculation MAY NOT reflect the “per-user” price-per-share, and instead should reflect the
   * “average-user’s” price-per-share, meaning what the average user should expect to see when exchanging to and
   * from.
   */
  function convertDebtToShares(uint256 debt) external view returns (uint256 shares);

  /**
   * @dev Based on {IERC4626-convertToAssets}.
   * @dev Returns the amount of debt assets that the Vault would exchange for the amount of shares provided, in an ideal
   * scenario where all the conditions are met.
   *
   * - MUST NOT be inclusive of any fees that are charged against assets in the Vault.
   * - MUST NOT show any variations depending on the caller.
   * - MUST NOT reflect slippage or other on-chain conditions, when performing the actual exchange.
   * - MUST NOT revert.
   *
   * NOTE: This calculation MAY NOT reflect the “per-user” price-per-share, and instead should reflect the
   * “average-user’s” price-per-share, meaning what the average user should expect to see when exchanging to and
   * from.
   */
  function convertToDebt(uint256 shares) external view returns (uint256 debt);

  /**
   * @dev Based on {IERC4626-maxDeposit}.
   * @dev Returns the maximum amount of the debt asset that can be borrowed for the receiver,
   * through a borrow call.
   *
   * - MUST return a limited value if receiver is subject to some borrow limit.
   * - MUST return 2 ** 256 - 1 if there is no limit on the maximum amount of assets that may be borrowed.
   * - MUST NOT revert.
   */
  function maxBorrow(address borrower) external view returns (uint256);

  /**
   * @dev Based on {IERC4626-deposit}.
   * @dev Mints debtShares to owner by taking a loan of exact amount of underlying tokens.
   *
   * - MUST emit the Borrow event.
   * - MUST revert if owner does not own sufficient collateral to back debt.
   * - MUST revert if caller is not owner or permission to act owner.
   */
  function borrow(uint256 debt, address receiver, address owner) external returns (uint256);

  /**
   * @dev burns debtShares to owner by paying back loan with exact amount of underlying tokens.
   *
   * - MUST emit the Payback event.
   *
   * NOTE: most implementations will require pre-erc20-approval of the underlying asset token.
   */
  function payback(uint256 debt, address receiver) external returns (uint256);

  /**
<<<<<<< HEAD
   * @notice Sets the lists of providers for the vault
   *
   * - MUST NOT contain zero addresses.
   */
  function setProviders(ILendingProvider[] memory providers) external;
=======
   * @notice Returns the active provider for the vault
   */
  function activeProvider() external returns (ILendingProvider);

  ////////////////////////
  /// Setter functions ///
  ///////////////////////
>>>>>>> 41495fd6

  /**
   * @notice Sets the active provider for the vault
   *
   * - MUST be a provider previously set by `setProviders()`.
   */
  function setActiveProvider(ILendingProvider activeProvider) external;

  /**
   * @dev Sets the minimum deposit amount.
   */
  function setMinDepositAmount(uint256 amount) external;

  /**
   * @dev Sets the deposit cap amount of this vault.
   * Restrictions:
   * - SHOULD be greater than zero.
   */
  function setDepositCap(uint256 newCap) external;
}<|MERGE_RESOLUTION|>--- conflicted
+++ resolved
@@ -155,13 +155,6 @@
   function payback(uint256 debt, address receiver) external returns (uint256);
 
   /**
-<<<<<<< HEAD
-   * @notice Sets the lists of providers for the vault
-   *
-   * - MUST NOT contain zero addresses.
-   */
-  function setProviders(ILendingProvider[] memory providers) external;
-=======
    * @notice Returns the active provider for the vault
    */
   function activeProvider() external returns (ILendingProvider);
@@ -169,7 +162,13 @@
   ////////////////////////
   /// Setter functions ///
   ///////////////////////
->>>>>>> 41495fd6
+
+  /**
+   * @notice Sets the lists of providers for the vault
+   *
+   * - MUST NOT contain zero addresses.
+   */
+  function setProviders(ILendingProvider[] memory providers) external;
 
   /**
    * @notice Sets the active provider for the vault
