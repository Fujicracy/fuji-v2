// SPDX-License-Identifier: GPL-3.0-or-later
pragma solidity 0.8.15;

/**
 * @title LibSigUtils
 * @author Fujidao Labs
 * @notice Helper library for permit signing of the vault 'permitWithdraw' and
 * 'permitBorrow'.
 */

import {IVaultPermissions} from "../interfaces/IVaultPermissions.sol";

library LibSigUtils {
  // solhint-disable-next-line var-name-mixedcase
  bytes32 internal constant PERMIT_WITHDRAW_TYPEHASH = keccak256(
    "PermitWithdraw(uint256 destChainId,address owner,address operator,address receiver,uint256 amount,uint256 nonce,uint256 deadline)"
  );
  // solhint-disable-next-line var-name-mixedcase
  bytes32 internal constant PERMIT_BORROW_TYPEHASH = keccak256(
    "PermitBorrow(uint256 destChainId,address owner,address operator,address receiver,uint256 amount,uint256 nonce,uint256 deadline)"
  );

  struct Permit {
    uint256 chainid;
    address owner;
    address operator;
    address receiver;
    uint256 amount;
    uint256 nonce;
    uint256 deadline;
  }

  function buildPermitStruct(
    address owner,
    address operator,
    address receiver,
    uint256 amount,
    uint256 plusNonce,
    address vault_
  )
    public
    view
    returns (Permit memory permit)
  {
    permit.chainid = block.chainid;
    permit.owner = owner;
    permit.operator = operator;
    permit.receiver = receiver;
    permit.amount = amount;
    permit.nonce = IVaultPermissions(vault_).nonces(owner) + plusNonce;
    permit.deadline = block.timestamp + 1 days;
  }

<<<<<<< HEAD
  // computes the hash of a permit-asset
  function getStructHashAsset(Permit memory permit) public pure returns (bytes32) {
=======
  // computes the hash of a permit-withdraw
  function getStructHashWithdraw(Permit memory permit) public pure returns (bytes32) {
>>>>>>> 4256fc40
    return keccak256(
      abi.encode(
        PERMIT_WITHDRAW_TYPEHASH,
        permit.chainid,
        permit.owner,
        permit.operator,
        permit.receiver,
        permit.amount,
        permit.nonce,
        permit.deadline
      )
    );
  }

  // computes the hash of a permit-borrow
  function getStructHashBorrow(Permit memory permit) public pure returns (bytes32) {
    return keccak256(
      abi.encode(
        PERMIT_BORROW_TYPEHASH,
        permit.chainid,
        permit.owner,
        permit.operator,
        permit.receiver,
        permit.amount,
        permit.nonce,
        permit.deadline
      )
    );
  }

  // computes the digest
  function getHashTypedDataV4Digest(
    bytes32 domainSeperator,
    bytes32 structHash
  )
    external
    pure
    returns (bytes32)
  {
    return keccak256(abi.encodePacked("\x19\x01", domainSeperator, structHash));
  }
}<|MERGE_RESOLUTION|>--- conflicted
+++ resolved
@@ -51,13 +51,8 @@
     permit.deadline = block.timestamp + 1 days;
   }
 
-<<<<<<< HEAD
-  // computes the hash of a permit-asset
-  function getStructHashAsset(Permit memory permit) public pure returns (bytes32) {
-=======
   // computes the hash of a permit-withdraw
   function getStructHashWithdraw(Permit memory permit) public pure returns (bytes32) {
->>>>>>> 4256fc40
     return keccak256(
       abi.encode(
         PERMIT_WITHDRAW_TYPEHASH,
