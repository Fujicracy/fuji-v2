// SPDX-License-Identifier: BUSL-1.1
pragma solidity 0.8.15;

/**
 * @title Abstract contract for all routers.
 * @author Fujidao Labs
 * @notice Defines the interface and common functions for all routers.
 */

import {IRouter} from "../interfaces/IRouter.sol";
import {ISwapper} from "../interfaces/ISwapper.sol";
import {IVault} from "../interfaces/IVault.sol";
<<<<<<< HEAD
import {IFlasher} from "../interfaces/IFlasher.sol";
=======
import {IVaultPermissions} from "../interfaces/IVaultPermissions.sol";
>>>>>>> 10800e45
import {PeripheryPayments, IWETH9, ERC20} from "../helpers/PeripheryPayments.sol";

abstract contract BaseRouter is PeripheryPayments, IRouter {
  constructor(IWETH9 weth) PeripheryPayments(weth) {}

  function xBundle(Action[] memory actions, bytes[] memory args) external override {
    _bundleInternal(actions, args);
  }

  function _bundleInternal(Action[] memory actions, bytes[] memory args) internal {
    uint256 len = actions.length;
    for (uint256 i = 0; i < len;) {
      if (actions[i] == Action.Deposit) {
        // DEPOSIT
        (IVault vault, uint256 amount, address receiver, address sender) =
          abi.decode(args[i], (IVault, uint256, address, address));

        // this check is needed because when we bundle mulptiple actions
        // it can happen the router already holds the assets in question;
        // for. example when we withdraw from a vault and deposit to another one
        if (sender != address(this)) pullTokenFrom(
          ERC20(vault.asset()), amount, address(this), sender
        );
        approve(ERC20(vault.asset()), address(vault), amount);
        vault.deposit(amount, receiver);
      } else if (actions[i] == Action.Withdraw) {
        // WITHDRAW
        (IVault vault, uint256 amount, address receiver, address owner) =
          abi.decode(args[i], (IVault, uint256, address, address));

        vault.withdraw(amount, receiver, owner);
      } else if (actions[i] == Action.Borrow) {
        // BORROW
        (IVault vault, uint256 amount, address receiver, address owner) =
          abi.decode(args[i], (IVault, uint256, address, address));

        vault.borrow(amount, receiver, owner);
      } else if (actions[i] == Action.Payback) {
        // PAYBACK
        (IVault vault, uint256 amount, address receiver, address sender) =
          abi.decode(args[i], (IVault, uint256, address, address));

        if (sender != address(this)) pullTokenFrom(
          ERC20(vault.debtAsset()), amount, address(this), sender
        );
        approve(ERC20(vault.debtAsset()), address(vault), amount);
        vault.payback(amount, receiver);
      } else if (actions[i] == Action.PermitAssets) {
        // PERMITASSETS
        (
          IVaultPermissions vault,
          address owner,
          address spender,
          uint256 value,
          uint256 deadline,
          uint8 v,
          bytes32 r,
          bytes32 s
        ) = abi.decode(
          args[i], (IVaultPermissions, address, address, uint256, uint256, uint8, bytes32, bytes32)
        );
        vault.permitAssets(owner, spender, value, deadline, v, r, s);
      } else if (actions[i] == Action.PermitBorrow) {
        // PERMITBORROW
        (
          IVaultPermissions vault,
          address owner,
          address spender,
          uint256 value,
          uint256 deadline,
          uint8 v,
          bytes32 r,
          bytes32 s
        ) = abi.decode(
          args[i], (IVaultPermissions, address, address, uint256, uint256, uint8, bytes32, bytes32)
        );

        vault.permitBorrow(owner, spender, value, deadline, v, r, s);
      } else if (actions[i] == Action.XTransfer) {
        // SIMPLE BRIDGE TRANSFER

        _crossTransfer(args[i]);
      } else if (actions[i] == Action.XTransferWithCall) {
        // BRIDGE WITH CALLDATA

        _crossTransferWithCalldata(args[i]);
      } else if (actions[i] == Action.Swap) {
        // SWAP
        (
          ISwapper swapper,
          address assetIn,
          address assetOut,
          uint256 maxAmountIn,
          uint256 amountOut,
          address receiver,
          uint256 slippage
        ) = abi.decode(args[i], (ISwapper, address, address, uint256, uint256, address, uint256));

        approve(ERC20(assetIn), address(swapper), maxAmountIn);

        // pull tokens and swap
        swapper.swap(assetIn, assetOut, amountOut, receiver, slippage);
      } else if (actions[i] == Action.Flashloan) {
        // FLASHLOAN

        // Decode params
        (IFlasher flasher, IFlasher.FlashloanParams memory flParams, uint8 providerId) =
          abi.decode(args[i], (IFlasher, IFlasher.FlashloanParams, uint8));

        // Call Flasher
        flasher.initiateFlashloan(flParams, providerId);
      }
      unchecked {
        ++i;
      }
    }
  }

  function _crossTransfer(bytes memory) internal virtual;

  function _crossTransferWithCalldata(bytes memory) internal virtual;
}<|MERGE_RESOLUTION|>--- conflicted
+++ resolved
@@ -10,11 +10,8 @@
 import {IRouter} from "../interfaces/IRouter.sol";
 import {ISwapper} from "../interfaces/ISwapper.sol";
 import {IVault} from "../interfaces/IVault.sol";
-<<<<<<< HEAD
 import {IFlasher} from "../interfaces/IFlasher.sol";
-=======
 import {IVaultPermissions} from "../interfaces/IVaultPermissions.sol";
->>>>>>> 10800e45
 import {PeripheryPayments, IWETH9, ERC20} from "../helpers/PeripheryPayments.sol";
 
 abstract contract BaseRouter is PeripheryPayments, IRouter {
@@ -63,12 +60,12 @@
         approve(ERC20(vault.debtAsset()), address(vault), amount);
         vault.payback(amount, receiver);
       } else if (actions[i] == Action.PermitAssets) {
-        // PERMITASSETS
+        // PERMIT ASSETS
         (
           IVaultPermissions vault,
           address owner,
           address spender,
-          uint256 value,
+          uint256 amount,
           uint256 deadline,
           uint8 v,
           bytes32 r,
@@ -76,14 +73,14 @@
         ) = abi.decode(
           args[i], (IVaultPermissions, address, address, uint256, uint256, uint8, bytes32, bytes32)
         );
-        vault.permitAssets(owner, spender, value, deadline, v, r, s);
+        vault.permitAssets(owner, spender, amount, deadline, v, r, s);
       } else if (actions[i] == Action.PermitBorrow) {
-        // PERMITBORROW
+        // PERMIT BORROW
         (
           IVaultPermissions vault,
           address owner,
           address spender,
-          uint256 value,
+          uint256 amount,
           uint256 deadline,
           uint8 v,
           bytes32 r,
@@ -92,7 +89,7 @@
           args[i], (IVaultPermissions, address, address, uint256, uint256, uint8, bytes32, bytes32)
         );
 
-        vault.permitBorrow(owner, spender, value, deadline, v, r, s);
+        vault.permitBorrow(owner, spender, amount, deadline, v, r, s);
       } else if (actions[i] == Action.XTransfer) {
         // SIMPLE BRIDGE TRANSFER
 
