--- conflicted
+++ resolved
@@ -154,13 +154,9 @@
 
   /// @inheritdoc IRouter
   function sweepToken(ERC20 token, address receiver) external onlyHouseKeeper {
-<<<<<<< HEAD
     uint256 amount = token.balanceOf(address(this));
     if (amount == 0) return;
-    SafeERC20.safeTransfer(token, receiver, amount);
-=======
-    token.safeTransfer(receiver, token.balanceOf(address(this)));
->>>>>>> 31ac898d
+    token.safeTransfer(receiver, amount);
   }
 
   /// @inheritdoc IRouter
@@ -605,12 +601,8 @@
    * @param amount amount to be approved
    */
   function _safeApprove(address token, address to, uint256 amount) internal {
-<<<<<<< HEAD
     if (amount == 0) return;
-    SafeERC20.safeIncreaseAllowance(ERC20(token), to, amount);
-=======
     ERC20(token).safeIncreaseAllowance(to, amount);
->>>>>>> 31ac898d
   }
 
   /**
