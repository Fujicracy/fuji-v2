// SPDX-License-Identifier: BUSL-1.1
pragma solidity 0.8.15;

/**
 * @title BaseRouter
 *
 * @author Fujidao Labs
 *
 * @notice Abstract contract to be inherited by all routers.
 */

import {IERC20} from "openzeppelin-contracts/contracts/token/ERC20/IERC20.sol";
import {SafeERC20} from "openzeppelin-contracts/contracts/token/ERC20/utils/SafeERC20.sol";
import {ERC20} from "openzeppelin-contracts/contracts/token/ERC20/ERC20.sol";
import {IRouter} from "../interfaces/IRouter.sol";
import {ISwapper} from "../interfaces/ISwapper.sol";
import {IVault} from "../interfaces/IVault.sol";
import {IChief} from "../interfaces/IChief.sol";
import {IFlasher} from "../interfaces/IFlasher.sol";
import {IVaultPermissions} from "../interfaces/IVaultPermissions.sol";
import {SystemAccessControl} from "../access/SystemAccessControl.sol";
import {ReentrancyGuard} from "../helpers/ReentrancyGuard.sol";
import {IWETH9} from "../abstracts/WETH9.sol";
import {LibBytes} from "../libraries/LibBytes.sol";

abstract contract BaseRouter is ReentrancyGuard, SystemAccessControl, IRouter {
  /**
   * @dev Contains an address of an ERC-20 and the balance the router holds
   * at a given moment of the transaction (ref. `_tokensToCheck`).
   */
  struct Snapshot {
    address token;
    uint256 balance;
  }

  /**
   * @dev Struct used internally containing the arguments of a IRouter.Action.Permit* to store
   * and pass in memory and avoid "stack too deep" errors.
   */
  struct PermitArgs {
    IVaultPermissions vault;
    address owner;
    address receiver;
    uint256 amount;
    uint256 deadline;
    uint8 v;
    bytes32 r;
    bytes32 s;
  }

  /**
   * @dev Emitted when `caller` is updated according to `allowed` boolean
   * to perform cross-chain calls.
   *
   * @param caller permitted for cross-chain calls
   * @param allowed boolean state
   */
  event AllowCaller(address caller, bool allowed);

  /// @dev Custom Errors
  error BaseRouter__bundleInternal_swapNotFirstAction();
  error BaseRouter__bundleInternal_paramsMismatch();
  error BaseRouter__bundleInternal_flashloanInvalidRequestor();
  error BaseRouter__bundleInternal_noBalanceChange();
  error BaseRouter__bundleInternal_insufficientETH();
  error BaseRouter__bundleInternal_notBeneficiary();
  error BaseRouter__checkVaultInput_notActiveVault();
  error BaseRouter__bundleInternal_notAllowedSwapper();
  error BaseRouter__checkValidFlasher_notAllowedFlasher();
  error BaseRouter__handlePermit_notPermitAction();
  error BaseRouter__safeTransferETH_transferFailed();
  error BaseRouter__receive_senderNotWETH();
  error BaseRouter__fallback_notAllowed();
  error BaseRouter__allowCaller_noAllowChange();
<<<<<<< HEAD
  error BaseRouter__isInTokenList_snapshotLimitReached();
  error BaseRouter__xBundleFlashloan_insufficientFlashloanBalance();
=======
  error BaseRouter__bundleInternal_insufficientFlashloanBalance();
  error BaseRouter__checkIfAddressZero_invalidZeroAddress();
>>>>>>> cdd5d66d

  IWETH9 public immutable WETH9;

  bytes32 private constant ZERO_BYTES32 =
    0x0000000000000000000000000000000000000000000000000000000000000000;

  uint256 private _flashloanEnterStatus;

  /// @dev Apply it on entry cross-chain calls functions as required.
  mapping(address => bool) public isAllowedCaller;

  modifier onlyValidFlasherNonReentrant() {
    _checkValidFlasher(msg.sender);
    if (_flashloanEnterStatus == _ENTERED) {
      revert ReentrancyGuard_reentrantCall();
    }
    _flashloanEnterStatus = _ENTERED;
    _;
    _flashloanEnterStatus = _NOT_ENTERED;
  }

  /**
   * @notice Constructor of a new {BaseRouter}.
   *
   * @param weth wrapped native token of this chain
   * @param chief contract
   */
  constructor(IWETH9 weth, IChief chief) payable SystemAccessControl(address(chief)) {
    WETH9 = weth;
    _flashloanEnterStatus = _NOT_ENTERED;
  }

  /// @inheritdoc IRouter
  function xBundle(
    Action[] calldata actions,
    bytes[] calldata args
  )
    external
    payable
    override
    nonReentrant
  {
    _bundleInternal(actions, args, 0, Snapshot(address(0), 0));
  }

  /// @inheritdoc IRouter
  function xBundleFlashloan(
    Action[] calldata actions,
    bytes[] calldata args,
    address flashloanAsset,
    uint256 flashAmount
  )
    external
    payable
    override
    onlyValidFlasherNonReentrant
  {
    uint256 currentBalance = IERC20(flashloanAsset).balanceOf(address(this));
    if (currentBalance < flashAmount) {
      revert BaseRouter__xBundleFlashloan_insufficientFlashloanBalance();
    }
    _bundleInternal(actions, args, 0, Snapshot(flashloanAsset, currentBalance - flashAmount));
  }

  /**
   * @notice Marks a specific caller as allowed/disallowed to call certain functions.
   *
   * @param caller address to allow/disallow
   * @param allowed 'true' to allow, 'false' to disallow
   *
   * @dev The authorization is to be implemented on the bridge-specific contract.
   */
  function allowCaller(address caller, bool allowed) external onlyTimelock {
    _allowCaller(caller, allowed);
  }

  /// @inheritdoc IRouter
  function sweepToken(ERC20 token, address receiver) external onlyHouseKeeper {
    SafeERC20.safeTransfer(token, receiver, token.balanceOf(address(this)));
  }

  /// @inheritdoc IRouter
  function sweepETH(address receiver) external onlyHouseKeeper {
    _safeTransferETH(receiver, address(this).balance);
  }

  /**
   * @dev Executes a bundle of actions.
   * Requirements:
   * - Must not leave any balance in this contract after all actions.
   * - Must call `_checkNoBalanceChange()` after all `actions` are executed.
   * - Must call `_addTokenToList()` in `actions` that involve tokens.
   * - Must clear `_beneficiary` from storage after all `actions` are executed.
   *
   * @param actions an array of actions that will be executed in a row
   * @param args an array of encoded inputs needed to execute each action
   * @param beforeSlipped amount passed by the origin cross-chain router operation
   * @param tokenToCheck_ snapshot token balance awareness required from parent calls
   */
  function _bundleInternal(
    Action[] memory actions,
    bytes[] memory args,
    uint256 beforeSlipped,
    Snapshot memory tokenToCheck_
  )
    internal
  {
    uint256 len = actions.length;
    if (len != args.length) {
      revert BaseRouter__bundleInternal_paramsMismatch();
    }

    /**
     * @dev Operations in the bundle should "benefit" or be executed
     * on behalf of this account. These are receivers on DEPOSIT and PAYBACK
     * or owners on WITHDRAW and BORROW.
     */
    address beneficiary;

    /**
     * @dev Hash generated during execution of "_bundleInternal()" that should
     * match the signed permit.
     * This argument is used in {VaultPermissions-PermitWithdraw} and
     * {VaultPermissions-PermitBorrow}
     */
    bytes32 actionArgsHash;

    /**
     * @dev Stores token balances of this contract at a given moment.
     * It's used to ensure there're no changes in balances at the
     * end of a transaction.
     */
    Snapshot[] memory tokensToCheck = new Snapshot[](10);

    /// @dev Add token to check from parent calls.
    if (tokenToCheck_.token != address(0)) {
      tokensToCheck[0] = tokenToCheck_;
    }

    uint256 nativeBalance = address(this).balance - msg.value;

    for (uint256 i; i < len;) {
      Action action = actions[i];
      if (action == Action.Deposit) {
        // DEPOSIT
        (IVault vault, uint256 amount, address receiver, address sender) =
          abi.decode(args[i], (IVault, uint256, address, address));

        _checkVaultInput(address(vault));

        address token = vault.asset();
        beneficiary = _checkBeneficiary(beneficiary, receiver);
        _addTokenToList(token, tokensToCheck);
        _addTokenToList(address(vault), tokensToCheck);
        _safePullTokenFrom(token, sender, amount);
        _safeApprove(token, address(vault), amount);

        vault.deposit(amount, receiver);
      } else if (action == Action.Withdraw) {
        // WITHDRAW
        (IVault vault, uint256 amount, address receiver, address owner) =
          abi.decode(args[i], (IVault, uint256, address, address));

        _checkVaultInput(address(vault));

        beneficiary = _checkBeneficiary(beneficiary, owner);
        _addTokenToList(vault.asset(), tokensToCheck);
        _addTokenToList(address(vault), tokensToCheck);

        vault.withdraw(amount, receiver, owner);
      } else if (action == Action.Borrow) {
        // BORROW
        (IVault vault, uint256 amount, address receiver, address owner) =
          abi.decode(args[i], (IVault, uint256, address, address));

        _checkVaultInput(address(vault));

        beneficiary = _checkBeneficiary(beneficiary, owner);
        _addTokenToList(vault.debtAsset(), tokensToCheck);

        vault.borrow(amount, receiver, owner);
      } else if (action == Action.Payback) {
        // PAYBACK
        (IVault vault, uint256 amount, address receiver, address sender) =
          abi.decode(args[i], (IVault, uint256, address, address));

        _checkVaultInput(address(vault));

        address token = vault.debtAsset();
        beneficiary = _checkBeneficiary(beneficiary, receiver);
        _addTokenToList(token, tokensToCheck);
        _safePullTokenFrom(token, sender, amount);
        _safeApprove(token, address(vault), amount);

        vault.payback(amount, receiver);
      } else if (action == Action.PermitWithdraw) {
        // PERMIT WITHDRAW
        if (actionArgsHash == ZERO_BYTES32) {
          actionArgsHash = _getActionArgsHash(actions, args, beforeSlipped);
        }

        // Scoped code in new private function to avoid "Stack too deep"
        address owner_ = _handlePermitAction(action, args[i], actionArgsHash);
        beneficiary = _checkBeneficiary(beneficiary, owner_);
      } else if (action == Action.PermitBorrow) {
        // PERMIT BORROW
        if (actionArgsHash == ZERO_BYTES32) {
          actionArgsHash = _getActionArgsHash(actions, args, beforeSlipped);
        }

        // Scoped code in new private function to avoid "Stack too deep"
        address owner_ = _handlePermitAction(action, args[i], actionArgsHash);
        beneficiary = _checkBeneficiary(beneficiary, owner_);
      } else if (action == Action.XTransfer) {
        // SIMPLE BRIDGE TRANSFER

        beneficiary = _crossTransfer(args[i], beneficiary);
      } else if (action == Action.XTransferWithCall) {
        // BRIDGE WITH CALLDATA

        beneficiary = _crossTransferWithCalldata(args[i], beneficiary);
      } else if (action == Action.Swap) {
        // SWAP

        if (i == 0) {
          /// @dev swap cannot be actions[0].
          revert BaseRouter__bundleInternal_swapNotFirstAction();
        }

        beneficiary = _handleSwapAction(args[i], beneficiary, tokensToCheck);
      } else if (action == Action.Flashloan) {
        // FLASHLOAN

        // Decode params.
        (
          IFlasher flasher,
          address asset,
          uint256 flashAmount,
          address requestor,
          Action[] memory innerActions,
          bytes[] memory innerArgs
        ) = abi.decode(args[i], (IFlasher, address, uint256, address, Action[], bytes[]));

        _checkValidFlasher(address(flasher));

        if (requestor != address(this)) {
          revert BaseRouter__bundleInternal_flashloanInvalidRequestor();
        }
        _addTokenToList(asset, tokensToCheck);

<<<<<<< HEAD
        beneficiary = _getBeneficiaryFromCalldata(innerActions, innerArgs);
        bytes memory requestorCalldata = abi.encodeWithSelector(
          this.xBundleFlashloan.selector, innerActions, innerArgs, asset, flashAmount
        );
=======
        beneficiary =
          _checkBeneficiary(beneficiary, _getBeneficiaryFromCalldata(innerActions, innerArgs));
>>>>>>> cdd5d66d

        // Call Flasher.
        flasher.initiateFlashloan(asset, flashAmount, requestor, requestorCalldata);
      } else if (action == Action.DepositETH) {
        uint256 amount = abi.decode(args[i], (uint256));

        if (amount != msg.value) {
          revert BaseRouter__bundleInternal_insufficientETH();
        }
        _addTokenToList(address(WETH9), tokensToCheck);

        WETH9.deposit{value: msg.value}();
      } else if (action == Action.WithdrawETH) {
        (uint256 amount, address receiver) = abi.decode(args[i], (uint256, address));
        beneficiary = _checkBeneficiary(beneficiary, receiver);
        _addTokenToList(address(WETH9), tokensToCheck);

        WETH9.withdraw(amount);

        _safeTransferETH(receiver, amount);
      }
      unchecked {
        ++i;
      }
    }
    _checkNoBalanceChange(tokensToCheck, nativeBalance);
  }

  /**
   * @dev Handles both permit actions logic flow.
   * This function was required to avoid "stack too deep" error in `_bundleInternal()`.
   *
   * @param action either IRouter.Action.PermitWithdraw (6), or IRouter.Action.PermitBorrow (7)
   * @param arg of the ongoing action
   * @param actionArgsHash_ created previously withing `_bundleInternal()` to be used in permit check
   */
  function _handlePermitAction(
    IRouter.Action action,
    bytes memory arg,
    bytes32 actionArgsHash_
  )
    private
    returns (address)
  {
    PermitArgs memory permitArgs;
    {
      (
        permitArgs.vault,
        permitArgs.owner,
        permitArgs.receiver,
        permitArgs.amount,
        permitArgs.deadline,
        permitArgs.v,
        permitArgs.r,
        permitArgs.s
      ) = abi.decode(
        arg, (IVaultPermissions, address, address, uint256, uint256, uint8, bytes32, bytes32)
      );
    }

    _checkVaultInput(address(permitArgs.vault));

    if (action == IRouter.Action.PermitWithdraw) {
      permitArgs.vault.permitWithdraw(
        permitArgs.owner,
        permitArgs.receiver,
        permitArgs.amount,
        permitArgs.deadline,
        actionArgsHash_,
        permitArgs.v,
        permitArgs.r,
        permitArgs.s
      );
    } else if (action == IRouter.Action.PermitBorrow) {
      permitArgs.vault.permitBorrow(
        permitArgs.owner,
        permitArgs.receiver,
        permitArgs.amount,
        permitArgs.deadline,
        actionArgsHash_,
        permitArgs.v,
        permitArgs.r,
        permitArgs.s
      );
    } else {
      revert BaseRouter__handlePermit_notPermitAction();
    }

    return permitArgs.owner;
  }

  /**
   * @dev Returns the `zeroPermitEncodedArgs` which is required to create
   * the `actionArgsHash` used during permit signature
   *
   * @param vault that will execute action
   * @param owner owner of the assets
   * @param receiver of the assets after action
   * @param amount of assets being permitted in action
   */
  function _getZeroPermitEncodedArgs(
    IVaultPermissions vault,
    address owner,
    address receiver,
    uint256 amount
  )
    private
    pure
    returns (bytes memory)
  {
    return abi.encode(vault, owner, receiver, amount, 0, 0, ZERO_BYTES32, ZERO_BYTES32);
  }

  /**
   * @dev Returns the `actionsArgsHash` required in
   * {VaultPermissions-permitWithdraw} or {VaultPermissions-permitBorrow}.
   * Requirements:
   * - Must replace arguments in IRouter.Action.PermitWithdraw for "zeroPermit".
   * - Must replace arguments in IRouter.Action.PermitBorrow for "zeroPermit".
   * - Must replace `beforeSlipped` amount in cross-chain txs that had slippage.
   *
   *
   * @param actions being executed in this `_bundleInternal`
   * @param args provided in `_bundleInternal`
   * @param beforeSlipped amount passed by the origin cross-chain router operation
   */
  function _getActionArgsHash(
    IRouter.Action[] memory actions,
    bytes[] memory args,
    uint256 beforeSlipped
  )
    private
    pure
    returns (bytes32)
  {
    uint256 len = actions.length;

    /**
     * @dev We intend to ONLY modify the new bytes array.
     * "memory" in solidity persists within internal calls.
     */
    bytes[] memory modArgs = new bytes[](len);
    for (uint256 i; i < len; i++) {
      modArgs[i] = args[i];
      if (
        i == 0 && beforeSlipped != 0
          && (actions[i] == IRouter.Action.Deposit || actions[i] == IRouter.Action.Payback)
      ) {
        /**
         * @dev Replace slippage values in the first ( i==0 ) "value" transfer
         * action in the destination chain (deposit or to payback).
         * If `beforeSlipped` == 0, it means there was no slippage in the attempted cross-chain tx
         * or the tx is single chain; thereore, not requiring any replacement.
         * Then, if beforeSlipped != 0 and beforeSlipped != slippedAmount, function should replace
         * to obtain the "original" intended transfer value signed in `actionArgsHash`.
         */
        (IVault vault, uint256 slippedAmount, address receiver, address sender) =
          abi.decode(modArgs[i], (IVault, uint256, address, address));
        if (beforeSlipped != slippedAmount) {
          modArgs[i] = abi.encode(vault, beforeSlipped, receiver, sender);
        }
      }
      if (actions[i] == IRouter.Action.PermitWithdraw || actions[i] == IRouter.Action.PermitBorrow)
      {
        // Need to replace permit `args` at `index` with the `zeroPermitArg`.
        (IVaultPermissions vault, address owner, address receiver, uint256 amount,,,,) = abi.decode(
          modArgs[i],
          (IVaultPermissions, address, address, uint256, uint256, uint8, bytes32, bytes32)
        );
        modArgs[i] = _getZeroPermitEncodedArgs(vault, owner, receiver, amount);
      }
    }
    return keccak256(abi.encode(actions, modArgs));
  }

  /**
   * @dev Handles swap actions logic flow.
   * This function was required to avoid "stack too deep" error in `_bundleInternal()`.
   * Requirements:
   * - Must return updated "beneficiary".
   * - Must check swapper is a valid swapper at {Chief}.
   * - Must check `receiver` and `sweeper` args are the expected
   *   beneficiary when the receiver and sweeper are not address(this).
   *
   * @param arg of the ongoing action
   * @param beneficiary_ passed through `_bundleInternal()`
   * @param tokensToCheck_ passed through `_bundleInternal()`
   */
  function _handleSwapAction(
    bytes memory arg,
    address beneficiary_,
    Snapshot[] memory tokensToCheck_
  )
    internal
    returns (address)
  {
    (
      ISwapper swapper,
      address assetIn,
      address assetOut,
      uint256 amountIn,
      uint256 amountOut,
      address receiver,
      address sweeper,
      uint256 minSweepOut
    ) = abi.decode(arg, (ISwapper, address, address, uint256, uint256, address, address, uint256));

    if (!chief.allowedSwapper(address(swapper))) {
      revert BaseRouter__bundleInternal_notAllowedSwapper();
    }

    _addTokenToList(assetIn, tokensToCheck_);
    _addTokenToList(assetOut, tokensToCheck_);
    _safeApprove(assetIn, address(swapper), amountIn);

    if (receiver != address(this) && !chief.allowedFlasher(receiver)) {
      beneficiary_ = _checkBeneficiary(beneficiary_, receiver);
    }

    if (sweeper != address(this)) {
      beneficiary_ = _checkBeneficiary(beneficiary_, sweeper);
    }

    swapper.swap(assetIn, assetOut, amountIn, amountOut, receiver, sweeper, minSweepOut);
    return (beneficiary_);
  }

  /**
   * @dev Helper function to transfer ETH.
   *
   * @param receiver address to receive the ETH
   * @param amount amount to be transferred
   */
  function _safeTransferETH(address receiver, uint256 amount) internal {
    _checkIfAddressZero(receiver);
    (bool success,) = receiver.call{value: amount}(new bytes(0));
    if (!success) {
      revert BaseRouter__safeTransferETH_transferFailed();
    }
  }

  /**
   * @dev Helper function to pull ERC-20 token from a sender address after some checks.
   * The checks are needed because when we bundle multiple actions
   * it can happen the router already holds the assets in question;
   * for. example when we withdraw from a vault and deposit to another one.
   *
   * @param token ERC-20 token address
   * @param sender address to pull tokens from
   * @param amount amount of tokens to be pulled
   */
  function _safePullTokenFrom(address token, address sender, uint256 amount) internal {
    if (sender != address(this) && sender == msg.sender) {
      SafeERC20.safeTransferFrom(ERC20(token), sender, address(this), amount);
    }
  }

  /**
   * @dev Helper function to approve ERC-20 transfers.
   *
   * @param token ERC-20 address to approve
   * @param to address to approve as a spender
   * @param amount amount to be approved
   */
  function _safeApprove(address token, address to, uint256 amount) internal {
    SafeERC20.safeIncreaseAllowance(ERC20(token), to, amount);
  }

  /**
   * @dev Check `allowCaller()` above.
   *
   * @param caller address to allow/disallow
   * @param allowed 'true' to allow, 'false' to disallow
   */
  function _allowCaller(address caller, bool allowed) internal {
    _checkIfAddressZero(caller);
    if (isAllowedCaller[caller] == allowed) {
      revert BaseRouter__allowCaller_noAllowChange();
    }
    isAllowedCaller[caller] = allowed;
    emit AllowCaller(caller, allowed);
  }

  /**
   * @dev Function to be implemented on the bridge-specific contract
   * used to transfer funds WITHOUT calldata to a destination chain.
   *
   * Note Check requirements at children contract.
   */
  function _crossTransfer(bytes memory, address beneficiary) internal virtual returns (address);

  /**
   * @dev Function to be implemented on the bridge-specific contract
   * used to transfer funds WITH calldata to a destination chain.
   *
   * Note Check requirements at children contract.
   */
  function _crossTransferWithCalldata(
    bytes memory,
    address beneficiary
  )
    internal
    virtual
    returns (address);

  /**
   * @dev Returns "true" and the `latestIndex` where a zero-address exists
   *
   * @param token address of ERC-20 to check
   * @param tokenList to check
   */
  function _isInTokenList(
    address token,
    Snapshot[] memory tokenList
  )
    private
    pure
    returns (bool value, uint256 latestIndex)
  {
    uint256 len = tokenList.length;
    for (uint256 i; i < len;) {
      if (token == tokenList[i].token) {
        return (true, 0); // leave when the element is found
      }
      if (tokenList[i].token == address(0)) {
        return (false, i); // leave if the first empty spot is found
      }
      unchecked {
        ++i;
      }
    }
    // revert if looped through whole array and found no match or empty value
    revert BaseRouter__isInTokenList_snapshotLimitReached();
  }

  /**
   * @dev Adds a token and balance to a Snapshot and returns it.
   * Requirements:
   * - Must check if token has already been added.
   *
   * @param token address of ERC-20 to be pushed
   * @param tokenList to add token
   */
  function _addTokenToList(address token, Snapshot[] memory tokenList) private view {
    (bool isInList, uint256 latestIndex) = _isInTokenList(token, tokenList);
    if (!isInList) {
      tokenList[latestIndex] = Snapshot(token, IERC20(token).balanceOf(address(this)));
    }
  }

  /**
   * @dev Checks that `erc20-balanceOf` of `_tokensToCheck` haven't change for this address.
   * Requirements:
   * - Must be called in `_bundleInternal()` at the end of all executed `actions`.
   * - Must clear `_tokensToCheck` from storage at the end of checks.
   *
   * @param tokensToCheck array of 'Snapshot' elements
   * @param nativeBalance the stored balance of ETH
   */
  function _checkNoBalanceChange(
    Snapshot[] memory tokensToCheck,
    uint256 nativeBalance
  )
    private
    view
  {
    uint256 len = tokensToCheck.length;
    for (uint256 i; i < len;) {
      if (tokensToCheck[i].token != address(0)) {
        uint256 previousBalance = tokensToCheck[i].balance;
        uint256 currentBalance = IERC20(tokensToCheck[i].token).balanceOf(address(this));

        if (currentBalance != previousBalance) {
          revert BaseRouter__bundleInternal_noBalanceChange();
        }
      } else {
        break;
      }
      unchecked {
        ++i;
      }
    }

    // Check at the end the native balance.
    if (nativeBalance != address(this).balance) {
      revert BaseRouter__bundleInternal_noBalanceChange();
    }
  }

  /**
   * @dev When bundling multiple actions assure that we act for a single beneficiary;
   * receivers on DEPOSIT and PAYBACK and owners on WITHDRAW and BORROW
   * must be the same user
   *
   * @param user address to verify is the beneficiary
   */
  function _checkBeneficiary(address beneficiary, address user) internal pure returns (address) {
    if (beneficiary == address(0)) {
      return user;
    } else if (beneficiary != user) {
      revert BaseRouter__bundleInternal_notBeneficiary();
    } else {
      return user;
    }
  }

  /**
   * @dev Extracts the beneficiary from a set of actions and args.
   * Requirements:
   * - Must be implemented in child contract, and added to `_crossTransfer` and
   * `crossTansferWithCalldata` when applicable.
   *
   * @param actions an array of actions that will be executed in a row
   * @param args an array of encoded inputs needed to execute each action
   */
  function _getBeneficiaryFromCalldata(
    Action[] memory actions,
    bytes[] memory args
  )
    internal
    view
    virtual
    returns (address beneficiary_);

  function _checkVaultInput(address vault_) internal view {
    if (!chief.isVaultActive(vault_)) {
      revert BaseRouter__checkVaultInput_notActiveVault();
    }
  }

  /**
<<<<<<< HEAD
   * @dev Revert if flasher is not a valid flasher at {Chief}.
   *
   * @param flasher address to check
   */
  function _checkValidFlasher(address flasher) internal view {
    if (!chief.allowedFlasher(flasher)) {
      revert BaseRouter__checkValidFlasher_notAllowedFlasher();
=======
   * @dev Reverts if passed `addr` is address(0).
   */
  function _checkIfAddressZero(address addr) internal pure {
    if (addr == address(0)) {
      revert BaseRouter__checkIfAddressZero_invalidZeroAddress();
>>>>>>> cdd5d66d
    }
  }

  /**
   * @dev Only WETH contract is allowed to transfer ETH to this address.
   * Prevent other addresses to send Ether to this contract.
   */
  receive() external payable {
    if (msg.sender != address(WETH9)) {
      revert BaseRouter__receive_senderNotWETH();
    }
  }

  /**
   * @dev Revert fallback calls.
   */
  fallback() external payable {
    revert BaseRouter__fallback_notAllowed();
  }
}<|MERGE_RESOLUTION|>--- conflicted
+++ resolved
@@ -72,13 +72,9 @@
   error BaseRouter__receive_senderNotWETH();
   error BaseRouter__fallback_notAllowed();
   error BaseRouter__allowCaller_noAllowChange();
-<<<<<<< HEAD
   error BaseRouter__isInTokenList_snapshotLimitReached();
   error BaseRouter__xBundleFlashloan_insufficientFlashloanBalance();
-=======
-  error BaseRouter__bundleInternal_insufficientFlashloanBalance();
   error BaseRouter__checkIfAddressZero_invalidZeroAddress();
->>>>>>> cdd5d66d
 
   IWETH9 public immutable WETH9;
 
@@ -329,15 +325,12 @@
         }
         _addTokenToList(asset, tokensToCheck);
 
-<<<<<<< HEAD
-        beneficiary = _getBeneficiaryFromCalldata(innerActions, innerArgs);
+        beneficiary =
+          _checkBeneficiary(beneficiary, _getBeneficiaryFromCalldata(innerActions, innerArgs));
+
         bytes memory requestorCalldata = abi.encodeWithSelector(
           this.xBundleFlashloan.selector, innerActions, innerArgs, asset, flashAmount
         );
-=======
-        beneficiary =
-          _checkBeneficiary(beneficiary, _getBeneficiaryFromCalldata(innerActions, innerArgs));
->>>>>>> cdd5d66d
 
         // Call Flasher.
         flasher.initiateFlashloan(asset, flashAmount, requestor, requestorCalldata);
@@ -769,7 +762,6 @@
   }
 
   /**
-<<<<<<< HEAD
    * @dev Revert if flasher is not a valid flasher at {Chief}.
    *
    * @param flasher address to check
@@ -777,13 +769,16 @@
   function _checkValidFlasher(address flasher) internal view {
     if (!chief.allowedFlasher(flasher)) {
       revert BaseRouter__checkValidFlasher_notAllowedFlasher();
-=======
+    }
+  }
+
+  /**
    * @dev Reverts if passed `addr` is address(0).
    */
+
   function _checkIfAddressZero(address addr) internal pure {
     if (addr == address(0)) {
       revert BaseRouter__checkIfAddressZero_invalidZeroAddress();
->>>>>>> cdd5d66d
     }
   }
 
