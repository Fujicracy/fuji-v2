--- conflicted
+++ resolved
@@ -272,8 +272,7 @@
     returns (uint256 shares)
   {
     uint256 supply = totalSupply();
-    return
-      (assets == 0 || supply == 0)
+    return (assets == 0 || supply == 0)
       ? assets.mulDiv(10 ** decimals(), 10 ** _asset.decimals(), rounding)
       : assets.mulDiv(supply, totalAssets(), rounding);
   }
@@ -288,8 +287,7 @@
     returns (uint256 assets)
   {
     uint256 supply = totalSupply();
-    return
-      (supply == 0)
+    return (supply == 0)
       ? shares.mulDiv(10 ** _asset.decimals(), 10 ** decimals(), rounding)
       : shares.mulDiv(totalAssets(), supply, rounding);
   }
@@ -317,13 +315,7 @@
     address owner,
     uint256 assets,
     uint256 shares
-  )
-    internal
-<<<<<<< HEAD
-=======
-    whenNotPaused(VaultActions.Withdraw)
->>>>>>> c0c97a44
-  {
+  ) internal whenNotPaused(VaultActions.Withdraw) {
     _burn(owner, shares);
     _executeProviderAction(asset(), assets, "withdraw");
     SafeERC20.safeTransfer(IERC20(asset()), receiver, assets);
@@ -416,11 +408,7 @@
     uint8 v,
     bytes32 r,
     bytes32 s
-  )
-    public
-    virtual
-    override
-  {}
+  ) public virtual override {}
 
   /**
    * @dev Internal function that computes how much free 'assets'
