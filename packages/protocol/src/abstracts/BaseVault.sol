--- conflicted
+++ resolved
@@ -52,16 +52,13 @@
   error BaseVault__mint_slippageTooHigh();
   error BaseVault__withdraw_slippageTooHigh();
   error BaseVault__redeem_slippageTooHigh();
-<<<<<<< HEAD
+  error BaseVault__useIncreaseWithdrawAllowance();
+  error BaseVault__useDecreaseWithdrawAllowance();
   error BaseVault__harvest_invalidProvider();
   error BaseVault__harvest_strategyNotImplemented();
   error BaseVault__harvest_notValidSwapper();
   error BaseVault__harvest_noRewards();
   error BaseVault__harvest_invalidRewards();
-=======
-  error BaseVault__useIncreaseWithdrawAllowance();
-  error BaseVault__useDecreaseWithdrawAllowance();
->>>>>>> 474d4765
 
   /**
    *  @dev `VERSION` of this vault.
