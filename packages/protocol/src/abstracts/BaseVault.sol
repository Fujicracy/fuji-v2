// SPDX-License-Identifier: BUSL-1.1
pragma solidity 0.8.15;

/**
 * @title Abstract contract for all vaults.
 * @author Fujidao Labs
 * @notice Defines the interface and common functions for all vaults.
 */

import {ERC20} from "openzeppelin-contracts/contracts/token/ERC20/ERC20.sol";
import {IERC20} from "openzeppelin-contracts/contracts/token/ERC20/IERC20.sol";
import {IERC20Metadata} from
  "openzeppelin-contracts/contracts/token/ERC20/extensions/IERC20Metadata.sol";
import {SafeERC20} from "openzeppelin-contracts/contracts/token/ERC20/utils/SafeERC20.sol";
import {Math} from "openzeppelin-contracts/contracts/utils/math/Math.sol";
import {Address} from "openzeppelin-contracts/contracts/utils/Address.sol";
import {IVault} from "../interfaces/IVault.sol";
import {ILendingProvider} from "../interfaces/ILendingProvider.sol";
import {IERC4626} from "openzeppelin-contracts/contracts/interfaces/IERC4626.sol";
import {VaultPermissions} from "../vaults/VaultPermissions.sol";

abstract contract BaseVault is ERC20, VaultPermissions, IVault {
  using Math for uint256;
  using Address for address;

  error BaseVault__deposit_moreThanMax();
  error BaseVault__mint_moreThanMax();
  error BaseVault__withdraw_invalidInput();
  error BaseVault__withdraw_moreThanMax();
  error BaseVault__redeem_moreThanMax();
  error BaseVault__redeem_invalidInput();
  error BaseVault__setter_invalidInput();

  address public immutable chief;

  IERC20Metadata internal immutable _asset;

  ILendingProvider[] internal _providers;
  ILendingProvider public activeProvider;

  uint256 public minDepositAmount;
  uint256 public depositCap;

  constructor(address asset_, address chief_, string memory name_, string memory symbol_)
    ERC20(name_, symbol_)
    VaultPermissions(name_)
  {
    _asset = IERC20Metadata(asset_);
    chief = chief_;
    depositCap = type(uint256).max;
  }

  /*////////////////////////////////////////////////////
      Asset management: allowance-overrides IERC20 
      Overrides to handle all in withdrawAllowance
  ///////////////////////////////////////////////////*/

  /**
   * @dev Override to call {VaultPermissions-withdrawAllowance}.
   * Returns the share amount of VaultPermissions-withdrawAllowance.
   */
  function allowance(address owner, address spender)
    public
    view
    override (ERC20, IERC20)
    returns (uint256)
  {
    return convertToShares(withdrawAllowance(owner, spender));
  }

  /**
   * @dev Override to call {VaultPermissions-_setWithdrawAllowance}.
   * Converts approve shares argument to assets in VaultPermissions-_withdrawAllowance.
   * Recommend to use increase/decrease methods see OZ notes for {IERC20-approve}.
   */
  function approve(address spender, uint256 shares) public override (ERC20, IERC20) returns (bool) {
    address owner = _msgSender();
    _setWithdrawAllowance(owner, spender, convertToAssets(shares));
    return true;
  }

  /**
   * @dev Override to call {VaultPermissions-increaseWithdrawAllowance}.
   * Converts extraShares argument to assets in VaultPermissions-increaseWithdrawAllowance.
   */
  function increaseAllowance(address spender, uint256 extraShares) public override returns (bool) {
    increaseWithdrawAllowance(spender, convertToAssets(extraShares));
    return true;
  }

  /**
   * @dev Override to call {VaultPermissions-decreaseWithdrawAllowance}.
   * Converts subtractedShares argument to assets in VaultPermissions-decreaseWithdrawAllowance.
   */
  function decreaseAllowance(address spender, uint256 subtractedShares)
    public
    override
    returns (bool)
  {
    decreaseWithdrawAllowance(spender, convertToAssets(subtractedShares));
    return true;
  }

  /**
   * @dev Override to call {VaultPermissions-_spendWithdrawAllowance}.
   * Converts shares argument to assets in VaultPermissions-_spendWithdrawAllowance.
   * This internal function is called during ERC4626-transferFrom.
   */
  function _spendAllowance(address owner, address spender, uint256 shares) internal override {
    _spendWithdrawAllowance(owner, spender, convertToAssets(shares));
  }

  ////////////////////////////////////////////
  /// Asset management: overrides IERC4626 ///
  ////////////////////////////////////////////

  /// @inheritdoc IERC4626
  function asset() public view virtual override returns (address) {
    return address(_asset);
  }

  /// @inheritdoc IERC4626
  function totalAssets() public view virtual override returns (uint256 assets) {
    return _checkProvidersBalance(asset(), "getDepositBalance");
  }

  /// @inheritdoc IERC4626
  function convertToShares(uint256 assets) public view virtual override returns (uint256 shares) {
    return _convertToShares(assets, Math.Rounding.Down);
  }

  /// @inheritdoc IERC4626
  function convertToAssets(uint256 shares) public view virtual override returns (uint256 assets) {
    return _convertToAssets(shares, Math.Rounding.Down);
  }

  /// @inheritdoc IERC4626
  function maxDeposit(address) public view virtual override returns (uint256) {
    return depositCap;
  }

  /// @inheritdoc IERC4626
  function maxMint(address) public view virtual override returns (uint256) {
    return type(uint256).max;
  }

  /// @inheritdoc IERC4626
  function maxWithdraw(address owner) public view override returns (uint256) {
    return _computeFreeAssets(owner);
  }

  /// @inheritdoc IERC4626
  function maxRedeem(address owner) public view override returns (uint256) {
    return _convertToShares(_computeFreeAssets(owner), Math.Rounding.Down);
  }

  /// @inheritdoc IERC4626
  function previewDeposit(uint256 assets) public view virtual override returns (uint256) {
    return _convertToShares(assets, Math.Rounding.Down);
  }

  /// @inheritdoc IERC4626
  function previewMint(uint256 shares) public view virtual override returns (uint256) {
    return _convertToAssets(shares, Math.Rounding.Up);
  }

  /// @inheritdoc IERC4626
  function previewWithdraw(uint256 assets) public view virtual override returns (uint256) {
    return _convertToShares(assets, Math.Rounding.Up);
  }

  /// @inheritdoc IERC4626
  function previewRedeem(uint256 shares) public view virtual override returns (uint256) {
    return _convertToAssets(shares, Math.Rounding.Down);
  }

  /// @inheritdoc IERC4626
  function deposit(uint256 assets, address receiver) public virtual override returns (uint256) {
    if (assets + totalAssets() > maxDeposit(receiver) || assets < minDepositAmount) {
      revert BaseVault__deposit_moreThanMax();
    }

    uint256 shares = previewDeposit(assets);
    _deposit(_msgSender(), receiver, assets, shares);

    return shares;
  }

  /// @inheritdoc IERC4626
  function mint(uint256 shares, address receiver) public virtual override returns (uint256) {
    if (shares > maxMint(receiver)) {
      revert BaseVault__mint_moreThanMax();
    }

    uint256 assets = previewMint(shares);
    _deposit(_msgSender(), receiver, assets, shares);

    return assets;
  }

  /// @inheritdoc IERC4626
  function withdraw(uint256 assets, address receiver, address owner)
    public
    override
    returns (uint256)
  {
    address caller = _msgSender();
    if (caller != owner) {
      _spendAllowance(owner, caller, convertToShares(assets));
    }

    if (assets == 0) {
      revert BaseVault__withdraw_invalidInput();
    }

    if (assets > maxWithdraw(owner)) {
      revert BaseVault__withdraw_moreThanMax();
    }

    uint256 shares = previewWithdraw(assets);
    _withdraw(caller, receiver, owner, assets, shares);

    return shares;
  }

  /// @inheritdoc IERC4626
  function redeem(uint256 shares, address receiver, address owner)
    public
    override
    returns (uint256)
  {
    address caller = _msgSender();
    if (caller != owner) {
      _spendAllowance(owner, caller, shares);
    }

    if (shares == 0) {
      revert BaseVault__redeem_invalidInput();
    }

    if (shares > maxRedeem(owner)) {
      revert BaseVault__redeem_moreThanMax();
    }

    uint256 assets = previewRedeem(shares);
    _withdraw(_msgSender(), receiver, owner, assets, shares);

    return assets;
  }

  /**
   * @dev Internal conversion function (from assets to shares) with support for rounding direction.
   *
   * Will revert if assets > 0, totalSupply > 0 and totalAssets = 0. That corresponds to a case where any asset
   * would represent an infinite amout of shares.
   */
  function _convertToShares(uint256 assets, Math.Rounding rounding)
    internal
    view
    virtual
    returns (uint256 shares)
  {
    uint256 supply = totalSupply();
    return
      (assets == 0 || supply == 0)
      ? assets.mulDiv(10 ** decimals(), 10 ** _asset.decimals(), rounding)
      : assets.mulDiv(supply, totalAssets(), rounding);
  }

  /**
   * @dev Internal conversion function (from shares to assets) with support for rounding direction.
   */
  function _convertToAssets(uint256 shares, Math.Rounding rounding)
    internal
    view
    virtual
    returns (uint256 assets)
  {
    uint256 supply = totalSupply();
    return
      (supply == 0)
      ? shares.mulDiv(10 ** _asset.decimals(), 10 ** decimals(), rounding)
      : shares.mulDiv(totalAssets(), supply, rounding);
  }

  /**
   * @dev Perform _deposit adding flow at provider {IERC4626-deposit}.
   */
  function _deposit(address caller, address receiver, uint256 assets, uint256 shares) internal {
    SafeERC20.safeTransferFrom(IERC20(asset()), caller, address(this), assets);
    _executeProviderAction(asset(), assets, "deposit");
    _mint(receiver, shares);

    emit Deposit(caller, receiver, assets, shares);
  }

  /**
   * @dev Perform _withdraw adding flow at provider {IERC4626-withdraw}.
   */
  function _withdraw(
    address caller,
    address receiver,
    address owner,
    uint256 assets,
    uint256 shares
  )
    internal
  {
    _burn(owner, shares);
    _executeProviderAction(asset(), assets, "withdraw");
    SafeERC20.safeTransfer(IERC20(asset()), receiver, assets);

    emit Withdraw(caller, receiver, owner, assets, shares);
  }

  /// @inheritdoc ERC20
  function _beforeTokenTransfer(address from, address to, uint256 amount) internal view override {
    to;
    if (from != address(0)) {
      require(amount <= maxRedeem(from), "Transfer more than max");
    }
  }

  ////////////////////////////////////////////////////
  /// Debt management: based on IERC4626 semantics ///
  ////////////////////////////////////////////////////

  /// inheritdoc IVault
  function debtDecimals() public view virtual override returns (uint8);

  /// inheritdoc IVault
  function debtAsset() public view virtual returns (address);

  /// inheritdoc IVault
  function balanceOfDebt(address account) public view virtual override returns (uint256 debt);

  /// inheritdoc IVault
  function totalDebt() public view virtual returns (uint256);

  /// inheritdoc IVault
  function convertDebtToShares(uint256 debt) public view virtual returns (uint256 shares);

  /// inheritdoc IVault
  function convertToDebt(uint256 shares) public view virtual returns (uint256 debt);

  /// inheritdoc IVault
  function maxBorrow(address borrower) public view virtual returns (uint256);

  /// inheritdoc IVault
  function borrow(uint256 debt, address receiver, address owner) public virtual returns (uint256);

  /// inheritdoc IVault
  function payback(uint256 debt, address owner) public virtual returns (uint256);

  /**
   * @dev See {IVaultPermissions-borrowAllowance}.
   * Implement in {BorrowingVault}, revert in {LendingVault}
   */
  function borrowAllowance(address owner, address spender)
    public
    view
    virtual
    override
    returns (uint256)
  {}

  /**
   * @dev See {IVaultPermissions-decreaseborrowAllowance}.
   * Implement in {BorrowingVault}, revert in {LendingVault}
   */
  function increaseBorrowAllowance(address spender, uint256 byAmount)
    public
    virtual
    override
    returns (bool)
  {}

  /**
   * @dev See {IVaultPermissions-decreaseborrowAllowance}.
   * Implement in {BorrowingVault}, revert in {LendingVault}
   */
  function decreaseBorrowAllowance(address spender, uint256 byAmount)
    public
    virtual
    override
    returns (bool)
  {}

  /**
   * @dev See {IVaultPermissions-permitBorrow}.
   * Implement in {BorrowingVault}, revert in {LendingVault}
   */
  function permitBorrow(
    address owner,
    address spender,
    uint256 value,
    uint256 deadline,
    uint8 v,
    bytes32 r,
    bytes32 s
  )
    public
    virtual
    override
  {}

  /**
   * @dev Internal function that computes how much free 'assets'
   * a user can withdraw or transfer given their 'debt' balance.
   *
   * Requirements:
   * - SHOULD be implemented in {BorrowingVault} contract.
   * - SHOULD NOT be implemented in a {LendingVault} contract.
   * - SHOULD read price from {FujiOracle}.
   */
  function _computeFreeAssets(address owner) internal view virtual returns (uint256);

  ////////////////////////////
  /// Fuji Vault functions ///
  ////////////////////////////

  function _executeProviderAction(address assetAddr, uint256 assets, string memory name) internal {
    bytes memory data = abi.encodeWithSignature(
<<<<<<< HEAD
      string(abi.encodePacked(name, "(address,uint256)")), assetAddr, assets
=======
      string(abi.encodePacked(name, "(address,uint256,address)")), assetAddr, assets, address(this)
>>>>>>> cec4c10c
    );
    address(activeProvider).functionDelegateCall(
      data, string(abi.encodePacked(name, ": delegate call failed"))
    );
  }

  function _checkProvidersBalance(address assetAddr, string memory method)
    internal
    view
    returns (uint256 assets)
  {
    uint256 len = _providers.length;
    bytes memory callData = abi.encodeWithSignature(
      string(abi.encodePacked(method, "(address,address,address)")),
      assetAddr,
      address(this),
      address(this)
    );
    bytes memory returnedBytes;
    for (uint256 i = 0; i < len;) {
      returnedBytes = address(_providers[i]).functionStaticCall(callData, ": balance call failed");
      assets += uint256(bytes32(returnedBytes));
      unchecked {
        ++i;
      }
    }
  }

  /// Public getters.

  function getProviders() external view returns (ILendingProvider[] memory list) {
    list = _providers;
  }

  ///////////////////////////
  /// Admin set functions ///
  ///////////////////////////

  function setProviders(ILendingProvider[] memory providers) external {
    // TODO needs admin restriction
    uint256 len = providers.length;
    for (uint256 i = 0; i < len;) {
      if (address(providers[i]) == address(0)) {
        revert BaseVault__setter_invalidInput();
      }
      unchecked {
        ++i;
      }
    }
    _providers = providers;

    emit ProvidersChanged(providers);
  }

  /// inheritdoc IVault
  function setActiveProvider(ILendingProvider activeProvider_) external override {
    // TODO needs admin restriction
    if (!_isValidProvider(address(activeProvider_))) {
      revert BaseVault__setter_invalidInput();
    }
    activeProvider = activeProvider_;
    SafeERC20.safeApprove(
      IERC20(asset()), activeProvider.approvedOperator(asset(), address(this)), type(uint256).max
    );
    if (debtAsset() != address(0)) {
      SafeERC20.safeApprove(
        IERC20(debtAsset()),
        activeProvider.approvedOperator(debtAsset(), address(this)),
        type(uint256).max
      );
    }
    emit ActiveProviderChanged(activeProvider_);
  }

  /// inheritdoc IVault
  function setMinDepositAmount(uint256 amount) external override {
    // TODO needs admin restriction
    minDepositAmount = amount;
    emit MinDepositAmountChanged(amount);
  }

  /// inheritdoc IVault
  function setDepositCap(uint256 newCap) external override {
    // TODO needs admin restriction
    if (newCap == 0 || newCap <= minDepositAmount) {
      revert BaseVault__setter_invalidInput();
    }
    depositCap = newCap;
    emit DepositCapChanged(newCap);
  }

  /**
   * @dev Returns true if provider is in `_providers` array.
   * Since providers are not many use of array is fine.
   */
  function _isValidProvider(address provider) private view returns (bool check) {
    uint256 len = _providers.length;
    for (uint256 i = 0; i < len;) {
      if (provider == address(_providers[i])) {
        check = true;
      }
      unchecked {
        ++i;
      }
    }
  }
}<|MERGE_RESOLUTION|>--- conflicted
+++ resolved
@@ -421,11 +421,7 @@
 
   function _executeProviderAction(address assetAddr, uint256 assets, string memory name) internal {
     bytes memory data = abi.encodeWithSignature(
-<<<<<<< HEAD
-      string(abi.encodePacked(name, "(address,uint256)")), assetAddr, assets
-=======
       string(abi.encodePacked(name, "(address,uint256,address)")), assetAddr, assets, address(this)
->>>>>>> cec4c10c
     );
     address(activeProvider).functionDelegateCall(
       data, string(abi.encodePacked(name, ": delegate call failed"))
