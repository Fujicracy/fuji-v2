--- conflicted
+++ resolved
@@ -575,8 +575,16 @@
     emit Deposit(caller, receiver, assets, shares);
   }
 
-<<<<<<< HEAD
-  /// TODO
+  /**
+   * @dev Runs common checks for all "deposit" or "mint" actions in this vault.
+   * Requirements:
+   * - Must revert for all conditions not passed.
+   *
+   * @param receiver of the deposit
+   * @param assets being deposited
+   * @param shares being minted for `receiver`
+   * @param totalAssets_ balance of the `assets` across all providers
+   */
   function _depositChecks(
     address receiver,
     uint256 assets,
@@ -586,18 +594,6 @@
     private
     view
   {
-=======
-  /**
-   * @dev Runs common checks for all "deposit" or "mint" actions in this vault.
-   * Requirements:
-   * - Must revert for all conditions not passed.
-   *
-   * @param receiver of the deposit
-   * @param assets being deposited
-   * @param shares being minted for `receiver`
-   */
-  function _depositChecks(address receiver, uint256 assets, uint256 shares) private view {
->>>>>>> d91aa402
     if (receiver == address(0) || assets == 0 || shares == 0) {
       revert BaseVault__deposit_invalidInput();
     }
@@ -607,11 +603,7 @@
      * Computation uses shares because it's cheaper to get `totalSupply()`
      * compared to `totalAssets`.
      */
-<<<<<<< HEAD
     if (assets > _maxDeposit(receiver, totalAssets_)) {
-=======
-    if (shares > maxMint(receiver)) {
->>>>>>> d91aa402
       revert BaseVault__deposit_moreThanMax();
     }
     if (assets < minAmount) {
