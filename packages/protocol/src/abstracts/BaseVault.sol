// SPDX-License-Identifier: BUSL-1.1
pragma solidity 0.8.15;

/**
 * @title Abstract contract for all vaults.
 * @author Fujidao Labs
 * @notice Defines the interface and common functions for all vaults.
 */

import {ERC20} from "openzeppelin-contracts/contracts/token/ERC20/ERC20.sol";
import {IERC20} from "openzeppelin-contracts/contracts/token/ERC20/IERC20.sol";
import {IERC20Metadata} from
  "openzeppelin-contracts/contracts/token/ERC20/extensions/IERC20Metadata.sol";
import {SafeERC20} from "openzeppelin-contracts/contracts/token/ERC20/utils/SafeERC20.sol";
import {Math} from "openzeppelin-contracts/contracts/utils/math/Math.sol";
import {Address} from "openzeppelin-contracts/contracts/utils/Address.sol";
import {IVault} from "../interfaces/IVault.sol";
import {ILendingProvider} from "../interfaces/ILendingProvider.sol";
import {IERC4626} from "openzeppelin-contracts/contracts/interfaces/IERC4626.sol";
import {VaultPermissions} from "../vaults/VaultPermissions.sol";

abstract contract BaseVault is ERC20, VaultPermissions, IVault {
  using Math for uint256;
  using Address for address;

  error BaseVault__deposit_moreThanMax();
  error BaseVault__mint_moreThanMax();
  error BaseVault__withdraw_wrongInput();
  error BaseVault__withdraw_moreThanMax();
  error BaseVault__redeem_moreThanMax();
  error BaseVault__redeem_wrongInput();
  error BaseVault__setter_invalidInput();

  address public immutable chief;

  IERC20Metadata internal immutable _asset;

  ILendingProvider[] internal _providers;
  ILendingProvider public activeProvider;

  uint256 public minDepositAmount;
  uint256 public depositCap;

  constructor(address asset_, address chief_, string memory name_, string memory symbol_)
    ERC20(name_, symbol_)
    VaultPermissions(name_)
  {
    _asset = IERC20Metadata(asset_);
    chief = chief_;
    depositCap = type(uint256).max;
  }

  /*////////////////////////////////////////////////////
      Asset management: allowance-overrides IERC20 
      Overrides to handle all in withdrawAllowance
  ///////////////////////////////////////////////////*/

  /**
   * @dev Override to call {VaultPermissions-withdrawAllowance}.
   * Returns the share amount of VaultPermissions-withdrawAllowance.
   */
  function allowance(address owner, address spender)
    public
    view
    override (ERC20, IERC20)
    returns (uint256)
  {
    return convertToShares(withdrawAllowance(owner, spender));
  }

  /**
   * @dev Override to call {VaultPermissions-_setWithdrawAllowance}.
   * Converts approve shares argument to assets in VaultPermissions-_withdrawAllowance.
   * Recommend to use increase/decrease methods see OZ notes for {IERC20-approve}.
   */
  function approve(address spender, uint256 shares) public override (ERC20, IERC20) returns (bool) {
    address owner = _msgSender();
    _setWithdrawAllowance(owner, spender, convertToAssets(shares));
    return true;
  }

  /**
   * @dev Override to call {VaultPermissions-increaseWithdrawAllowance}.
   * Converts extraShares argument to assets in VaultPermissions-increaseWithdrawAllowance.
   */
  function increaseAllowance(address spender, uint256 extraShares) public override returns (bool) {
    increaseWithdrawAllowance(spender, convertToAssets(extraShares));
    return true;
  }

  /**
   * @dev Override to call {VaultPermissions-decreaseWithdrawAllowance}.
   * Converts subtractedShares argument to assets in VaultPermissions-decreaseWithdrawAllowance.
   */
  function decreaseAllowance(address spender, uint256 subtractedShares)
    public
    override
    returns (bool)
  {
    decreaseWithdrawAllowance(spender, convertToAssets(subtractedShares));
    return true;
  }

  /**
   * @dev Override to call {VaultPermissions-_spendWithdrawAllowance}.
   * Converts shares argument to assets in VaultPermissions-_spendWithdrawAllowance.
   * This internal function is called during ERC4626-transferFrom.
   */
  function _spendAllowance(address owner, address spender, uint256 shares) internal override {
    _spendWithdrawAllowance(owner, spender, convertToAssets(shares));
  }

  ////////////////////////////////////////////
  /// Asset management: overrides IERC4626 ///
  ////////////////////////////////////////////

  /// @inheritdoc IERC4626
  function asset() public view virtual override returns (address) {
    return address(_asset);
  }

  /// @inheritdoc IERC4626
  function totalAssets() public view virtual override returns (uint256 assets) {
    return _checkProvidersBalance(asset(), "getDepositBalance");
  }

  /// @inheritdoc IERC4626
  function convertToShares(uint256 assets) public view virtual override returns (uint256 shares) {
    return _convertToShares(assets, Math.Rounding.Down);
  }

  /// @inheritdoc IERC4626
  function convertToAssets(uint256 shares) public view virtual override returns (uint256 assets) {
    return _convertToAssets(shares, Math.Rounding.Down);
  }

  /// @inheritdoc IERC4626
  function maxDeposit(address) public view virtual override returns (uint256) {
    return _isVaultCollateralized() ? depositCap : 0;
  }

  /// @inheritdoc IERC4626
  function maxMint(address) public view virtual override returns (uint256) {
    return type(uint256).max;
  }

  /// @inheritdoc IERC4626
  function maxWithdraw(address owner) public view override returns (uint256) {
    return _computeFreeAssets(owner);
  }

  /// @inheritdoc IERC4626
  function maxRedeem(address owner) public view override returns (uint256) {
    return _convertToShares(_computeFreeAssets(owner), Math.Rounding.Down);
  }

  /// @inheritdoc IERC4626
  function previewDeposit(uint256 assets) public view virtual override returns (uint256) {
    return _convertToShares(assets, Math.Rounding.Down);
  }

  /// @inheritdoc IERC4626
  function previewMint(uint256 shares) public view virtual override returns (uint256) {
    return _convertToAssets(shares, Math.Rounding.Up);
  }

  /// @inheritdoc IERC4626
  function previewWithdraw(uint256 assets) public view virtual override returns (uint256) {
    return _convertToShares(assets, Math.Rounding.Up);
  }

  /// @inheritdoc IERC4626
  function previewRedeem(uint256 shares) public view virtual override returns (uint256) {
    return _convertToAssets(shares, Math.Rounding.Down);
  }

  /// @inheritdoc IERC4626
  function deposit(uint256 assets, address receiver) public virtual override returns (uint256) {
    if (assets + totalAssets() > maxDeposit(receiver) || assets < minDepositAmount) {
      revert BaseVault__deposit_moreThanMax();
    }

    uint256 shares = previewDeposit(assets);
    _deposit(_msgSender(), receiver, assets, shares);

    return shares;
  }

  /// @inheritdoc IERC4626
  function mint(uint256 shares, address receiver) public virtual override returns (uint256) {
    if (shares > maxMint(receiver)) {
      revert BaseVault__mint_moreThanMax();
    }

    uint256 assets = previewMint(shares);
    _deposit(_msgSender(), receiver, assets, shares);

    return assets;
  }

  /// @inheritdoc IERC4626
  function withdraw(uint256 assets, address receiver, address owner)
    public
    override
    returns (uint256)
  {
    address caller = _msgSender();
    if (caller != owner) {
      _spendAllowance(owner, caller, convertToShares(assets));
    }

    if (assets == 0) {
      revert BaseVault__withdraw_wrongInput();
    }

    if (assets > maxWithdraw(owner)) {
      revert BaseVault__withdraw_moreThanMax();
    }

    uint256 shares = previewWithdraw(assets);
    _withdraw(caller, receiver, owner, assets, shares);

    return shares;
  }

  /// @inheritdoc IERC4626
  function redeem(uint256 shares, address receiver, address owner)
    public
    override
    returns (uint256)
  {
    address caller = _msgSender();
    if (caller != owner) {
      _spendAllowance(owner, caller, shares);
    }

    if (shares == 0) {
      revert BaseVault__redeem_wrongInput();
    }

    if (shares > maxRedeem(owner)) {
      revert BaseVault__redeem_moreThanMax();
    }

    uint256 assets = previewRedeem(shares);
    _withdraw(_msgSender(), receiver, owner, assets, shares);

    return assets;
  }

  /**
   * @dev Internal conversion function (from assets to shares) with support for rounding direction.
   *
   * Will revert if assets > 0, totalSupply > 0 and totalAssets = 0. That corresponds to a case where any asset
   * would represent an infinite amout of shares.
   */
  function _convertToShares(uint256 assets, Math.Rounding rounding)
    internal
    view
    virtual
    returns (uint256 shares)
  {
    uint256 supply = totalSupply();
    return
      (assets == 0 || supply == 0)
      ? assets.mulDiv(10 ** decimals(), 10 ** _asset.decimals(), rounding)
      : assets.mulDiv(supply, totalAssets(), rounding);
  }

  /**
   * @dev Internal conversion function (from shares to assets) with support for rounding direction.
   */
  function _convertToAssets(uint256 shares, Math.Rounding rounding)
    internal
    view
    virtual
    returns (uint256 assets)
  {
    uint256 supply = totalSupply();
    return
      (supply == 0)
      ? shares.mulDiv(10 ** _asset.decimals(), 10 ** decimals(), rounding)
      : shares.mulDiv(totalAssets(), supply, rounding);
  }

  /**
   * @dev Perform _deposit adding flow at provider {IERC4626-deposit}.
   */
  function _deposit(address caller, address receiver, uint256 assets, uint256 shares) internal {
    SafeERC20.safeTransferFrom(IERC20(asset()), caller, address(this), assets);
    _executeProviderAction(asset(), assets, "deposit");
    _mint(receiver, shares);

    emit Deposit(caller, receiver, assets, shares);
  }

  /**
   * @dev Perform _withdraw adding flow at provider {IERC4626-withdraw}.
   */
  function _withdraw(
    address caller,
    address receiver,
    address owner,
    uint256 assets,
    uint256 shares
  )
    internal
  {
    _burn(owner, shares);
    _executeProviderAction(asset(), assets, "withdraw");
    SafeERC20.safeTransfer(IERC20(asset()), receiver, assets);

    emit Withdraw(caller, receiver, owner, assets, shares);
  }

  function _isVaultCollateralized() private view returns (bool) {
    return totalAssets() > 0 || totalSupply() == 0;
  }

  /// @inheritdoc ERC20
  function _beforeTokenTransfer(address from, address to, uint256 amount) internal view override {
    to;
    if (from != address(0)) {
      require(amount <= maxRedeem(from), "Transfer more than max");
    }
  }

  ////////////////////////////////////////////////////
  /// Debt management: based on IERC4626 semantics ///
  ////////////////////////////////////////////////////

  /// inheritdoc IVault
  function debtDecimals() public view virtual override returns (uint8);

  /// inheritdoc IVault
  function debtAsset() public view virtual returns (address);

  /// inheritdoc IVault
  function balanceOfDebt(address account) public view virtual override returns (uint256 debt);

  /// inheritdoc IVault
  function totalDebt() public view virtual returns (uint256);

  /// inheritdoc IVault
  function convertDebtToShares(uint256 debt) public view virtual returns (uint256 shares);

  /// inheritdoc IVault
  function convertToDebt(uint256 shares) public view virtual returns (uint256 debt);

  /// inheritdoc IVault
  function maxBorrow(address borrower) public view virtual returns (uint256);

  /// inheritdoc IVault
  function borrow(uint256 debt, address receiver, address owner) public virtual returns (uint256);

  /// inheritdoc IVault
  function payback(uint256 debt, address owner) public virtual returns (uint256);

  /**
   * @dev See {IVaultPermissions-borrowAllowance}.
   * Implement in {BorrowingVault}, revert in {LendingVault}
   */
  function borrowAllowance(address owner, address spender)
    public
    view
    virtual
    override
    returns (uint256)
  {}

  /**
   * @dev See {IVaultPermissions-decreaseborrowAllowance}.
   * Implement in {BorrowingVault}, revert in {LendingVault}
   */
  function increaseBorrowAllowance(address spender, uint256 byAmount)
    public
    virtual
    override
    returns (bool)
  {}

  /**
   * @dev See {IVaultPermissions-decreaseborrowAllowance}.
   * Implement in {BorrowingVault}, revert in {LendingVault}
   */
  function decreaseBorrowAllowance(address spender, uint256 byAmount)
    public
    virtual
    override
    returns (bool)
  {}

  /**
   * @dev See {IVaultPermissions-permitBorrow}.
   * Implement in {BorrowingVault}, revert in {LendingVault}
   */
  function permitBorrow(
    address owner,
    address spender,
    uint256 value,
    uint256 deadline,
    uint8 v,
    bytes32 r,
    bytes32 s
  )
    public
    virtual
    override
  {}

  /**
   * @dev Internal function that computes how much free 'assets'
   * a user can withdraw or transfer given their 'debt' balance.
   *
   * Requirements:
   * - SHOULD be implemented in {BorrowingVault} contract.
   * - SHOULD NOT be implemented in a {LendingVault} contract.
   * - SHOULD read price from {FujiOracle}.
   */
  function _computeFreeAssets(address owner) internal view virtual returns (uint256);

  ////////////////////////////
  /// Fuji Vault functions ///
  ////////////////////////////

  function _executeProviderAction(address assetAddr, uint256 assets, string memory name) internal {
    bytes memory data = abi.encodeWithSignature(
      string(abi.encodePacked(name, "(address,uint256,address)")), assetAddr, assets, address(this)
    );
    address(activeProvider).functionDelegateCall(
      data, string(abi.encodePacked(name, ": delegate call failed"))
    );
  }

  function _checkProvidersBalance(address lasset, string memory method)
    internal
    view
    returns (uint256 assets)
  {
    uint256 pLenght = _providers.length;
    bytes memory callData = abi.encodeWithSignature(
      string(abi.encodePacked(method, "(address,address,address)")),
      lasset,
      address(this),
      address(this)
    );
    bytes memory returnedBytes;
    for (uint256 i = 0; i < pLenght;) {
      returnedBytes = address(_providers[i]).functionStaticCall(callData, ": balance call failed");
      assets += uint256(bytes32(returnedBytes));
      unchecked {
        ++i;
      }
    }
  }

  /// Public getters.

  function getProviders() external view returns (ILendingProvider[] memory list) {
    list = _providers;
  }

  ///////////////////////////
  /// Admin set functions ///
  ///////////////////////////

<<<<<<< HEAD
  function setOracle(IFujiOracle newOracle) external {
    // TODO needs admin restriction
    // TODO needs input validation
    oracle = newOracle;

    emit OracleChanged(newOracle);
  }

  /// inheritdoc IVault
=======
>>>>>>> 41495fd6
  function setProviders(ILendingProvider[] memory providers) external {
    // TODO needs admin restriction
    uint256 pLenght = providers.length;
    for (uint256 i = 0; i < pLenght;) {
      if (address(providers[i]) == address(0)) {
        revert BaseVault__setter_invalidInput();
      }
      unchecked {
        ++i;
      }
    }
    _providers = providers;

    emit ProvidersChanged(providers);
  }

  /// inheritdoc IVault
  function setActiveProvider(ILendingProvider activeProvider_) external override {
    // TODO needs admin restriction
<<<<<<< HEAD
    if (!_isValidProvider(address(activeProvider_))) {
=======
    if (address(activeProvider_) == address(0)) {
>>>>>>> 41495fd6
      revert BaseVault__setter_invalidInput();
    }
    activeProvider = activeProvider_;
    SafeERC20.safeApprove(
      IERC20(asset()), activeProvider.approvedOperator(asset(), address(this)), type(uint256).max
    );
    if (debtAsset() != address(0)) {
      SafeERC20.safeApprove(
        IERC20(debtAsset()),
        activeProvider.approvedOperator(debtAsset(), address(this)),
        type(uint256).max
      );
    }
    emit ActiveProviderChanged(activeProvider_);
  }

  /// inheritdoc IVault
  function setMinDepositAmount(uint256 amount) external override {
    // TODO needs admin restriction
    minDepositAmount = amount;
    emit MinDepositAmountChanged(amount);
  }

  /// inheritdoc IVault
  function setDepositCap(uint256 newCap) external override {
    // TODO needs admin restriction
    if (newCap == 0 || newCap <= minDepositAmount) {
      revert BaseVault__setter_invalidInput();
    }
    depositCap = newCap;
    emit DepositCapChanged(newCap);
  }

  /**
   * @dev Returns true if provider is in `_providers` array.
   * Since providers are not many use of array is fine.
   */
  function _isValidProvider(address provider) private view returns (bool check) {
    uint256 pLenght = _providers.length;
    for (uint256 i = 0; i < pLenght;) {
      if (provider == address(_providers[i])) {
        check = true;
      }
      unchecked {
        ++i;
      }
    }
  }
}<|MERGE_RESOLUTION|>--- conflicted
+++ resolved
@@ -464,18 +464,6 @@
   /// Admin set functions ///
   ///////////////////////////
 
-<<<<<<< HEAD
-  function setOracle(IFujiOracle newOracle) external {
-    // TODO needs admin restriction
-    // TODO needs input validation
-    oracle = newOracle;
-
-    emit OracleChanged(newOracle);
-  }
-
-  /// inheritdoc IVault
-=======
->>>>>>> 41495fd6
   function setProviders(ILendingProvider[] memory providers) external {
     // TODO needs admin restriction
     uint256 pLenght = providers.length;
@@ -495,11 +483,7 @@
   /// inheritdoc IVault
   function setActiveProvider(ILendingProvider activeProvider_) external override {
     // TODO needs admin restriction
-<<<<<<< HEAD
     if (!_isValidProvider(address(activeProvider_))) {
-=======
-    if (address(activeProvider_) == address(0)) {
->>>>>>> 41495fd6
       revert BaseVault__setter_invalidInput();
     }
     activeProvider = activeProvider_;
