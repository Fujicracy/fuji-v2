--- conflicted
+++ resolved
@@ -315,13 +315,9 @@
 
     emit XCalled(
       transferId, msg.sender, routerByDomain[destDomain], destDomain, asset, amount, callData
-<<<<<<< HEAD
     );
-=======
-      );
 
     return beneficiary_;
->>>>>>> 4eb8660b
   }
 
   /**
