// SPDX-License-Identifier: GPL-3.0-or-later
pragma solidity 0.8.15;

/**
 * @title ConnextRouter
 *
 * @author Fujidao Labs
 *
 * @notice A Router implementing Connext specific bridging logic.
 */

import {SafeERC20} from "openzeppelin-contracts/contracts/token/ERC20/utils/SafeERC20.sol";
import {IERC20} from "openzeppelin-contracts/contracts/token/ERC20/IERC20.sol";
import {IConnext, IXReceiver} from "../interfaces/connext/IConnext.sol";
import {ConnextHandler} from "./ConnextHandler.sol";
import {BaseRouter} from "../abstracts/BaseRouter.sol";
import {IWETH9} from "../abstracts/WETH9.sol";
import {IVault} from "../interfaces/IVault.sol";
import {IVaultPermissions} from "../interfaces/IVaultPermissions.sol";
import {IChief} from "../interfaces/IChief.sol";
import {IRouter} from "../interfaces/IRouter.sol";
import {IFlasher} from "../interfaces/IFlasher.sol";
import {LibBytes} from "../libraries/LibBytes.sol";

contract ConnextRouter is BaseRouter, IXReceiver {
  /**
   * @dev Emitted when a new destination router gets added.
   *
   * @param router the router on another chain
   * @param domain the destination domain identifier according Connext nomenclature
   */
  event NewRouterAdded(address indexed router, uint256 indexed domain);

  /**
   * @dev Emitted when Connext `xCall` is invoked.
   *
   * @param transferId the unique identifier of the crosschain transfer
   * @param caller the account that called the function
   * @param receiver the router on destDomain
   * @param destDomain the destination domain identifier according Connext nomenclature
   * @param asset the asset being transferred
   * @param amount the amount of transferring asset the recipient address receives
   * @param callData the calldata sent to destination router that will get decoded and executed
   */
  event XCalled(
    bytes32 indexed transferId,
    address indexed caller,
    address indexed receiver,
    uint256 destDomain,
    address asset,
    uint256 amount,
    bytes callData
  );

  /**
   * @dev Emitted when the router receives a cross-chain call.
   *
   * @param transferId the unique identifier of the crosschain transfer
   * @param originDomain the origin domain identifier according Connext nomenclature
   * @param success whether or not the xBundle call succeeds
   * @param asset the asset being transferred
   * @param amount the amount of transferring asset the recipient address receives
   * @param callData the calldata that will get decoded and executed
   */
  event XReceived(
    bytes32 indexed transferId,
    uint256 indexed originDomain,
    bool success,
    address asset,
    uint256 amount,
    bytes callData
  );

  /// @dev Custom Errors
  error ConnextRouter__setRouter_invalidInput();
  error ConnextRouter__xReceive_notReceivedAssetBalance();
  error ConnextRouter__xReceive_notAllowedCaller();
  error ConnextRouter__xReceiver_noValueTransferUseXbundle();
  error ConnnextRouter__checkSlippage_outOfBounds();

  /// @dev The connext contract on the origin domain.
  IConnext public immutable connext;

  ConnextHandler public immutable handler;

  /**
   * @notice A mapping of a domain of another chain and a deployed router there.
   *
   * @dev For the list of domains supported by Connext,
   * plz check: https://docs.connext.network/resources/deployments
   */
  mapping(uint256 => address) public routerByDomain;

  constructor(IWETH9 weth, IConnext connext_, IChief chief) BaseRouter(weth, chief) {
    connext = connext_;
    handler = new ConnextHandler(address(this));
    _allowCaller(msg.sender, true);
  }

  /*////////////////////////////////////
        Connext specific functions
  ////////////////////////////////////*/

  /**
   * @notice Called by Connext on the destination chain.
   *
   * @param transferId the unique identifier of the crosschain transfer
   * @param amount the amount of transferring asset, after slippage, the recipient address receives
   * @param asset the asset being transferred
   * @param originSender the address of the contract or EOA that called xcall on the origin chain
   * @param originDomain the origin domain identifier according Connext nomenclature
   * @param callData the calldata that will get decoded and executed, see "Requirements"
   *
   * @dev It does not perform authentication of the calling address. As a result of that,
   * all txns go through Connext's fast path.
   * If `xBundle` fails internally, this contract will send the received funds to {ConnextHandler}.
   *
   * Requirements:
   * - `calldata` parameter must be encoded with the following structure:
   *     > abi.encode(Action[] actions, bytes[] args, uint256 slippageThreshold)
   * - actions: array of serialized actions to execute from available enum {IRouter.Action}.
   * - args: array of encoded arguments according to each action. See {BaseRouter-internalBundle}.
   * - slippageThreshold: same argument as defined in the original `xCall()`. This
   *     argument protects and checks internally for any slippage that happens during
   *     the bridge of assets.
   */
  function xReceive(
    bytes32 transferId,
    uint256 amount,
    address asset,
    address originSender,
    uint32 originDomain,
    bytes memory callData
  )
    external
    returns (bytes memory)
  {
    (Action[] memory actions, bytes[] memory args, uint256 slippageThreshold) =
      abi.decode(callData, (Action[], bytes[], uint256));

    uint256 balance;
    IERC20 asset_ = IERC20(asset);
    if (amount > 0) {
      // Ensure that at this entry point expected `asset` `amount` is received.
      balance = asset_.balanceOf(address(this));
      if (balance < amount) {
        revert ConnextRouter__xReceive_notReceivedAssetBalance();
      } else {
        _tempTokenToCheck = Snapshot(asset, balance - amount);
      }

      /**
       * @dev Due to the AMM nature of Connext, there could be some slippage
       * incurred on the amount that this contract receives after bridging.
       * There is also a routing fee of 0.05% of the bridged amount.
       * The slippage can't be calculated upfront so that's why we need to
       * replace `amount` in the encoded args for the first action if
       * the action is Deposit, or Payback.
       */
      args[0] = _accountForSlippage(amount, actions[0], args[0], slippageThreshold);
    }

    /**
     * @dev Connext will keep the custody of the bridged amount if the call
     * to `xReceive` fails. That's why we need to ensure the funds are not stuck at Connext.
     * Therefore we try/catch instead of directly calling _bundleInternal(actions, args).
     */
    try this.xBundle(actions, args) {
      emit XReceived(transferId, originDomain, true, asset, amount, callData);
    } catch {
      if (balance > 0) {
        asset_.transfer(address(handler), balance);
        handler.recordFailed(transferId, amount, asset, originSender, originDomain, actions, args);
      }

      // Ensure clear storage for token balance checks.
      delete _tempTokenToCheck;
      emit XReceived(transferId, originDomain, false, asset, amount, callData);
    }

    return "";
  }

  /**
   * @dev Decodes and replaces "amount" argument in args with `receivedAmount`
   * in Deposit, or Payback.
   *
   * Refer to:
   * https://github.com/Fujicracy/fuji-v2/issues/253#issuecomment-1385995095
   */
  function _accountForSlippage(
    uint256 receivedAmount,
    Action action,
    bytes memory args,
    uint256 slippageThreshold
  )
    internal
    pure
    returns (bytes memory newArgs)
  {
    newArgs = args;

    // Check first action type and replace with slippage-amount.
    if (action == Action.Deposit || action == Action.Payback) {
      // For Deposit or Payback.
      (IVault vault, uint256 amount, address receiver, address sender) =
        abi.decode(args, (IVault, uint256, address, address));

      if (amount != receivedAmount) {
        newArgs = abi.encode(vault, receivedAmount, receiver, sender);
        _checkSlippage(amount, receivedAmount, slippageThreshold);
      }
    }
  }

  /**
   * @dev Reverts if the slippage threshold is not respected.
   *
   * @param original amount send by the user from the source chain
   * @param received amount actually received on the destination
   * @param threshold slippage accepted by the user on the source chain
   */
  function _checkSlippage(uint256 original, uint256 received, uint256 threshold) internal pure {
    uint256 upperBound = original * (10000 + threshold) / 10000;
    uint256 lowerBound = original * 10000 / (10000 + threshold);
    if (received > upperBound || received < lowerBound) {
      revert ConnnextRouter__checkSlippage_outOfBounds();
    }
  }

  /// @inheritdoc BaseRouter
  function _crossTransfer(
    bytes memory params,
    address beneficiary
  )
    internal
    override
    returns (address)
  {
    (
      uint256 destDomain,
      uint256 slippage,
      address asset,
      uint256 amount,
      address receiver,
      address sender
    ) = abi.decode(params, (uint256, uint256, address, uint256, address, address));

    address beneficiary_ = _checkBeneficiary(beneficiary, receiver);

    _safePullTokenFrom(asset, sender, amount);
    _safeApprove(asset, address(connext), amount);

    bytes32 transferId = connext.xcall(
      // _destination: Domain ID of the destination chain
      uint32(destDomain),
      // _to: address of the target contract
      receiver,
      // _asset: address of the token contract
      asset,
      // _delegate: address that has rights to update the original slippage tolerance
      // by calling Connext's forceUpdateSlippage function
      msg.sender,
      // _amount: amount of tokens to transfer
      amount,
      // _slippage: can be anything between 0-10000 becaus
      // the maximum amount of slippage the user will accept in BPS, 30 == 0.3%
      slippage,
      // _callData: empty because we're only sending funds
      ""
    );
    emit XCalled(transferId, msg.sender, receiver, destDomain, asset, amount, "");

    return beneficiary_;
  }

  /// @inheritdoc BaseRouter
  function _crossTransferWithCalldata(
    bytes memory params,
    address beneficiary
  )
    internal
    override
    returns (address)
  {
    (uint256 destDomain, uint256 slippage, address asset, uint256 amount, bytes memory callData) =
      abi.decode(params, (uint256, uint256, address, uint256, bytes));

<<<<<<< HEAD
    address receiver = _getBeneficiaryFromCalldata(callData);
    address beneficiary_ = _checkBeneficiary(beneficiary, receiver);
=======
    (Action[] memory actions, bytes[] memory args,) =
      abi.decode(callData, (Action[], bytes[], uint256));

    address intendedBeneficiary = _getBeneficiaryFromCalldata(actions, args);
    address beneficiary_ = _checkBeneficiary(beneficiary, intendedBeneficiary);
>>>>>>> 4eb8660b

    _safePullTokenFrom(asset, msg.sender, amount);
    _safeApprove(asset, address(connext), amount);

    bytes32 transferId = connext.xcall(
      // _destination: Domain ID of the destination chain
      uint32(destDomain),
      // _to: address of the target contract
      routerByDomain[destDomain],
      // _asset: address of the token contract
      asset,
      // _delegate: address that can revert or forceLocal on destination
      msg.sender,
      // _amount: amount of tokens to transfer
      amount,
      // _slippage: can be anything between 0-10000 becaus
      // the maximum amount of slippage the user will accept in BPS, 30 == 0.3%
      slippage,
      // _callData: the encoded calldata to send
      callData
    );

    emit XCalled(
      transferId, msg.sender, routerByDomain[destDomain], destDomain, asset, amount, callData
      );

    return beneficiary_;
  }

  /**
   * @dev Returns who is the first receiver of value in `callData`
   * Requirements:
   * - Must revert if "swap" is first action
   *
   * @param actions to execute in {BaseRouter-xBundle}
   * @param args to execute in {BaseRouter-xBundle}
   */

  function _getBeneficiaryFromCalldata(
    Action[] memory actions,
    bytes[] memory args
  )
    internal
    view
    returns (address beneficiary_)
  {
    if (actions[0] == Action.Deposit || actions[0] == Action.Payback) {
      // For Deposit or Payback.
      (,, address receiver,) = abi.decode(args[0], (IVault, uint256, address, address));
      beneficiary_ = receiver;
    } else if (actions[0] == Action.Withdraw || actions[0] == Action.Borrow) {
      // For Withdraw or Borrow
      (,,, address owner) = abi.decode(args[0], (IVault, uint256, address, address));
      beneficiary_ = owner;
    } else if (actions[0] == Action.WithdrawETH) {
      // For WithdrawEth
      (, address receiver) = abi.decode(args[0], (uint256, address));
      beneficiary_ = receiver;
    } else if (actions[0] == Action.PermitBorrow || actions[0] == Action.PermitWithdraw) {
      (, address owner,,,,,,) = abi.decode(
        args[0], (IVaultPermissions, address, address, uint256, uint256, uint8, bytes32, bytes32)
      );
      beneficiary_ = owner;
    } else if (actions[0] == Action.Flashloan) {
      (,,,, bytes memory requestorCalldata) =
        abi.decode(args[0], (IFlasher, address, uint256, address, bytes));

      (Action[] memory newActions, bytes[] memory newArgs) = abi.decode(
        LibBytes.slice(requestorCalldata, 4, requestorCalldata.length - 4), (Action[], bytes[])
      );

      beneficiary_ = _getBeneficiaryFromCalldata(newActions, newArgs);
    } else if (actions[0] == Action.Swap) {
      /// @dev swap cannot be actions[0].
      revert BaseRouter__bundleInternal_swapNotFirstAction();
    }
  }

  /**
   * @notice Anyone can call this function on the origin domain to increase the relayer fee for a transfer.
   *
   * @param transferId the unique identifier of the crosschain transaction
   */
  function bumpTransfer(bytes32 transferId) external payable {
    connext.bumpTransfer{value: msg.value}(transferId);
  }

  /**
   * @notice Registers an address of this contract deployed on another chain.
   *
   * @param domain unique identifier of a chain as defined in
   * https://docs.connext.network/resources/deployments
   * @param router address of a router deployed on the chain defined by its domain
   *
   * @dev The mapping domain -> router is used in `xReceive` to verify the origin sender.
   * Requirements:
   *  - Must be restricted to timelock.
   *  - `router` must be a non-zero address.
   */
  function setRouter(uint256 domain, address router) external onlyTimelock {
    if (router == address(0)) {
      revert ConnextRouter__setRouter_invalidInput();
    }
    routerByDomain[domain] = router;

    emit NewRouterAdded(router, domain);
  }
}<|MERGE_RESOLUTION|>--- conflicted
+++ resolved
@@ -286,16 +286,11 @@
     (uint256 destDomain, uint256 slippage, address asset, uint256 amount, bytes memory callData) =
       abi.decode(params, (uint256, uint256, address, uint256, bytes));
 
-<<<<<<< HEAD
-    address receiver = _getBeneficiaryFromCalldata(callData);
-    address beneficiary_ = _checkBeneficiary(beneficiary, receiver);
-=======
     (Action[] memory actions, bytes[] memory args,) =
       abi.decode(callData, (Action[], bytes[], uint256));
 
     address intendedBeneficiary = _getBeneficiaryFromCalldata(actions, args);
     address beneficiary_ = _checkBeneficiary(beneficiary, intendedBeneficiary);
->>>>>>> 4eb8660b
 
     _safePullTokenFrom(asset, msg.sender, amount);
     _safeApprove(asset, address(connext), amount);
