// SPDX-License-Identifier: GPL-3.0-or-later
pragma solidity 0.8.15;

/**
 * @title ConnextHandler
 *
 * @author Fujidao Labs
 *
 * @notice Handles failed transactions from Connext and keeps custody of
 * the transferred funds.
 */

import {ConnextRouter} from "./ConnextRouter.sol";
import {IRouter} from "../interfaces/IRouter.sol";
import {IVault} from "../interfaces/IVault.sol";
import {ISwapper} from "../interfaces/ISwapper.sol";
import {IERC20, SafeERC20} from "openzeppelin-contracts/contracts/token/ERC20/utils/SafeERC20.sol";

contract ConnextHandler {
  /**
   * @dev Contains the information of a failed transaction.
   */
  struct FailedTxn {
    bytes32 transferId;
    uint256 amount;
    address asset;
    address originSender;
    uint32 originDomain;
    IRouter.Action[] actions;
    bytes[] args;
    uint256 nonce;
    bool executed;
  }

  /**
   * @dev Emitted when a failed transaction is recorded.
   *
   * @param transferId  unique id of the cross-chain txn
   * @param amount transferred
   * @param asset being transferred
   * @param originSender of the cross-chain txn
   * @param originDomain of the cross-chain txn
   * @param actions to be called in xBundle
   * @param args to be called for each action in xBundle
   * @param nonce of failed txn
   */
  event FailedTxnRecorded(
    bytes32 indexed transferId,
    uint256 amount,
    address asset,
    address originSender,
    uint32 originDomain,
    IRouter.Action[] actions,
    bytes[] args,
    uint256 nonce
  );

  /**
   * @dev Emitted when a failed transaction gets retried.
   *
   * @param transferId the unique identifier of the cross-chain txn
   * @param success boolean
   * @param oldArgs of the failed transaction
   * @param newArgs attemped in execution
   */
  event FailedTxnExecuted(
    bytes32 indexed transferId,
    IRouter.Action[] oldActions,
    IRouter.Action[] newActions,
    bytes[] oldArgs,
    bytes[] newArgs,
    uint256 nonce,
    bool indexed success
  );

  /// @dev Custom errors
  error ConnextHandler__callerNotConnextRouter();
  error ConnextHandler__executeFailed_emptyTxn();
  error ConnextHandler__executeFailed_tranferAlreadyExecuted(bytes32 transferId, uint256 nonce);

  bytes32 private constant ZERO_BYTES32 =
    0x0000000000000000000000000000000000000000000000000000000000000000;

  ConnextRouter public immutable connextRouter;

  /**
   * @dev Maps a failed transferId -> calldata[]
   * Multiple failed attempts are registered with nonce
   */
  mapping(bytes32 => FailedTxn[]) private _failedTxns;

  modifier onlyConnextRouter() {
    if (msg.sender != address(connextRouter)) {
      revert ConnextHandler__callerNotConnextRouter();
    }
    _;
  }

  /// @dev Modifier that checks `msg.sender` is an allowed called in {ConnextRouter}.
  modifier onlyAllowedCaller() {
    if (!connextRouter.isAllowedCaller(msg.sender)) {
      revert ConnextHandler__callerNotConnextRouter();
    }
    _;
  }

  /**
   * @notice Constructor that initialized
   */
  constructor(address connextRouter_) {
    connextRouter = ConnextRouter(payable(connextRouter_));
  }

  /**
   * @notice Returns the struct of failed transaction by `transferId`.
   *
   * @param transferId the unique identifier of the cross-chain txn
   * @param nonce attempt of failed tx
   */
  function getFailedTxn(bytes32 transferId, uint256 nonce) public view returns (FailedTxn memory) {
    return _failedTxns[transferId][nonce];
  }

  function getFailedTxnNextNonce(bytes32 transferId) public view returns (uint256 next) {
    return _failedTxns[transferId].length;
  }

  /**
   * @notice Records a failed {ConnextRouter-xReceive} call.
   *
   * @param transferId the unique identifier of the cross-chain txn
   * @param amount the amount of transferring asset, after slippage, the recipient address receives
   * @param asset the asset being transferred
   * @param originSender the address of the contract or EOA that called xcall on the origin chain
   * @param originDomain the origin domain identifier according Connext nomenclature
   * @param actions that should be executed in {BaseRouter-internalBundle}
   * @param args for the actions
   *
   * @dev At this point of execution {ConnextRouter} sent all balance of `asset` to this contract.
   * It has already been verified that `amount` of `asset` is >= to balance sent.
   * This function does not need to emit an event since {ConnextRouter} already emit
   * a failed `XReceived` event.
   */
  function recordFailed(
    bytes32 transferId,
    uint256 amount,
    address asset,
    address originSender,
    uint32 originDomain,
    IRouter.Action[] memory actions,
    bytes[] memory args
  )
    external
    onlyConnextRouter
  {
    uint256 nextNonce = getFailedTxnNextNonce(transferId);
    _failedTxns[transferId].push(
      FailedTxn(
        transferId, amount, asset, originSender, originDomain, actions, args, nextNonce, false
      )
    );

    emit FailedTxnRecorded(
      transferId, amount, asset, originSender, originDomain, actions, args, nextNonce
    );
  }

  /**
   * @notice Executes a failed transaction with update `args`
   *
   * @param transferId the unique identifier of the cross-chain txn
   * @param nonce of the failed attempt to execute
   * @param actions  that will replace actions of failed txn
   * @param args taht will replace args of failed txn
   *
   * @dev Requirements:
   * - Must only be called by an allowed caller in {ConnextRouter}.
   * - Must clear the txn from `_failedTxns` mapping if execution succeeds.
   * - Must replace `sender` in `args` for value tranfer type actions (Deposit-Payback-Swap}.
   */
  function executeFailedWithUpdatedArgs(
    bytes32 transferId,
    uint256 nonce,
    IRouter.Action[] memory actions,
    bytes[] memory args
  )
    external
    onlyAllowedCaller
  {
    FailedTxn memory txn = _failedTxns[transferId][nonce];

    if (txn.transferId == ZERO_BYTES32 || txn.originDomain == 0) {
      revert ConnextHandler__executeFailed_emptyTxn();
    } else if (txn.executed) {
      revert ConnextHandler__executeFailed_tranferAlreadyExecuted(transferId, nonce);
    }

<<<<<<< HEAD
    IERC20(txn.asset).approve(address(connextRouter), txn.amount);
    txn.executed = true;
    _failedTxns[transferId][nonce] = txn;
=======
    SafeERC20.safeIncreaseAllowance(IERC20(txn.asset), address(connextRouter), txn.amount);
>>>>>>> 199c1144

    try connextRouter.xBundle(actions, args) {
      emit FailedTxnExecuted(transferId, txn.actions, actions, txn.args, args, nonce, true);
    } catch {
<<<<<<< HEAD
      txn.executed = false;
      _failedTxns[transferId][nonce] = txn;
=======
      SafeERC20.safeDecreaseAllowance(IERC20(txn.asset), address(connextRouter), txn.amount);
>>>>>>> 199c1144
      emit FailedTxnExecuted(transferId, txn.actions, actions, txn.args, args, nonce, false);
    }
  }
}<|MERGE_RESOLUTION|>--- conflicted
+++ resolved
@@ -195,23 +195,17 @@
       revert ConnextHandler__executeFailed_tranferAlreadyExecuted(transferId, nonce);
     }
 
-<<<<<<< HEAD
-    IERC20(txn.asset).approve(address(connextRouter), txn.amount);
+
+    SafeERC20.safeIncreaseAllowance(IERC20(txn.asset), address(connextRouter), txn.amount);
     txn.executed = true;
     _failedTxns[transferId][nonce] = txn;
-=======
-    SafeERC20.safeIncreaseAllowance(IERC20(txn.asset), address(connextRouter), txn.amount);
->>>>>>> 199c1144
 
     try connextRouter.xBundle(actions, args) {
       emit FailedTxnExecuted(transferId, txn.actions, actions, txn.args, args, nonce, true);
     } catch {
-<<<<<<< HEAD
       txn.executed = false;
       _failedTxns[transferId][nonce] = txn;
-=======
       SafeERC20.safeDecreaseAllowance(IERC20(txn.asset), address(connextRouter), txn.amount);
->>>>>>> 199c1144
       emit FailedTxnExecuted(transferId, txn.actions, actions, txn.args, args, nonce, false);
     }
   }
