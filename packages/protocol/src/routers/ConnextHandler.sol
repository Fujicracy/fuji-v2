// SPDX-License-Identifier: GPL-3.0-or-later
pragma solidity 0.8.15;

/**
 * @title ConnextHandler
 *
 * @author Fujidao Labs
 *
 * @notice Handles failed transactions from Connext and keeps custody of
 * the transferred funds.
 */

import {ConnextRouter} from "./ConnextRouter.sol";
import {IRouter} from "../interfaces/IRouter.sol";
import {IVault} from "../interfaces/IVault.sol";
import {ISwapper} from "../interfaces/ISwapper.sol";
import {IERC20, SafeERC20} from "openzeppelin-contracts/contracts/token/ERC20/utils/SafeERC20.sol";

contract ConnextHandler {
  using SafeERC20 for IERC20;
  /**
   * @dev Contains the information of a failed transaction.
   */

  struct FailedTxn {
    bytes32 transferId;
    uint256 amount;
    address asset;
    address originSender;
    uint32 originDomain;
    IRouter.Action[] actions;
    bytes[] args;
    uint256 nonce;
    bool executed;
  }

  /**
   * @dev Emitted when a failed transaction is recorded.
   *
   * @param transferId  unique id of the cross-chain txn
   * @param amount transferred
   * @param asset being transferred
   * @param originSender of the cross-chain txn
   * @param originDomain of the cross-chain txn
   * @param actions to be called in xBundle
   * @param args to be called for each action in xBundle
   * @param nonce of failed txn
   */
  event FailedTxnRecorded(
    bytes32 indexed transferId,
    uint256 amount,
    address asset,
    address originSender,
    uint32 originDomain,
    IRouter.Action[] actions,
    bytes[] args,
    uint256 nonce
  );

  /**
   * @dev Emitted when a failed transaction gets retried.
   *
   * @param transferId the unique identifier of the cross-chain txn
   * @param success boolean
   * @param oldArgs of the failed transaction
   * @param newArgs attemped in execution
   */
  event FailedTxnExecuted(
    bytes32 indexed transferId,
    IRouter.Action[] oldActions,
    IRouter.Action[] newActions,
    bytes[] oldArgs,
    bytes[] newArgs,
    uint256 nonce,
    bool indexed success
  );

  /// @dev Custom errors
  error ConnextHandler__callerNotConnextRouter();
  error ConnextHandler__executeFailed_emptyTxn();
  error ConnextHandler__executeFailed_tranferAlreadyExecuted(bytes32 transferId, uint256 nonce);

  bytes32 private constant ZERO_BYTES32 =
    0x0000000000000000000000000000000000000000000000000000000000000000;

  ConnextRouter public immutable connextRouter;

  /**
   * @dev Maps a failed transferId -> calldata[]
   * Multiple failed attempts are registered with nonce
   */
  mapping(bytes32 => FailedTxn[]) private _failedTxns;

  modifier onlyConnextRouter() {
    if (msg.sender != address(connextRouter)) {
      revert ConnextHandler__callerNotConnextRouter();
    }
    _;
  }

  /// @dev Modifier that checks `msg.sender` is an allowed called in {ConnextRouter}.
  modifier onlyAllowedCaller() {
    if (!connextRouter.isAllowedCaller(msg.sender)) {
      revert ConnextHandler__callerNotConnextRouter();
    }
    _;
  }

  /**
   * @notice Constructor that initialized
   */
  constructor(address connextRouter_) {
    connextRouter = ConnextRouter(payable(connextRouter_));
  }

  /**
   * @notice Returns the struct of failed transaction by `transferId`.
   *
   * @param transferId the unique identifier of the cross-chain txn
   * @param nonce or position in the array of the failed attempts to execute
   */
  function getFailedTxn(bytes32 transferId, uint256 nonce) public view returns (FailedTxn memory) {
    return _failedTxns[transferId][nonce];
  }

  function getFailedTxnNextNonce(bytes32 transferId) public view returns (uint256 next) {
    return _failedTxns[transferId].length;
  }

  /**
   * @notice Records a failed {ConnextRouter-xReceive} call.
   *
   * @param transferId the unique identifier of the cross-chain txn
   * @param amount the amount of transferring asset, after slippage, the recipient address receives
   * @param asset the asset being transferred
   * @param originSender the address of the contract or EOA that called xcall on the origin chain
   * @param originDomain the origin domain identifier according Connext nomenclature
   * @param actions that should be executed in {BaseRouter-internalBundle}
   * @param args for the actions
   *
   * @dev At this point of execution {ConnextRouter} sent all balance of `asset` to this contract.
   * It has already been verified that `amount` of `asset` is >= to balance sent.
   * This function does not need to emit an event since {ConnextRouter} already emit
   * a failed `XReceived` event.
   */
  function recordFailed(
    bytes32 transferId,
    uint256 amount,
    address asset,
    address originSender,
    uint32 originDomain,
    IRouter.Action[] memory actions,
    bytes[] memory args
  )
    external
    onlyConnextRouter
  {
    uint256 nextNonce = getFailedTxnNextNonce(transferId);
    _failedTxns[transferId].push(
      FailedTxn(
        transferId, amount, asset, originSender, originDomain, actions, args, nextNonce, false
      )
    );

    emit FailedTxnRecorded(
      transferId, amount, asset, originSender, originDomain, actions, args, nextNonce
    );
  }

  /**
   * @notice Executes a failed transaction with update `args`
   *
   * @param transferId the unique identifier of the cross-chain txn
   * @param nonce or position in the array of the failed attempts to execute
   * @param actions  that will replace actions of failed txn
   * @param args taht will replace args of failed txn
   *
   * @dev Requirements:
   * - Must only be called by an allowed caller in {ConnextRouter}.
   * - Must clear the txn from `_failedTxns` mapping if execution succeeds.
   * - Must replace `sender` in `args` for value tranfer type actions (Deposit-Payback-Swap}.
   */
  function executeFailedWithUpdatedArgs(
    bytes32 transferId,
    uint256 nonce,
    IRouter.Action[] memory actions,
    bytes[] memory args
  )
    external
    onlyAllowedCaller
  {
    FailedTxn memory txn = _failedTxns[transferId][nonce];

    if (txn.transferId == ZERO_BYTES32 || txn.originDomain == 0) {
      revert ConnextHandler__executeFailed_emptyTxn();
    } else if (txn.executed) {
      revert ConnextHandler__executeFailed_tranferAlreadyExecuted(transferId, nonce);
    }

<<<<<<< HEAD
    SafeERC20.safeIncreaseAllowance(IERC20(txn.asset), address(connextRouter), txn.amount);
    txn.executed = true;
    _failedTxns[transferId][nonce] = txn;
=======
    IERC20(txn.asset).safeIncreaseAllowance(address(connextRouter), txn.amount);
>>>>>>> 72f1e2e2

    try connextRouter.xBundle(actions, args) {
      emit FailedTxnExecuted(transferId, txn.actions, actions, txn.args, args, nonce, true);
    } catch {
<<<<<<< HEAD
      txn.executed = false;
      _failedTxns[transferId][nonce] = txn;
      SafeERC20.safeDecreaseAllowance(IERC20(txn.asset), address(connextRouter), txn.amount);
=======
      IERC20(txn.asset).safeDecreaseAllowance(address(connextRouter), txn.amount);
>>>>>>> 72f1e2e2
      emit FailedTxnExecuted(transferId, txn.actions, actions, txn.args, args, nonce, false);
    }
  }

  /**
   * @notice Rescue stuck funds due to failed cross-chain calls (cf. ConnextRouter).
   *
   * @param token the address of the ERC-20 token to sweep
   * @param receiver the address that will receive the swept funds
   * @param amount amount to sweep
   */
  function sweepToken(IERC20 token, address receiver, uint256 amount) external onlyAllowedCaller {
    token.safeTransfer(receiver, amount);
  }
}<|MERGE_RESOLUTION|>--- conflicted
+++ resolved
@@ -197,24 +197,17 @@
       revert ConnextHandler__executeFailed_tranferAlreadyExecuted(transferId, nonce);
     }
 
-<<<<<<< HEAD
-    SafeERC20.safeIncreaseAllowance(IERC20(txn.asset), address(connextRouter), txn.amount);
+    IERC20(txn.asset).safeIncreaseAllowance(address(connextRouter), txn.amount);
     txn.executed = true;
     _failedTxns[transferId][nonce] = txn;
-=======
-    IERC20(txn.asset).safeIncreaseAllowance(address(connextRouter), txn.amount);
->>>>>>> 72f1e2e2
 
     try connextRouter.xBundle(actions, args) {
       emit FailedTxnExecuted(transferId, txn.actions, actions, txn.args, args, nonce, true);
     } catch {
-<<<<<<< HEAD
       txn.executed = false;
       _failedTxns[transferId][nonce] = txn;
-      SafeERC20.safeDecreaseAllowance(IERC20(txn.asset), address(connextRouter), txn.amount);
-=======
       IERC20(txn.asset).safeDecreaseAllowance(address(connextRouter), txn.amount);
->>>>>>> 72f1e2e2
+
       emit FailedTxnExecuted(transferId, txn.actions, actions, txn.args, args, nonce, false);
     }
   }
