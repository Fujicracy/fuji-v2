--- conflicted
+++ resolved
@@ -36,7 +36,6 @@
     params;
     revert SimpleRouter__noCrossTransfersImplemented();
   }
-<<<<<<< HEAD
 
   function _initiateFlashloan(bytes memory params) internal override {
     // Decode params
@@ -51,16 +50,4 @@
     // TODO onlyOwner
     flasher = newFlasher;
   }
-
-  // TODO replace this with safeIncreaseAllowance in xBundle
-  function registerVault(IVault vault) external {
-    // TODO onlyOwner
-    address asset = vault.asset();
-    approve(ERC20(asset), address(vault), type(uint256).max);
-
-    address debtAsset = vault.debtAsset();
-    approve(ERC20(debtAsset), address(vault), type(uint256).max);
-  }
-=======
->>>>>>> 92b53291
 }