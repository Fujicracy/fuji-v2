--- conflicted
+++ resolved
@@ -57,23 +57,6 @@
 
   receive() external payable {}
 
-<<<<<<< HEAD
-=======
-  /// @inheritdoc BaseVault
-  function initializeVaultShares(uint256 assets, uint256) public override {
-    if (initialized) {
-      revert BaseVault__initializeVaultShares_alreadyInitialized();
-    }
-    if (assets < minAmount) {
-      revert BaseVault__initializeVaultShares_lessThanMin();
-    }
-    _unpauseForceAllActions();
-    _deposit(msg.sender, chief.timelock(), assets, assets);
-
-    initialized = true;
-    emit VaultInitialized(msg.sender);
-  }
-
   /*//////////////////////////////////////////
       Asset management: overrides IERC4626
   //////////////////////////////////////////*/
@@ -94,7 +77,6 @@
     return balanceOf(owner);
   }
 
->>>>>>> 58c9d3ec
   /*///////////////////////////////
       Debt management overrides 
   ///////////////////////////////*/
