--- conflicted
+++ resolved
@@ -635,12 +635,8 @@
     if (!_isValidProvider(address(from)) || !_isValidProvider(address(to))) {
       revert BorrowingVault__rebalance_invalidProvider();
     }
-<<<<<<< HEAD
-=======
-    _debtAsset.safeTransferFrom(msg.sender, address(this), debt);
->>>>>>> 31ac898d
     if (debt > 0) {
-      SafeERC20.safeTransferFrom(IERC20(debtAsset()), msg.sender, address(this), debt);
+      _debtAsset.safeTransferFrom(msg.sender, address(this), debt);
       _executeProviderAction(debt, "payback", from);
     }
     if (assets > 0) {
@@ -654,12 +650,8 @@
     }
     if (debt > 0) {
       _executeProviderAction(debt + fee, "borrow", to);
-      SafeERC20.safeTransfer(IERC20(debtAsset()), msg.sender, debt + fee);
-    }
-<<<<<<< HEAD
-=======
-    _debtAsset.safeTransfer(msg.sender, debt + fee);
->>>>>>> 31ac898d
+      _debtAsset.safeTransfer(msg.sender, debt + fee);
+    }
 
     if (setToAsActiveProvider) {
       _setActiveProvider(to);
