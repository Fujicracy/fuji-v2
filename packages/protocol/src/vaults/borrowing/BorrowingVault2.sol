--- conflicted
+++ resolved
@@ -316,39 +316,6 @@
     return debt;
   }
 
-<<<<<<< HEAD
-=======
-  /**
-   * @dev Checks if vault debt has been paid off externally and pauses the vault if so.
-   * Will call withdraw if normal conditions are met.
-   *
-   * @param caller or {msg.sender}
-   * @param receiver to whom `assets` amount will be transferred to
-   * @param owner to whom `shares` will be burned
-   * @param assets amount transferred during this withraw
-   * @param shares amount burned to `owner` during this withdraw
-   */
-  function _withdraw(
-    address caller,
-    address receiver,
-    address owner,
-    uint256 assets,
-    uint256 shares
-  )
-    internal
-    override
-    whenNotPaused(VaultActions.Withdraw)
-  {
-    uint256 totalDebt_ = totalDebt();
-    uint256 supply = debtSharesSupply;
-
-    if (totalDebt_ == 0 && supply > 0) {
-      _pause(VaultActions.Withdraw);
-    }
-    super._withdraw(caller, receiver, owner, assets, shares);
-  }
-
->>>>>>> 199c1144
   /*///////////////////////
       Borrow allowances 
   ///////////////////////*/
@@ -428,13 +395,8 @@
     uint256 debtShares = _debtShares[borrower];
     uint256 debt = convertToDebt(debtShares);
 
-<<<<<<< HEAD
-    // uint256 baseUserMaxBorrow = ((assets * maxLtv * price) / (1e18 * 10 ** decimals()));
-    uint256 baseUserMaxBorrow = assets.mulDiv(maxLtv * price, 10 ** decimals() * 1e18);
-=======
-    uint256 baseUserMaxBorrow =
-      ((assets * maxLtv * price) / (PRECISION_CONSTANT * 10 ** decimals()));
->>>>>>> 199c1144
+    // uint256 baseUserMaxBorrow = ((assets * maxLtv * price) / (PRECISION_CONSTANT * 10 ** decimals()));
+    uint256 baseUserMaxBorrow = assets.mulDiv(maxLtv * price, 10 ** decimals() * PRECISION_CONSTANT);
     max = baseUserMaxBorrow > debt ? baseUserMaxBorrow - debt : 0;
   }
 
@@ -449,12 +411,8 @@
     } else {
       uint256 debt = convertToDebt(debtShares);
       uint256 price = oracle.getPriceOf(asset(), debtAsset(), decimals());
-<<<<<<< HEAD
-      // uint256 lockedAssets = (debt * 1e18 * price) / (maxLtv * 10 ** _debtDecimals);
-      uint256 lockedAssets = debt.mulDiv(price * 1e18, maxLtv * 10 ** _debtDecimals);
-=======
-      uint256 lockedAssets = (debt * PRECISION_CONSTANT * price) / (maxLtv * 10 ** _debtDecimals);
->>>>>>> 199c1144
+      // uint256 lockedAssets = (debt * PRECISION_CONSTANT * price) / (maxLtv * 10 ** _debtDecimals);
+      uint256 lockedAssets = debt.mulDiv(price * PRECISION_CONSTANT, maxLtv * 10 ** _debtDecimals);
 
       if (lockedAssets == 0) {
         // Handle wei level amounts in where 'lockedAssets' < 1 wei.
