--- conflicted
+++ resolved
@@ -131,33 +131,6 @@
 
   receive() external payable {}
 
-<<<<<<< HEAD
-=======
-  /// @inheritdoc BaseVault
-  function initializeVaultShares(uint256 assets, uint256 debt) external override {
-    if (initialized) {
-      revert BaseVault__initializeVaultShares_alreadyInitialized();
-    }
-    if (assets < minAmount || debt < minAmount) {
-      revert BaseVault__initializeVaultShares_lessThanMin();
-    }
-    _unpauseForceAllActions();
-
-    uint256 price = oracle.getPriceOf(debtAsset(), asset(), _debtDecimals);
-
-    uint256 maxBorrow_ = (assets * maxLtv * price) / (PRECISION_CONSTANT * 10 ** decimals());
-    if (debt > maxBorrow_) {
-      revert BorrowingVault__initializeVaultShares_assetDebtRatioExceedsMaxLtv();
-    }
-    address timelock = chief.timelock();
-    _deposit(msg.sender, timelock, assets, assets);
-    _borrow(msg.sender, timelock, timelock, debt, debt);
-
-    initialized = true;
-    emit VaultInitialized(msg.sender);
-  }
-
->>>>>>> 199c1144
   /*///////////////////////////////
   /// Debt management overrides ///
   ///////////////////////////////*/
