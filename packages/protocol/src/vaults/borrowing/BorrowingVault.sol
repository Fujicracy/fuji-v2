// SPDX-License-Identifier: BUSL-1.1
pragma solidity 0.8.15;

/**
 * @title BorrowingVault
 *
 * @author Fujidao Labs
 *
 * @notice Implementation vault that handles pooled collateralized debt positions.
 * User state is kept at vaults via token-shares compliant to ERC4626, including
 * extension for debt asset and their equivalent debtshares.
 * Debt shares are not transferable.
 * Slippage protected functions include `borrow()` and `payback()`,
 * thru an implementation similar to ERC5143.
 * Setter functions for maximum loan-to-value and liquidation ratio factors
 * are defined and controlled by timelock.
 * A primitive liquidation function is implemented along additional view
 * functions to determine user's health factor.
 */

import {IERC20} from "openzeppelin-contracts/contracts/token/ERC20/IERC20.sol";
import {IERC20Metadata} from
  "openzeppelin-contracts/contracts/token/ERC20/extensions/IERC20Metadata.sol";
import {IVault} from "../../interfaces/IVault.sol";
import {ILendingProvider} from "../../interfaces/ILendingProvider.sol";
import {IFujiOracle} from "../../interfaces/IFujiOracle.sol";
import {SafeERC20} from "openzeppelin-contracts/contracts/token/ERC20/utils/SafeERC20.sol";
import {Math} from "openzeppelin-contracts/contracts/utils/math/Math.sol";
import {BaseVault} from "../../abstracts/BaseVault.sol";
import {VaultPermissions} from "../VaultPermissions.sol";

contract BorrowingVault is BaseVault {
  using Math for uint256;

  /**
   * @dev Emitted when a user is liquidated.
   *
   * @param caller of liquidation
   * @param receiver of liquidation bonus
   * @param owner whose assets are being liquidated
   * @param collateralSold `owner`'s amount of collateral sold during liquidation
   * @param debtPaid `owner`'s amount of debt paid back during liquidation
   * @param price price of collateral at which liquidation was done
   * @param liquidationFactor what % of debt was liquidated
   */
  event Liquidate(
    address indexed caller,
    address indexed receiver,
    address indexed owner,
    uint256 collateralSold,
    uint256 debtPaid,
    uint256 price,
    uint256 liquidationFactor
  );

  /// @dev Custom errors
  error BorrowingVault__borrow_invalidInput();
  error BorrowingVault__borrow_moreThanAllowed();
  error BorrowingVault__payback_invalidInput();
  error BorrowingVault__payback_moreThanMax();
  error BorrowingVault__beforeTokenTransfer_moreThanMax();
  error BorrowingVault__liquidate_invalidInput();
  error BorrowingVault__liquidate_positionHealthy();
  error BorrowingVault__rebalance_invalidProvider();
  error BorrowingVault__borrow_slippageTooHigh();
  error BorrowingVault__mintDebt_slippageTooHigh();
  error BorrowingVault__payback_slippageTooHigh();
  error BorrowingVault__burnDebt_slippageTooHigh();
  error BorrowingVault__burnDebtShares_amountExceedsBalance();
  error BorrowingVault__correctDebt_noNeedForCorrection();
  error BorrowingVault__initializeVaultShares_assetDebtRatioExceedsMaxLtv();

  /*///////////////////
   Liquidation controls
  ////////////////////*/

  uint256 private constant PRECISION_CONSTANT = 1e18;

  /// @notice Returns default liquidation close factor: 50% of debt.
  uint256 public constant DEFAULT_LIQUIDATION_CLOSE_FACTOR = 0.5e18;

  /// @notice Returns max liquidation close factor: 100% of debt.
  uint256 public constant MAX_LIQUIDATION_CLOSE_FACTOR = PRECISION_CONSTANT;

  /// @notice Returns health factor threshold at which max liquidation can occur.
  uint256 public constant FULL_LIQUIDATION_THRESHOLD = 95e16;

  /// @notice Returns the penalty factor at which collateral is sold during liquidation: 90% below oracle price.
  uint256 public constant LIQUIDATION_PENALTY = 0.9e18;

  IERC20Metadata internal immutable _debtAsset;
  uint8 internal immutable _debtDecimals;

  uint256 public debtSharesSupply;

  mapping(address => uint256) internal _debtShares;

  IFujiOracle public oracle;

  /**
   * @dev Factor See: https://github.com/Fujicracy/CrossFuji/tree/main/packages/protocol#readme
   */

  /// @notice Returns the factor defining the maximum loan-to-value a user can take in this vault.
  uint256 public maxLtv;

  /// @notice Returns the factor defining the loan-to-value at which a user can be liquidated.
  uint256 public liqRatio;

  /**
   * @notice Constructor of a new {BorrowingVault}.
   *
   * @param asset_ this vault will handle as main asset (collateral)
   * @param debtAsset_ this vault will handle as debt asset
   * @param oracle_ of {FujiOracle} implementation
   * @param chief_ that deploys and controls this vault
   * @param name_ string of the token-shares handled in this vault
   * @param symbol_ string of the token-shares handled in this vault
   * @param providers_ array that will initialize this vault
   * @param maxLtv_ initially set in vault
   * @param liqRatio_ initially set in vault
   *
   * @dev Requirements:
   * - Must be initialized with a set of providers.
   * - Must set first provider in `providers_` array as `activeProvider`.
   * - Must initialize `maxLTV` and `liqRatio` with a non-zero value.
   * - Must check `maxLTV` Must < `liqRatio`.
   * - Must check `debtAsset_` erc20-decimals and `_debtDecimals` of this vault are equal.
   */
  constructor(
    address asset_,
    address debtAsset_,
    address oracle_,
    address chief_,
    string memory name_,
    string memory symbol_,
    ILendingProvider[] memory providers_,
    uint256 maxLtv_,
    uint256 liqRatio_
  )
    BaseVault(asset_, chief_, name_, symbol_)
  {
    _debtAsset = IERC20Metadata(debtAsset_);
    _debtDecimals = IERC20Metadata(debtAsset_).decimals();

    oracle = IFujiOracle(oracle_);

    if (
      maxLtv_ == 0 || liqRatio_ == 0 || maxLtv_ < 1e16 || maxLtv_ >= PRECISION_CONSTANT
        || liqRatio_ < maxLtv_
    ) {
      revert BaseVault__setter_invalidInput();
    }
    maxLtv = maxLtv_;
    liqRatio = liqRatio_;

    _setProviders(providers_);
    _setActiveProvider(providers_[0]);
  }

  receive() external payable {}

<<<<<<< HEAD
=======
  /// @inheritdoc BaseVault
  function initializeVaultShares(uint256 assets, uint256 debt) public override {
    if (initialized) {
      revert BaseVault__initializeVaultShares_alreadyInitialized();
    }
    if (assets < minAmount || debt < minAmount) {
      revert BaseVault__initializeVaultShares_lessThanMin();
    }
    _unpauseForceAllActions();

    _checkMaxLtv(assets, debt);
    address timelock = chief.timelock();
    _deposit(msg.sender, timelock, assets, assets);
    _borrow(msg.sender, timelock, timelock, debt, debt);

    initialized = true;
    emit VaultInitialized(msg.sender);
  }

  function _checkMaxLtv(uint256 assets, uint256 debt) internal view {
    uint256 price = oracle.getPriceOf(debtAsset(), asset(), _debtDecimals);

    uint256 maxBorrow_ = (assets * maxLtv * price) / (PRECISION_CONSTANT * 10 ** decimals());
    if (debt > maxBorrow_) {
      revert BorrowingVault__initializeVaultShares_assetDebtRatioExceedsMaxLtv();
    }
  }

>>>>>>> 199c1144
  /*///////////////////////////////
  /// Debt management overrides ///
  ///////////////////////////////*/

  /**
   * @dev Hook before all asset-share transfers.
   * Requirements:
   * - Must check `from` can move `amount` of shares.
   *
   * @param from address
   * @param to address
   * @param amount of shares
   */
  function _beforeTokenTransfer(address from, address to, uint256 amount) internal view override {
    /**
     * @dev Hook check activated only when called by OZ {ERC20-_transfer}
     * User must not be able to transfer asset-shares locked as collateral
     */
    if (from != address(0) && to != address(0) && amount > maxRedeem(from)) {
      revert BorrowingVault__beforeTokenTransfer_moreThanMax();
    }
  }

  /// @inheritdoc IVault
  function debtDecimals() public view override returns (uint8) {
    return _debtDecimals;
  }

  /// @inheritdoc IVault
  function debtAsset() public view override returns (address) {
    return address(_debtAsset);
  }

  /// @inheritdoc IVault
  function balanceOfDebt(address owner) public view override returns (uint256 debt) {
    return convertToDebt(_debtShares[owner]);
  }

  /// @inheritdoc IVault
  function balanceOfDebtShares(address owner) external view override returns (uint256 debtShares) {
    return _debtShares[owner];
  }

  /// @inheritdoc IVault
  function totalDebt() public view override returns (uint256) {
    return _checkProvidersBalance("getBorrowBalance");
  }

  /// @inheritdoc IVault
  function convertDebtToShares(uint256 debt) public view override returns (uint256 shares) {
    return _convertDebtToShares(debt, Math.Rounding.Up);
  }

  /// @inheritdoc IVault
  function convertToDebt(uint256 shares) public view override returns (uint256 debt) {
    return _convertToDebt(shares, Math.Rounding.Up);
  }

  /// @inheritdoc IVault
  function maxBorrow(address borrower) public view override returns (uint256) {
    if (paused(VaultActions.Borrow)) {
      return 0;
    }
    return _computeMaxBorrow(borrower);
  }

  /// @inheritdoc IVault
  function maxPayback(address borrower) public view override returns (uint256) {
    if (paused(VaultActions.Payback)) {
      return 0;
    }
    return previewBurnDebt(maxBurnDebt(borrower));
  }

  /// @inheritdoc IVault
  function maxMintDebt(address borrower) public view override returns (uint256) {
    if (paused(VaultActions.Borrow)) {
      return 0;
    }
    return convertDebtToShares(maxBorrow(borrower));
  }

  /// @inheritdoc IVault
  function maxBurnDebt(address borrower) public view override returns (uint256) {
    if (paused(VaultActions.Payback)) {
      return 0;
    }
    return _debtShares[borrower];
  }

  /// @inheritdoc IVault
  function previewBorrow(uint256 debt) public view override returns (uint256 shares) {
    return _convertDebtToShares(debt, Math.Rounding.Up);
  }

  /// @inheritdoc IVault
  function previewMintDebt(uint256 shares) public view override returns (uint256 debt) {
    return _convertToDebt(shares, Math.Rounding.Down);
  }

  /// @inheritdoc IVault
  function previewPayback(uint256 debt) public view override returns (uint256 shares) {
    return _convertDebtToShares(debt, Math.Rounding.Down);
  }

  /// @inheritdoc IVault
  function previewBurnDebt(uint256 shares) public view override returns (uint256 debt) {
    return _convertToDebt(shares, Math.Rounding.Up);
  }

  /**
   * @notice Slippage protected `borrow()` inspired by EIP5143.
   *
   * @param debt amount to borrow
   * @param receiver address to whom borrowed amount will be transferred
   * @param owner address who will incur the debt
   * @param maxDebtShares amount that Must be minted in this borrow call
   *
   * @dev Requirements:
   * - Must mint maximum `maxDebtShares` when calling `borrow()`.
   */
  function borrow(
    uint256 debt,
    address receiver,
    address owner,
    uint256 maxDebtShares
  )
    public
    returns (uint256)
  {
    uint256 receivedDebtShares = borrow(debt, receiver, owner);
    if (receivedDebtShares > maxDebtShares) {
      revert BorrowingVault__borrow_slippageTooHigh();
    }
    return receivedDebtShares;
  }

  /// @inheritdoc BaseVault
  function borrow(uint256 debt, address receiver, address owner) public override returns (uint256) {
    address caller = msg.sender;

    uint256 shares = previewBorrow(debt);
    _borrowChecks(caller, receiver, owner, debt, shares);
    _borrow(caller, receiver, owner, debt, shares);

    return shares;
  }

  /**
   * @notice Slippage protected `mintDebt()` inspired by EIP5143.
   *
   * @param shares of debt to mint
   * @param receiver address to whom borrowed amount will be transferred
   * @param owner address who will incur the debt
   * @param minDebt amount that must be sent to receiver in this call
   *
   * @dev Requirements:
   * - Must transfer at least `minDebt` when calling `mintDebt()`.
   */
  function mintDebt(
    uint256 shares,
    address receiver,
    address owner,
    uint256 minDebt
  )
    public
    returns (uint256)
  {
    uint256 receivedDebt = mintDebt(shares, receiver, owner);
    if (receivedDebt < minDebt) {
      revert BorrowingVault__mintDebt_slippageTooHigh();
    }
    return receivedDebt;
  }

  /// @inheritdoc BaseVault
  function mintDebt(
    uint256 shares,
    address receiver,
    address owner
  )
    public
    override
    returns (uint256)
  {
    uint256 debt = previewMintDebt(shares);
    address caller = msg.sender;

    _borrowChecks(caller, receiver, owner, debt, shares);
    _borrow(caller, receiver, owner, debt, shares);

    return debt;
  }

  /**
   * @notice Slippage protected `payback()` inspired by EIP5143.
   *
   * @param debt amount to payback
   * @param owner address whose debt will be reduced
   * @param minDebtShares amount that Must be burned in this payback call
   *
   * @dev Requirements:
   * - Must burn at least `minDebtShares` when calling `payback()`.
   */
  function payback(uint256 debt, address owner, uint256 minDebtShares) public returns (uint256) {
    uint256 burnedDebtShares = payback(debt, owner);
    if (burnedDebtShares < minDebtShares) {
      revert BorrowingVault__payback_slippageTooHigh();
    }
    return burnedDebtShares;
  }

  /// @inheritdoc BaseVault
  function payback(uint256 debt, address owner) public override returns (uint256) {
    uint256 shares = previewPayback(debt);

    _paybackChecks(owner, debt, shares);
    _payback(msg.sender, owner, debt, shares);

    return shares;
  }

  /**
   * @notice Slippage protected `burnDebt()` inspired by EIP5143.
   *
   * @param shares of debt to payback
   * @param owner address whose debt will be reduced
   * @param maxAmount of debt asset that must be pulled from caller to payback in this call
   *
   * @dev Requirements:
   * - Must pull a maximum of `maxAmount` debt asset when calling `maxAmount()`.
   */
  function burnDebt(uint256 shares, address owner, uint256 maxAmount) public returns (uint256) {
    uint256 maxPulledAmount = burnDebt(shares, owner);
    if (maxPulledAmount > maxAmount) {
      revert BorrowingVault__burnDebt_slippageTooHigh();
    }
    return maxPulledAmount;
  }

  /// @inheritdoc BaseVault
  function burnDebt(uint256 shares, address owner) public override returns (uint256) {
    uint256 debt = previewBurnDebt(shares);

    _paybackChecks(owner, debt, shares);
    _payback(msg.sender, owner, debt, shares);

    return debt;
  }

  /**
   * @dev Checks if vault debt has been paid off externally and pauses the vault if so.
   * Will call withdraw if normal conditions are met.
   *
   * @param caller or {msg.sender}
   * @param receiver to whom `assets` amount will be transferred to
   * @param owner to whom `shares` will be burned
   * @param assets amount transferred during this withraw
   * @param shares amount burned to `owner` during this withdraw
   */
  function _withdraw(
    address caller,
    address receiver,
    address owner,
    uint256 assets,
    uint256 shares
  )
    internal
    override
    whenNotPaused(VaultActions.Withdraw)
  {
    uint256 totalDebt_ = totalDebt();
    uint256 supply = debtSharesSupply;

    if (totalDebt_ == 0 && supply > 0) {
      _pause(VaultActions.Withdraw);
    }
    super._withdraw(caller, receiver, owner, assets, shares);
  }

  /*///////////////////////
      Borrow allowances 
  ///////////////////////*/

  /// @inheritdoc BaseVault
  function borrowAllowance(
    address owner,
    address operator,
    address receiver
  )
    public
    view
    virtual
    override
    returns (uint256)
  {
    return VaultPermissions.borrowAllowance(owner, operator, receiver);
  }

  /// @inheritdoc BaseVault
  function increaseBorrowAllowance(
    address operator,
    address receiver,
    uint256 byAmount
  )
    public
    virtual
    override
    returns (bool)
  {
    return VaultPermissions.increaseBorrowAllowance(operator, receiver, byAmount);
  }

  /// @inheritdoc BaseVault
  function decreaseBorrowAllowance(
    address operator,
    address receiver,
    uint256 byAmount
  )
    public
    virtual
    override
    returns (bool)
  {
    return VaultPermissions.decreaseBorrowAllowance(operator, receiver, byAmount);
  }

  /// @inheritdoc BaseVault
  function permitBorrow(
    address owner,
    address receiver,
    uint256 value,
    uint256 deadline,
    bytes32 actionArgsHash,
    uint8 v,
    bytes32 r,
    bytes32 s
  )
    public
    override
  {
    VaultPermissions.permitBorrow(owner, receiver, value, deadline, actionArgsHash, v, r, s);
  }

  /**
   * @dev Computes max borrow amount a user can take given their 'asset'
   * (collateral) balance and price.
   * Requirements:
   * - Must read price from {FujiOracle}.
   *
   * @param borrower to whom to check max borrow amount
   */
  function _computeMaxBorrow(address borrower) internal view returns (uint256 max) {
    uint256 price = oracle.getPriceOf(debtAsset(), asset(), _debtDecimals);
    uint256 assetShares = balanceOf(borrower);
    uint256 assets = convertToAssets(assetShares);
    uint256 debtShares = _debtShares[borrower];
    uint256 debt = convertToDebt(debtShares);

    uint256 baseUserMaxBorrow =
      ((assets * maxLtv * price) / (PRECISION_CONSTANT * 10 ** decimals()));
    max = baseUserMaxBorrow > debt ? baseUserMaxBorrow - debt : 0;
  }

  /// @inheritdoc BaseVault
  function _computeFreeAssets(address owner) internal view override returns (uint256 freeAssets) {
    uint256 debtShares = _debtShares[owner];
    uint256 assets = convertToAssets(balanceOf(owner));

    // Handle no debt case.
    if (debtShares == 0) {
      freeAssets = assets;
    } else {
      uint256 debt = convertToDebt(debtShares);
      uint256 price = oracle.getPriceOf(asset(), debtAsset(), decimals());
      uint256 lockedAssets = (debt * PRECISION_CONSTANT * price) / (maxLtv * 10 ** _debtDecimals);

      if (lockedAssets == 0) {
        // Handle wei level amounts in where 'lockedAssets' < 1 wei.
        lockedAssets = 1;
      }

      freeAssets = assets > lockedAssets ? assets - lockedAssets : 0;
    }
  }

  /**
   * @dev Conversion function from debt to `debtShares` with support for rounding direction.
   * Requirements:
   * - Must revert if debt > 0, debtSharesSupply > 0 and totalDebt = 0.
   *   (Corresponds to a case where you divide by zero.)
   * - Must return `debt` if `debtSharesSupply` == 0.
   *
   * @param debt amount to convert to `debtShares`
   * @param rounding direction of division remainder
   */
  function _convertDebtToShares(
    uint256 debt,
    Math.Rounding rounding
  )
    internal
    view
    returns (uint256 shares)
  {
    uint256 supply = debtSharesSupply;
    return (debt == 0 || supply == 0) ? debt : debt.mulDiv(supply, totalDebt(), rounding);
  }

  /**
   * @dev Conversion function from `debtShares` to debt with support for rounding direction.
   * Requirements:
   * - Must return zero if `debtSharesSupply` == 0.
   *
   * @param shares amount to convert to `debt`
   * @param rounding direction of division remainder
   */
  function _convertToDebt(
    uint256 shares,
    Math.Rounding rounding
  )
    internal
    view
    returns (uint256 assets)
  {
    uint256 supply = debtSharesSupply;
    return (supply == 0) ? shares : shares.mulDiv(totalDebt(), supply, rounding);
  }

  /**
   * @dev Perform borrow action at provdier. Borrow/mintDebtShares common workflow.
   * Requirements:
   * - Must call `activeProvider` in `_executeProviderAction()`.
   * - Must emit a Borrow event.
   *
   * @param caller or operator
   * @param receiver to whom borrowed amount is transferred
   * @param owner to whom `debtShares` get minted
   * @param assets amount of debt
   * @param shares amount of `debtShares`
   */
  function _borrow(
    address caller,
    address receiver,
    address owner,
    uint256 assets,
    uint256 shares
  )
    internal
    whenNotPaused(VaultActions.Borrow)
  {
    _mintDebtShares(owner, shares);

    address asset = debtAsset();
    _executeProviderAction(assets, "borrow", activeProvider);

    SafeERC20.safeTransfer(IERC20(asset), receiver, assets);

    emit Borrow(caller, receiver, owner, assets, shares);
  }

  /**
   * @dev Runs common checks for all "borrow" or "mintDebt" actions in this vault.
   * Requirements:
   * - Must revert for all conditions not passed.
   *
   * @param caller msg.sender in this context
   * @param receiver of the borrow amount
   * @param owner of the debt accountability
   * @param debt or borrowed amount of debt asset
   * @param shares corresponding to debt
   */
  function _borrowChecks(
    address caller,
    address receiver,
    address owner,
    uint256 debt,
    uint256 shares
  )
    private
  {
    if (debt == 0 || shares == 0 || receiver == address(0) || owner == address(0)) {
      revert BorrowingVault__borrow_invalidInput();
    }
    if (debt > maxBorrow(owner)) {
      revert BorrowingVault__borrow_moreThanAllowed();
    }
    if (caller != owner) {
      _spendBorrowAllowance(owner, caller, receiver, debt);
    }
  }

  /**
   * @dev Perform payback action at provider. Payback/burnDebtShares common workflow.
   * Requirements:
   * - Must call `activeProvider` in `_executeProviderAction()`.
   * - Must emit a Payback event.
   *
   * @param caller msg.sender
   * @param owner to whom `debtShares` will bet burned
   * @param assets amount of debt
   * @param shares amount of `debtShares`
   */
  function _payback(
    address caller,
    address owner,
    uint256 assets,
    uint256 shares
  )
    internal
    whenNotPaused(VaultActions.Payback)
  {
    SafeERC20.safeTransferFrom(IERC20(debtAsset()), caller, address(this), assets);

    _executeProviderAction(assets, "payback", activeProvider);

    _burnDebtShares(owner, shares);

    emit Payback(caller, owner, assets, shares);
  }

  /**
   * @dev Runs common checks for all "payback" or "burnDebt" actions in this vault.
   * Requirements:
   * - Must revert for all conditions not passed.
   *
   * @param owner of the debt accountability
   * @param debt or borrowed amount of debt asset
   * @param shares of debt being burned
   */
  function _paybackChecks(address owner, uint256 debt, uint256 shares) private view {
    if (debt == 0 || shares == 0 || owner == address(0)) {
      revert BorrowingVault__payback_invalidInput();
    }
    if (shares > _debtShares[owner]) {
      revert BorrowingVault__payback_moreThanMax();
    }
  }

  /**
   * @dev Common workflow to update state and mint `debtShares`.
   *
   * @param owner to whom shares get minted
   * @param amount of shares
   */
  function _mintDebtShares(address owner, uint256 amount) internal {
    debtSharesSupply += amount;
    _debtShares[owner] += amount;
  }

  /**
   * @dev Common workflow to update state and burn `debtShares`.
   *
   * @param owner to whom shares get burned
   * @param amount of shares
   */
  function _burnDebtShares(address owner, uint256 amount) internal {
    uint256 balance = _debtShares[owner];
    if (balance < amount) {
      revert BorrowingVault__burnDebtShares_amountExceedsBalance();
    }
    unchecked {
      _debtShares[owner] = balance - amount;
    }
    debtSharesSupply -= amount;
  }

  /*/////////////////
      Rebalancing 
  /////////////////*/

  /// @inheritdoc IVault
  function rebalance(
    uint256 assets,
    uint256 debt,
    ILendingProvider from,
    ILendingProvider to,
    uint256 fee,
    bool setToAsActiveProvider
  )
    external
    hasRole(msg.sender, REBALANCER_ROLE)
    returns (bool)
  {
    if (!_isValidProvider(address(from)) || !_isValidProvider(address(to))) {
      revert BorrowingVault__rebalance_invalidProvider();
    }
    SafeERC20.safeTransferFrom(IERC20(debtAsset()), msg.sender, address(this), debt);
    if (debt > 0) {
      _executeProviderAction(debt, "payback", from);
    }
    if (assets > 0) {
      _executeProviderAction(assets, "withdraw", from);
    }

    _checkRebalanceFee(fee, debt);

    if (assets > 0) {
      _executeProviderAction(assets, "deposit", to);
    }
    if (debt > 0) {
      _executeProviderAction(debt + fee, "borrow", to);
    }
    SafeERC20.safeTransfer(IERC20(debtAsset()), msg.sender, debt + fee);

    if (setToAsActiveProvider) {
      _setActiveProvider(to);
    }

    emit VaultRebalance(assets, debt, address(from), address(to));
    return true;
  }

  /*////////////////////
       Liquidation  
  ////////////////////*/

  /// @inheritdoc IVault
  function getHealthFactor(address owner) public view returns (uint256 healthFactor) {
    uint256 debtShares = _debtShares[owner];
    uint256 debt = convertToDebt(debtShares);

    if (debt == 0) {
      healthFactor = type(uint256).max;
    } else {
      uint256 assetShares = balanceOf(owner);
      uint256 assets = convertToAssets(assetShares);
      uint256 price = oracle.getPriceOf(debtAsset(), asset(), _debtDecimals);

      healthFactor = (assets * liqRatio * price) / (debt * 10 ** decimals());
    }
  }

  /// @inheritdoc IVault
  function getLiquidationFactor(address owner) public view returns (uint256 liquidationFactor) {
    uint256 healthFactor = getHealthFactor(owner);

    if (healthFactor >= PRECISION_CONSTANT) {
      liquidationFactor = 0;
    } else if (FULL_LIQUIDATION_THRESHOLD < healthFactor) {
      liquidationFactor = DEFAULT_LIQUIDATION_CLOSE_FACTOR; // 50% of owner's debt
    } else {
      liquidationFactor = MAX_LIQUIDATION_CLOSE_FACTOR; // 100% of owner's debt
    }
  }

  /// @inheritdoc IVault
  function liquidate(
    address owner,
    address receiver
  )
    external
    hasRole(msg.sender, LIQUIDATOR_ROLE)
    returns (uint256 gainedShares)
  {
    if (receiver == address(0)) {
      revert BorrowingVault__liquidate_invalidInput();
    }

    address caller = msg.sender;

    uint256 liquidationFactor = getLiquidationFactor(owner);
    if (liquidationFactor == 0) {
      revert BorrowingVault__liquidate_positionHealthy();
    }

    // Compute debt amount that must be paid by liquidator.
    uint256 debt = convertToDebt(_debtShares[owner]);
    uint256 debtSharesToCover =
      Math.mulDiv(_debtShares[owner], liquidationFactor, PRECISION_CONSTANT);
    uint256 debtToCover = Math.mulDiv(debt, liquidationFactor, PRECISION_CONSTANT);

    // Compute `gainedShares` amount that the liquidator will receive.
    uint256 price = oracle.getPriceOf(debtAsset(), asset(), _debtDecimals);
    uint256 discountedPrice = Math.mulDiv(price, LIQUIDATION_PENALTY, PRECISION_CONSTANT);

    uint256 gainedAssets = Math.mulDiv(debtToCover, 10 ** _asset.decimals(), discountedPrice);
    gainedShares = convertToShares(gainedAssets);

    _payback(caller, owner, debtToCover, debtSharesToCover);

    // Ensure liquidator receives no more shares than 'owner' owns.
    uint256 existingShares = maxRedeem(owner);
    if (gainedShares > existingShares) {
      gainedShares = existingShares;
    }

    // Internal share adjusment between 'owner' and 'liquidator'.
    _burn(owner, gainedShares);
    _mint(receiver, gainedShares);

    emit Liquidate(caller, receiver, owner, gainedShares, debtToCover, price, liquidationFactor);
  }

  /*/////////////////////////
      Admin set functions 
  /////////////////////////*/

  /**
   * @notice Sets `newOracle` address as the {FujiOracle} for this vault.
   *
   * @param newOracle address
   *
   * @dev Requirements:
   * - Must not be address zero.
   * - Must emit a OracleChanged event.
   * - Must be called from a timelock.
   */
  function setOracle(IFujiOracle newOracle) external onlyTimelock {
    if (address(newOracle) == address(0)) {
      revert BaseVault__setter_invalidInput();
    }
    oracle = newOracle;
    emit OracleChanged(newOracle);
  }

  /**
   * @notice Sets the maximum loan-to-value factor of this vault.
   *
   * @param maxLtv_ factor to be set
   *
   *  @dev See factor
   * https://github.com/Fujicracy/CrossFuji/tree/main/packages/protocol#readme.
   * Restrictions:
   * - Must be called from a timelock.
   * - Must be at least 1% (1e16).
   * - Must be less than 100% (PRECISION_CONSTANT).
   * - Must be less than `liqRation`.
   */
  function setMaxLtv(uint256 maxLtv_) external onlyTimelock {
    if (maxLtv_ < 1e16 || maxLtv_ >= PRECISION_CONSTANT || maxLtv_ >= liqRatio) {
      revert BaseVault__setter_invalidInput();
    }
    maxLtv = maxLtv_;
    emit MaxLtvChanged(maxLtv);
  }

  /**
   * @notice Sets the Loan-To-Value liquidation threshold factor of this vault.
   *
   * @param liqRatio_ factor to be set
   *
   * @dev See factor
   * https://github.com/Fujicracy/CrossFuji/tree/main/packages/protocol#readme.
   * Restrictions:
   * - Must be called from a timelock.
   * - Must be greater than 'maxLTV', and non zero.
   * - Must be greater than 2% (2e16).
   * - Must be less than 100% (PRECISION_CONSTANT).
   */
  function setLiqRatio(uint256 liqRatio_) external onlyTimelock {
    if (liqRatio_ <= maxLtv || liqRatio_ < 2e16 || liqRatio_ >= PRECISION_CONSTANT) {
      revert BaseVault__setter_invalidInput();
    }
    liqRatio = liqRatio_;
    emit LiqRatioChanged(liqRatio);
  }

  /// @inheritdoc BaseVault
  function _setProviders(ILendingProvider[] memory providers) internal override {
    uint256 len = providers.length;
    for (uint256 i = 0; i < len;) {
      if (address(providers[i]) == address(0)) {
        revert BaseVault__setter_invalidInput();
      }
      SafeERC20.forceApprove(
        IERC20(asset()),
        providers[i].approvedOperator(asset(), asset(), debtAsset()),
        type(uint256).max
      );
      SafeERC20.forceApprove(
        IERC20(debtAsset()),
        providers[i].approvedOperator(debtAsset(), asset(), debtAsset()),
        type(uint256).max
      );
      unchecked {
        ++i;
      }
    }
    _providers = providers;

    emit ProvidersChanged(providers);
  }

  /**
   * @notice In case someone repays this vault's debt directly to the lending provider,
   * a borrow is done with the amount that was repaid so no issues regarding
   * the relationship between debt and debt shares occurs.
   *
   * @param  treasury address to receive the borrowed amount
   */
  function correctDebt(address treasury) external onlyTimelock {
    uint256 vaultDebt = totalDebt();
    uint256 vaultDebtShares = debtSharesSupply;

    // Check if there is need for correction.
    if (vaultDebt >= vaultDebtShares || vaultDebt != 0 || vaultDebtShares == 0) {
      revert BorrowingVault__correctDebt_noNeedForCorrection();
    }

    _executeProviderAction(vaultDebtShares, "borrow", activeProvider);
    SafeERC20.safeTransfer(IERC20(debtAsset()), treasury, vaultDebtShares);
  }
}<|MERGE_RESOLUTION|>--- conflicted
+++ resolved
@@ -160,37 +160,6 @@
 
   receive() external payable {}
 
-<<<<<<< HEAD
-=======
-  /// @inheritdoc BaseVault
-  function initializeVaultShares(uint256 assets, uint256 debt) public override {
-    if (initialized) {
-      revert BaseVault__initializeVaultShares_alreadyInitialized();
-    }
-    if (assets < minAmount || debt < minAmount) {
-      revert BaseVault__initializeVaultShares_lessThanMin();
-    }
-    _unpauseForceAllActions();
-
-    _checkMaxLtv(assets, debt);
-    address timelock = chief.timelock();
-    _deposit(msg.sender, timelock, assets, assets);
-    _borrow(msg.sender, timelock, timelock, debt, debt);
-
-    initialized = true;
-    emit VaultInitialized(msg.sender);
-  }
-
-  function _checkMaxLtv(uint256 assets, uint256 debt) internal view {
-    uint256 price = oracle.getPriceOf(debtAsset(), asset(), _debtDecimals);
-
-    uint256 maxBorrow_ = (assets * maxLtv * price) / (PRECISION_CONSTANT * 10 ** decimals());
-    if (debt > maxBorrow_) {
-      revert BorrowingVault__initializeVaultShares_assetDebtRatioExceedsMaxLtv();
-    }
-  }
-
->>>>>>> 199c1144
   /*///////////////////////////////
   /// Debt management overrides ///
   ///////////////////////////////*/
