// SPDX-License-Identifier: BUSL-1.1
pragma solidity 0.8.15;

import {IERC20} from "openzeppelin-contracts/contracts/token/ERC20/IERC20.sol";
import {IERC20Metadata} from
  "openzeppelin-contracts/contracts/token/ERC20/extensions/IERC20Metadata.sol";
import {SafeERC20} from "openzeppelin-contracts/contracts/token/ERC20/utils/SafeERC20.sol";
import {Math} from "openzeppelin-contracts/contracts/utils/math/Math.sol";
import {IFujiOracle} from "../../interfaces/IFujiOracle.sol";
import {BaseVault} from "../../abstracts/BaseVault.sol";
import {VaultPermissions} from "../VaultPermissions.sol";

import "forge-std/console.sol";

contract BorrowingVault is BaseVault {
  using Math for uint256;
  using SafeERC20 for IERC20;

<<<<<<< HEAD
  IERC20Metadata internal immutable _debtAsset;

  uint256 public debtSharesSupply;

  mapping(address => uint256) internal _debtShares;
  mapping(address => mapping(address => uint256)) private _borrowAllowances;
=======
  error BorrowingVault__borrow_wrongInput();
  error BorrowingVault__borrow_notEnoughAssets();
  error BorrowingVault__payback_wrongInput();
  error BorrowingVault__payback_moreThanMax();
>>>>>>> 1979ec6c

  IFujiOracle public oracle;

  Factor public maxLtv = Factor(75, 100);

  Factor public liqRatio = Factor(5, 100);

  constructor(address asset_, address debtAsset_, address oracle_, address chief_)
    BaseVault(
      asset_,
      chief_,
      // name_, ex: X-Fuji Dai Stablecoin Vault Shares
      string(abi.encodePacked("X-Fuji ", IERC20Metadata(asset_).name(), " Vault Shares")),
      // symbol_, ex: xfDAI
      string(abi.encodePacked("xf", IERC20Metadata(asset_).symbol()))
    )
  {
    _debtAsset = IERC20Metadata(debtAsset_);
    oracle = IFujiOracle(oracle_);
  }

  /////////////////////////////////
  /// Debt management overrides ///
  /////////////////////////////////

  /// @inheritdoc BaseVault
  function debtDecimals() public view override returns (uint8) {
    return _debtAsset.decimals();
  }

  /// @inheritdoc BaseVault
  function debtAsset() public view override returns (address) {
    return address(_debtAsset);
  }

  /// @inheritdoc BaseVault
  function balanceOfDebt(address account) public view override returns (uint256 debt) {
    return convertToDebt(_debtShares[account]);
  }

  /// @inheritdoc BaseVault
  function totalDebt() public view override returns (uint256) {
    return activeProvider.getBorrowBalance(debtAsset(), address(this));
  }

  /// @inheritdoc BaseVault
  function convertDebtToShares(uint256 debt) public view override returns (uint256 shares) {
    return _convertDebtToShares(debt, Math.Rounding.Down);
  }

  /// @inheritdoc BaseVault
  function convertToDebt(uint256 shares) public view override returns (uint256 debt) {
    return _convertToDebt(shares, Math.Rounding.Down);
  }

  /// @inheritdoc BaseVault
  function maxBorrow(address borrower) public view override returns (uint256) {
    return _computeMaxBorrow(borrower);
  }

  /// @inheritdoc BaseVault
  function borrow(uint256 debt, address receiver, address owner) public override returns (uint256) {
    address caller = _msgSender();
    console.log("inside borrow: caller", caller);
    if (caller != owner) {
      _spendBorrowAllowance(owner, caller, debt);
    }

    if (debt == 0) {
      revert BorrowingVault__borrow_wrongInput();
    }

    if (debt > maxBorrow(owner)) {
      revert BorrowingVault__borrow_notEnoughAssets();
    }

    uint256 shares = convertDebtToShares(debt);
    _borrow(caller, receiver, owner, debt, shares);

    return shares;
  }

  /// @inheritdoc BaseVault
  function payback(uint256 debt, address owner) public override returns (uint256) {
    if (debt == 0) {
      revert BorrowingVault__payback_wrongInput();
    }

    if (debt > convertToDebt(_debtShares[owner])) {
      revert BorrowingVault__payback_moreThanMax();
    }

    uint256 shares = convertDebtToShares(debt);
    _payback(_msgSender(), owner, debt, shares);

    return shares;
  }

  /////////////////////////
  /// Borrow allowances ///
  /////////////////////////

  /**
   * @dev See {IVaultPermissions-borrowAllowance}.
   * Implement in {BorrowingVault}, revert in {LendingVault}
   */
  function borrowAllowance(address owner, address spender)
    public
    view
    virtual
    override
    returns (uint256)
  {
    return VaultPermissions.borrowAllowance(owner, spender);
  }

  /**
   * @dev See {IVaultPermissions-decreaseborrowAllowance}.
   * Implement in {BorrowingVault}, revert in {LendingVault}
   */
  function increaseBorrowAllowance(address spender, uint256 byAmount)
    public
    virtual
    override
    returns (bool)
  {
    return VaultPermissions.increaseBorrowAllowance(spender, byAmount);
  }

  /**
   * @dev See {IVaultPermissions-decreaseborrowAllowance}.
   * Implement in {BorrowingVault}, revert in {LendingVault}
   */
  function decreaseBorrowAllowance(address spender, uint256 byAmount)
    public
    virtual
    override
    returns (bool)
  {
    return VaultPermissions.decreaseBorrowAllowance(spender, byAmount);
  }

  /**
   * @dev See {IVaultPermissions-permitBorrow}.
   * Implement in {BorrowingVault}, revert in {LendingVault}
   */
  function permitBorrow(
    address owner,
    address spender,
    uint256 value,
    uint256 deadline,
    uint8 v,
    bytes32 r,
    bytes32 s
  )
    public
    override
  {
    VaultPermissions.permitBorrow(owner, spender, value, deadline, v, r, s);
  }

<<<<<<< HEAD
  function _computeMaxBorrow(address borrower) internal view returns (uint256 max) {
=======
  /// @inheritdoc BaseVault
  function _computeMaxBorrow(address borrower) internal view override returns (uint256 max) {
>>>>>>> 1979ec6c
    uint256 price = oracle.getPriceOf(debtAsset(), asset(), _debtAsset.decimals());
    uint256 assetShares = balanceOf(borrower);
    uint256 assets = convertToAssets(assetShares);
    uint256 debtShares = _debtShares[borrower];
    uint256 debt = convertToDebt(debtShares);

    uint256 baseUserMaxBorrow =
      ((assets * maxLtv * price) / (1e18 * 10 ** IERC20Metadata(asset()).decimals()));
    max = baseUserMaxBorrow > debt ? baseUserMaxBorrow - debt : 0;
  }

  /// @inheritdoc BaseVault
  function _computeFreeAssets(address owner) internal view override returns (uint256 freeAssets) {
    uint256 debtShares = _debtShares[owner];

    // no debt
    if (debtShares == 0) {
      freeAssets = convertToAssets(balanceOf(owner));
    } else {
      uint256 debt = convertToDebt(debtShares);
      uint256 price = oracle.getPriceOf(asset(), debtAsset(), IERC20Metadata(asset()).decimals());
      uint256 lockedAssets = (debt * 1e18 * price) / (maxLtv * 10 ** _debtAsset.decimals());
      uint256 assets = convertToAssets(balanceOf(owner));

      freeAssets = assets > lockedAssets ? assets - lockedAssets : 0;
    }
  }

  /**
   * @dev Internal conversion function (from debt to shares) with support for rounding direction.
   * Will revert if debt > 0, debtSharesSupply > 0 and totalDebt = 0. That corresponds to a case where debt
   * would represent an infinite amout of shares.
   */
  function _convertDebtToShares(uint256 debt, Math.Rounding rounding)
    internal
    view
    returns (uint256 shares)
  {
    uint256 supply = debtSharesSupply;
    return
      (debt == 0 || supply == 0)
      ? debt.mulDiv(10 ** decimals(), 10 ** _debtAsset.decimals(), rounding)
      : debt.mulDiv(supply, totalDebt(), rounding);
  }

  /**
   * @dev Internal conversion function (from shares to debt) with support for rounding direction.
   */
  function _convertToDebt(uint256 shares, Math.Rounding rounding)
    internal
    view
    returns (uint256 assets)
  {
    uint256 supply = debtSharesSupply;
    return
      (supply == 0)
      ? shares.mulDiv(10 ** _debtAsset.decimals(), 10 ** decimals(), rounding)
      : shares.mulDiv(totalDebt(), supply, rounding);
  }

  /**
   * @dev Borrow/mintDebtShares common workflow.
   */
  function _borrow(address caller, address receiver, address owner, uint256 assets, uint256 shares)
    internal
  {
    _mintDebtShares(owner, shares);

    address asset = debtAsset();
    _executeProviderAction(asset, assets, "borrow");

    SafeERC20.safeTransfer(IERC20(asset), receiver, assets);

    emit Borrow(caller, receiver, owner, assets, shares);
  }

  /**
   * @dev Payback/burnDebtShares common workflow.
   */
  function _payback(address caller, address owner, uint256 assets, uint256 shares) internal {
    address asset = debtAsset();
    SafeERC20.safeTransferFrom(IERC20(asset), caller, address(this), assets);

    _executeProviderAction(asset, assets, "payback");

    _burnDebtShares(owner, shares);

    emit Payback(caller, owner, assets, shares);
  }

  function _mintDebtShares(address account, uint256 amount) internal {
    require(account != address(0), "Mint to the zero address");
    debtSharesSupply += amount;
    _debtShares[account] += amount;
  }

  function _burnDebtShares(address account, uint256 amount) internal {
    require(account != address(0), "Mint to the zero address");
    uint256 accountBalance = _debtShares[account];
    require(accountBalance >= amount, "Burn amount exceeds balance");
    unchecked {
      _debtShares[account] = accountBalance - amount;
    }
    debtSharesSupply -= amount;
  }

  ///////////////////////////
  /// Admin set functions ///
  ///////////////////////////

  function setOracle(IFujiOracle newOracle) external {
    // TODO needs admin restriction
    // TODO needs input validation
    oracle = newOracle;

    emit OracleChanged(newOracle);
  }

  function setMaxLtv(Factor calldata maxLtv_) external {
    // TODO needs admin restriction
    // TODO needs input validation
    maxLtv = maxLtv_;

    emit MaxLtvChanged(maxLtv_);
  }

  function setLiqRatio(Factor calldata liqRatio_) external {
    // TODO needs admin restriction
    // TODO needs input validation
    liqRatio = liqRatio_;

    emit LiqRatioChanged(liqRatio_);
  }
}<|MERGE_RESOLUTION|>--- conflicted
+++ resolved
@@ -16,25 +16,36 @@
   using Math for uint256;
   using SafeERC20 for IERC20;
 
-<<<<<<< HEAD
-  IERC20Metadata internal immutable _debtAsset;
-
-  uint256 public debtSharesSupply;
-
-  mapping(address => uint256) internal _debtShares;
-  mapping(address => mapping(address => uint256)) private _borrowAllowances;
-=======
   error BorrowingVault__borrow_wrongInput();
   error BorrowingVault__borrow_notEnoughAssets();
   error BorrowingVault__payback_wrongInput();
   error BorrowingVault__payback_moreThanMax();
->>>>>>> 1979ec6c
+
+  IERC20Metadata internal immutable _debtAsset;
+
+  uint256 public debtSharesSupply;
+
+  mapping(address => uint256) internal _debtShares;
+  mapping(address => mapping(address => uint256)) private _borrowAllowances;
 
   IFujiOracle public oracle;
 
-  Factor public maxLtv = Factor(75, 100);
-
-  Factor public liqRatio = Factor(5, 100);
+  /*
+  Factors
+  See: https://github.com/Fujicracy/CrossFuji/tree/main/packages/protocol#readme
+  */
+
+  /**
+   * @dev A factor that defines
+   * the maximum Loan-To-Value a user can take.
+   */
+  uint256 public maxLtv;
+
+  /**
+   * @dev A factor that defines the Loan-To-Value
+   * at which a user can be liquidated.
+   */
+  uint256 public liqRatio;
 
   constructor(address asset_, address debtAsset_, address oracle_, address chief_)
     BaseVault(
@@ -48,6 +59,8 @@
   {
     _debtAsset = IERC20Metadata(debtAsset_);
     oracle = IFujiOracle(oracle_);
+    maxLtv = 75 * 1e16;
+    liqRatio = 80 * 1e16;
   }
 
   /////////////////////////////////
@@ -190,12 +203,16 @@
     VaultPermissions.permitBorrow(owner, spender, value, deadline, v, r, s);
   }
 
-<<<<<<< HEAD
+  /**
+   * @dev Internal function that computes how much debt
+   * a user can take against its 'asset' deposits.
+   *
+   * Requirements:
+   * - SHOULD be implemented in {BorrowingVault} contract.
+   * - SHOULD NOT be implemented in a {LendingVault} contract.
+   * - SHOULD read price from {FujiOracle}.
+   */
   function _computeMaxBorrow(address borrower) internal view returns (uint256 max) {
-=======
-  /// @inheritdoc BaseVault
-  function _computeMaxBorrow(address borrower) internal view override returns (uint256 max) {
->>>>>>> 1979ec6c
     uint256 price = oracle.getPriceOf(debtAsset(), asset(), _debtAsset.decimals());
     uint256 assetShares = balanceOf(borrower);
     uint256 assets = convertToAssets(assetShares);
@@ -314,19 +331,35 @@
     emit OracleChanged(newOracle);
   }
 
-  function setMaxLtv(Factor calldata maxLtv_) external {
+  /**
+   * @dev Sets the maximum Loan-To-Value factor of this vault.
+   * See factor:
+   * https://github.com/Fujicracy/CrossFuji/tree/main/packages/protocol#readme
+   * Restrictions:
+   * - SHOULD be at least 1%.
+   */
+  function setMaxLtv(uint256 maxLtv_) external {
+    if (maxLtv_ < 1e16) {
+      revert BaseVault__setter_invalidInput();
+    }
     // TODO needs admin restriction
-    // TODO needs input validation
     maxLtv = maxLtv_;
-
-    emit MaxLtvChanged(maxLtv_);
-  }
-
-  function setLiqRatio(Factor calldata liqRatio_) external {
+    emit MaxLtvChanged(maxLtv);
+  }
+
+  /**
+   * @dev Sets the Loan-To-Value liquidation threshold factor of this vault.
+   * See factor:
+   * https://github.com/Fujicracy/CrossFuji/tree/main/packages/protocol#readme
+   * Restrictions:
+   * - SHOULD be greater than 'maxLTV'.
+   */
+  function setLiqRatio(uint256 liqRatio_) external {
+    if (liqRatio_ < maxLtv) {
+      revert BaseVault__setter_invalidInput();
+    }
     // TODO needs admin restriction
-    // TODO needs input validation
     liqRatio = liqRatio_;
-
-    emit LiqRatioChanged(liqRatio_);
+    emit LiqRatioChanged(liqRatio);
   }
 }