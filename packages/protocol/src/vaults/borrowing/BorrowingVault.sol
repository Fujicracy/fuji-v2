// SPDX-License-Identifier: BUSL-1.1
pragma solidity 0.8.15;

import {IERC20} from "openzeppelin-contracts/contracts/token/ERC20/IERC20.sol";
import {IERC20Metadata} from
  "openzeppelin-contracts/contracts/token/ERC20/extensions/IERC20Metadata.sol";
import {SafeERC20} from "openzeppelin-contracts/contracts/token/ERC20/utils/SafeERC20.sol";
import {Math} from "openzeppelin-contracts/contracts/utils/math/Math.sol";
import {IFujiOracle} from "../../interfaces/IFujiOracle.sol";
import {BaseVault} from "../../abstracts/BaseVault.sol";
import {VaultPermissions} from "../VaultPermissions.sol";

contract BorrowingVault is BaseVault {
  using Math for uint256;
  using SafeERC20 for IERC20;

  /**
   * @dev Emitted when a user is liquidated
   * @param account address whose assets are being liquidated.
   * @param collateralSold `owner's` amount of collateral sold during liquidation.
   * @param debtPaid `owner's` amount of debt paid back during liquidation.
   * @param liquidator executor of liquidation.
   */
  event Liquidate(
    address indexed account, uint256 collateralSold, uint256 debtPaid, address liquidator
  );

  error BorrowingVault__borrow_wrongInput();
  error BorrowingVault__borrow_notEnoughAssets();
  error BorrowingVault__payback_wrongInput();
  error BorrowingVault__payback_moreThanMax();
  error BorrowingVault__liquidate_accountHealthy();

  /// Liquidation controls

  /// Returns default liquidation close factor: 50% of debt.
  uint256 public constant DEFAULT_LIQUIDATION_CLOSE_FACTOR = 0.5e18;
  /// Returns max liquidation close factor: 100% of debt.
  uint256 public constant MAX_LIQUIDATION_CLOSE_FACTOR = 1e18;
  /// Returns health factor threshold at which max liquidation can occur.
  uint256 public constant FULL_LIQUIDATION_THRESHOLD = 95;
  /// Returns the penalty factor at which collateral is sold during liquidation: 90% below oracle price.
  uint256 public constant LIQUIDATION_PENALTY = 0.9e18;

  IERC20Metadata internal immutable _debtAsset;

  uint256 public debtSharesSupply;

  mapping(address => uint256) internal _debtShares;
  mapping(address => mapping(address => uint256)) private _borrowAllowances;

  IFujiOracle public oracle;

  /*
  Factors
  See: https://github.com/Fujicracy/CrossFuji/tree/main/packages/protocol#readme
  */

  /**
   * @dev A factor that defines
   * the maximum Loan-To-Value a user can take.
   */
  uint256 public maxLtv;

  /**
   * @dev A factor that defines the Loan-To-Value
   * at which a user can be liquidated.
   */
  uint256 public liqRatio;

  constructor(address asset_, address debtAsset_, address oracle_, address chief_)
    BaseVault(
      asset_,
      chief_,
      // name_, ex: X-Fuji Dai Stablecoin Vault Shares
      string(abi.encodePacked("X-Fuji ", IERC20Metadata(asset_).name(), " Vault Shares")),
      // symbol_, ex: xfDAI
      string(abi.encodePacked("xf", IERC20Metadata(asset_).symbol()))
    )
  {
    _debtAsset = IERC20Metadata(debtAsset_);
    oracle = IFujiOracle(oracle_);
    maxLtv = 75 * 1e16;
    liqRatio = 80 * 1e16;
  }

  /////////////////////////////////
  /// Debt management overrides ///
  /////////////////////////////////

  /// @inheritdoc BaseVault
  function debtDecimals() public view override returns (uint8) {
    return _debtAsset.decimals();
  }

  /// @inheritdoc BaseVault
  function debtAsset() public view override returns (address) {
    return address(_debtAsset);
  }

  /// @inheritdoc BaseVault
  function balanceOfDebt(address account) public view override returns (uint256 debt) {
    return convertToDebt(_debtShares[account]);
  }

  /// @inheritdoc BaseVault
  function totalDebt() public view override returns (uint256) {
    return _checkProvidersBalance(debtAsset(), "getBorrowBalance");
  }

  /// @inheritdoc BaseVault
  function convertDebtToShares(uint256 debt) public view override returns (uint256 shares) {
    return _convertDebtToShares(debt, Math.Rounding.Down);
  }

  /// @inheritdoc BaseVault
  function convertToDebt(uint256 shares) public view override returns (uint256 debt) {
    return _convertToDebt(shares, Math.Rounding.Down);
  }

  /// @inheritdoc BaseVault
  function maxBorrow(address borrower) public view override returns (uint256) {
    return _computeMaxBorrow(borrower);
  }

  /// @inheritdoc BaseVault
  function borrow(uint256 debt, address receiver, address owner) public override returns (uint256) {
    address caller = _msgSender();
    if (caller != owner) {
      _spendBorrowAllowance(owner, caller, debt);
    }

    if (debt == 0) {
      revert BorrowingVault__borrow_wrongInput();
    }

    if (debt > maxBorrow(owner)) {
      revert BorrowingVault__borrow_notEnoughAssets();
    }

    uint256 shares = convertDebtToShares(debt);
    _borrow(caller, receiver, owner, debt, shares);

    return shares;
  }

  /// @inheritdoc BaseVault
  function payback(uint256 debt, address owner) public override returns (uint256) {
    if (debt == 0) {
      revert BorrowingVault__payback_wrongInput();
    }

    if (debt > convertToDebt(_debtShares[owner])) {
      revert BorrowingVault__payback_moreThanMax();
    }

    uint256 shares = convertDebtToShares(debt);
    _payback(_msgSender(), owner, debt, shares);

    return shares;
  }

  /////////////////////////
  /// Borrow allowances ///
  /////////////////////////

  /**
   * @dev See {IVaultPermissions-borrowAllowance}.
   * Implement in {BorrowingVault}, revert in {LendingVault}
   */
  function borrowAllowance(address owner, address spender)
    public
    view
    virtual
    override
    returns (uint256)
  {
    return VaultPermissions.borrowAllowance(owner, spender);
  }

  /**
   * @dev See {IVaultPermissions-decreaseborrowAllowance}.
   * Implement in {BorrowingVault}, revert in {LendingVault}
   */
  function increaseBorrowAllowance(address spender, uint256 byAmount)
    public
    virtual
    override
    returns (bool)
  {
    return VaultPermissions.increaseBorrowAllowance(spender, byAmount);
  }

  /**
   * @dev See {IVaultPermissions-decreaseborrowAllowance}.
   * Implement in {BorrowingVault}, revert in {LendingVault}
   */
  function decreaseBorrowAllowance(address spender, uint256 byAmount)
    public
    virtual
    override
    returns (bool)
  {
    return VaultPermissions.decreaseBorrowAllowance(spender, byAmount);
  }

  /**
   * @dev See {IVaultPermissions-permitBorrow}.
   * Implement in {BorrowingVault}, revert in {LendingVault}
   */
  function permitBorrow(
    address owner,
    address spender,
    uint256 value,
    uint256 deadline,
    uint8 v,
    bytes32 r,
    bytes32 s
  )
    public
    override
  {
    VaultPermissions.permitBorrow(owner, spender, value, deadline, v, r, s);
  }

  /**
   * @dev Internal function that computes how much debt
   * a user can take against its 'asset' deposits.
   *
   * Requirements:
   * - SHOULD be implemented in {BorrowingVault} contract.
   * - SHOULD NOT be implemented in a {LendingVault} contract.
   * - SHOULD read price from {FujiOracle}.
   */
  function _computeMaxBorrow(address borrower) internal view returns (uint256 max) {
    uint256 price = oracle.getPriceOf(debtAsset(), asset(), _debtAsset.decimals());
    uint256 assetShares = balanceOf(borrower);
    uint256 assets = convertToAssets(assetShares);
    uint256 debtShares = _debtShares[borrower];
    uint256 debt = convertToDebt(debtShares);

    uint256 baseUserMaxBorrow =
      ((assets * maxLtv * price) / (1e18 * 10 ** IERC20Metadata(asset()).decimals()));
    max = baseUserMaxBorrow > debt ? baseUserMaxBorrow - debt : 0;
  }

  /// @inheritdoc BaseVault
  function _computeFreeAssets(address owner) internal view override returns (uint256 freeAssets) {
    uint256 debtShares = _debtShares[owner];

    // no debt
    if (debtShares == 0) {
      freeAssets = convertToAssets(balanceOf(owner));
    } else {
      uint256 debt = convertToDebt(debtShares);
      uint256 price = oracle.getPriceOf(asset(), debtAsset(), IERC20Metadata(asset()).decimals());
      uint256 lockedAssets = (debt * 1e18 * price) / (maxLtv * 10 ** _debtAsset.decimals());
      uint256 assets = convertToAssets(balanceOf(owner));

      freeAssets = assets > lockedAssets ? assets - lockedAssets : 0;
    }
  }

  /**
   * @dev Internal conversion function (from debt to shares) with support for rounding direction.
   * Will revert if debt > 0, debtSharesSupply > 0 and totalDebt = 0. That corresponds to a case where debt
   * would represent an infinite amout of shares.
   */
  function _convertDebtToShares(uint256 debt, Math.Rounding rounding)
    internal
    view
    returns (uint256 shares)
  {
    uint256 supply = debtSharesSupply;
    return
      (debt == 0 || supply == 0)
      ? debt.mulDiv(10 ** decimals(), 10 ** _debtAsset.decimals(), rounding)
      : debt.mulDiv(supply, totalDebt(), rounding);
  }

  /**
   * @dev Internal conversion function (from shares to debt) with support for rounding direction.
   */
  function _convertToDebt(uint256 shares, Math.Rounding rounding)
    internal
    view
    returns (uint256 assets)
  {
    uint256 supply = debtSharesSupply;
    return
      (supply == 0)
      ? shares.mulDiv(10 ** _debtAsset.decimals(), 10 ** decimals(), rounding)
      : shares.mulDiv(totalDebt(), supply, rounding);
  }

  /**
   * @dev Borrow/mintDebtShares common workflow.
   */
  function _borrow(address caller, address receiver, address owner, uint256 assets, uint256 shares)
    internal
  {
    _mintDebtShares(owner, shares);

    address asset = debtAsset();
    _executeProviderAction(asset, assets, "borrow");

    SafeERC20.safeTransfer(IERC20(asset), receiver, assets);

    emit Borrow(caller, receiver, owner, assets, shares);
  }

  /**
   * @dev Payback/burnDebtShares common workflow.
   */
  function _payback(address caller, address owner, uint256 assets, uint256 shares) internal {
    address asset = debtAsset();
    SafeERC20.safeTransferFrom(IERC20(asset), caller, address(this), assets);

    _executeProviderAction(asset, assets, "payback");

    _burnDebtShares(owner, shares);

    emit Payback(caller, owner, assets, shares);
  }

  function _mintDebtShares(address account, uint256 amount) internal {
    require(account != address(0), "Mint to the zero address");
    debtSharesSupply += amount;
    _debtShares[account] += amount;
  }

  function _burnDebtShares(address account, uint256 amount) internal {
    require(account != address(0), "Mint to the zero address");
    uint256 accountBalance = _debtShares[account];
    require(accountBalance >= amount, "Burn amount exceeds balance");
    unchecked {
      _debtShares[account] = accountBalance - amount;
    }
    debtSharesSupply -= amount;
  }

<<<<<<< HEAD
  //////////////////////
  ///  Liquidate    ////
  //////////////////////

  /// inheritdoc IVault
  function getHealthFactor(address account) public view returns (uint256 healthFactor) {
    uint256 debtShares = _debtShares[account];
    uint256 debt = convertToDebt(debtShares);

    if (debt == 0) {
      healthFactor = type(uint256).max;
    } else {
      uint256 assetShares = balanceOf(account);
      uint256 assets = convertToAssets(assetShares);
      uint256 price = oracle.getPriceOf(debtAsset(), asset(), _debtAsset.decimals());

      healthFactor =
        (assets * maxLtv * price) / (debt * 1e16 * 10 ** IERC20Metadata(asset()).decimals());
    }
  }

  /// inheritdoc IVault
  function getLiquidationFactor(address account) public view returns (uint256 liquidationFactor) {
    uint256 healthFactor = getHealthFactor(account);

    if (healthFactor >= 100) {
      liquidationFactor = 0;
    } else if (FULL_LIQUIDATION_THRESHOLD < healthFactor) {
      liquidationFactor = DEFAULT_LIQUIDATION_CLOSE_FACTOR; // 50% of account's debt
    } else {
      liquidationFactor = MAX_LIQUIDATION_CLOSE_FACTOR; // 100% of account's debt
    }
  }

  /// inheritdoc IVault
  function liquidate(address account) public returns (uint256 gainedShares) {
    // TODO only liquidator role, that will be controlled at Chief level.

    address caller = _msgSender();

    uint256 liquidationFactor = getLiquidationFactor(account);
    if (liquidationFactor == 0) {
      revert BorrowingVault__liquidate_accountHealthy();
    }

    // Compute debt amount that should be paid by liquidator.
    uint256 debtShares = _debtShares[account];
    uint256 debt = convertToDebt(debtShares);
    uint256 debtSharesToCover = Math.mulDiv(debtShares, liquidationFactor, 1e18);
    uint256 debtToCover = Math.mulDiv(debt, liquidationFactor, 1e18);

    // Compute 'gainedShares' amount that the liquidator will receive.
    uint256 price = oracle.getPriceOf(debtAsset(), asset(), _debtAsset.decimals());
    uint256 discountedPrice = Math.mulDiv(price, LIQUIDATION_PENALTY, 1e18);
    uint256 gainedAssets = Math.mulDiv(debt, liquidationFactor, discountedPrice);
    gainedShares = convertToShares(gainedAssets);

    _payback(caller, account, debtToCover, debtSharesToCover);

    // Ensure liquidator receives no more shares than 'account' owns.
    uint256 existingShares = balanceOf(account);
    if (gainedShares > existingShares) {
      gainedShares = existingShares;
    }

    // Internal share adjusment between 'account' and 'liquidator'.
    _burn(account, gainedShares);
    _mint(caller, gainedShares);

    emit Liquidate(account, gainedShares, debtToCover, caller);
=======
  ///////////////////////////
  /// Admin set functions ///
  ///////////////////////////

  function setOracle(IFujiOracle newOracle) external {
    // TODO needs admin restriction
    // TODO needs input validation
    oracle = newOracle;

    emit OracleChanged(newOracle);
  }

  /**
   * @dev Sets the maximum Loan-To-Value factor of this vault.
   * See factor:
   * https://github.com/Fujicracy/CrossFuji/tree/main/packages/protocol#readme
   * Restrictions:
   * - SHOULD be at least 1%.
   */
  function setMaxLtv(uint256 maxLtv_) external {
    if (maxLtv_ < 1e16) {
      revert BaseVault__setter_invalidInput();
    }
    // TODO needs admin restriction
    maxLtv = maxLtv_;
    emit MaxLtvChanged(maxLtv);
  }

  /**
   * @dev Sets the Loan-To-Value liquidation threshold factor of this vault.
   * See factor:
   * https://github.com/Fujicracy/CrossFuji/tree/main/packages/protocol#readme
   * Restrictions:
   * - SHOULD be greater than 'maxLTV'.
   */
  function setLiqRatio(uint256 liqRatio_) external {
    if (liqRatio_ < maxLtv) {
      revert BaseVault__setter_invalidInput();
    }
    // TODO needs admin restriction
    liqRatio = liqRatio_;
    emit LiqRatioChanged(liqRatio);
>>>>>>> cec4c10c
  }
}<|MERGE_RESOLUTION|>--- conflicted
+++ resolved
@@ -339,7 +339,6 @@
     debtSharesSupply -= amount;
   }
 
-<<<<<<< HEAD
   //////////////////////
   ///  Liquidate    ////
   //////////////////////
@@ -410,7 +409,8 @@
     _mint(caller, gainedShares);
 
     emit Liquidate(account, gainedShares, debtToCover, caller);
-=======
+  }
+
   ///////////////////////////
   /// Admin set functions ///
   ///////////////////////////
@@ -453,6 +453,5 @@
     // TODO needs admin restriction
     liqRatio = liqRatio_;
     emit LiqRatioChanged(liqRatio);
->>>>>>> cec4c10c
   }
 }