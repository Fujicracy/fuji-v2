--- conflicted
+++ resolved
@@ -293,14 +293,7 @@
     returns (uint256 shares)
   {
     uint256 supply = debtSharesSupply;
-<<<<<<< HEAD
-    return
-      (debt == 0 || supply == 0)
-      ? debt.mulDiv(10 ** decimals(), 10 ** _debtAsset.decimals(), rounding)
-      : debt.mulDiv(supply, totalDebt(), rounding);
-=======
     return (debt == 0 || supply == 0) ? debt : debt.mulDiv(supply, totalDebt(), rounding);
->>>>>>> ab02d230
   }
 
   /**
@@ -312,14 +305,7 @@
     returns (uint256 assets)
   {
     uint256 supply = debtSharesSupply;
-<<<<<<< HEAD
-    return
-      (supply == 0)
-      ? shares.mulDiv(10 ** _debtAsset.decimals(), 10 ** decimals(), rounding)
-      : shares.mulDiv(totalDebt(), supply, rounding);
-=======
     return (supply == 0) ? shares : shares.mulDiv(totalDebt(), supply, rounding);
->>>>>>> ab02d230
   }
 
   /**
