// SPDX-License-Identifier: UNLICENSED
pragma solidity 0.8.15;

import "forge-std/console.sol";
import {DSTestPlus} from "./utils/DSTestPlus.sol";
import {SafeERC20} from "openzeppelin-contracts/contracts/token/ERC20/utils/SafeERC20.sol";
import {TimelockController} from
  "openzeppelin-contracts/contracts/governance/TimelockController.sol";
import {MockERC20} from "../src/mocks/MockERC20.sol";
import {MockProvider} from "../src/mocks/MockProvider.sol";
import {MockOracle} from "../src/mocks/MockOracle.sol";
import {Chief} from "../src/Chief.sol";
import {CoreRoles} from "../src/access/CoreRoles.sol";
import {IVault} from "../src/interfaces/IVault.sol";
import {ILendingProvider} from "../src/interfaces/ILendingProvider.sol";
import {BorrowingVault} from "../src/vaults/borrowing/BorrowingVault.sol";
import {BorrowingVaultFactory} from "../src/vaults/borrowing/BorrowingVaultFactory.sol";
import {BaseVault} from "../src/abstracts/BaseVault.sol";
import {IPausableVault} from "../src/interfaces/IPausableVault.sol";
import {PausableVault} from "../src/abstracts/PausableVault.sol";

contract VaultPausableUnitTests is DSTestPlus, CoreRoles {
  event Paused(address account, IPausableVault.VaultActions actions);
  event Unpaused(address account, IPausableVault.VaultActions actions);
  event PausedForceAll(address account);
  event UnpausedForceAll(address account);

  BorrowingVaultFactory public bVaultFactory;
  BorrowingVault public vault1;
  BorrowingVault public vault2;
  Chief public chief;
  TimelockController public timelock;

  ILendingProvider public mockProvider;
  MockOracle public oracle;

  MockERC20 public asset;
  MockERC20 public debtAsset;

  uint256 alicePkey = 0xA;
  address alice = vm.addr(alicePkey);
  uint256 bobPkey = 0xB;
  address bob = vm.addr(bobPkey);

  // Pauser and unpauser role
  uint256 charliePkey = 0xC;
  address charlie = vm.addr(charliePkey);

  uint256 public constant DEPOSIT_AMOUNT = 1 ether;
  uint256 public constant BORROW_AMOUNT = 1000e18;

  // WETH and DAI prices: 2000 DAI/WETH
  uint256 public constant TEST_USD_PER_ETH_PRICE = 2000e18;
  uint256 public constant TEST_ETH_PER_USD_PRICE = 5e14;

  function setUp() public {
    vm.label(alice, "Alice");
    vm.label(bob, "Bob");
    vm.label(charlie, "charlie");

    asset = new MockERC20("Test WETH", "tWETH");
    vm.label(address(asset), "tWETH");
    debtAsset = new MockERC20("Test DAI", "tDAI");
    vm.label(address(debtAsset), "tDAI");

    oracle = new MockOracle();
    _utils_setupOracle(address(asset), address(debtAsset));

    mockProvider = new MockProvider();

    chief = new Chief(true, true);
    timelock = TimelockController(payable(chief.timelock()));
    _utils_setupTestRoles();

    bVaultFactory = new BorrowingVaultFactory(address(chief));
    bytes memory callData =
      abi.encodeWithSelector(chief.allowVaultFactory.selector, address(bVaultFactory), true);
    _callWithTimelock(address(chief), callData);
<<<<<<< HEAD
=======

    callData = abi.encodeWithSelector(
      bVaultFactory.setContractCode.selector, vm.getCode("BorrowingVault.sol:BorrowingVault")
    );
    _callWithTimelock(address(bVaultFactory), callData);
>>>>>>> f3885971

    address vault1Addr = chief.deployVault(
      address(bVaultFactory), abi.encode(address(asset), address(debtAsset), address(oracle)), "A+"
    );
    vault1 = BorrowingVault(payable(vault1Addr));
    _utils_setupVaultProvider(vault1);

    address vault2Addr = chief.deployVault(
      address(bVaultFactory), abi.encode(address(asset), address(debtAsset), address(oracle)), "B+"
    );

    vault2 = BorrowingVault(payable(vault2Addr));
    _utils_setupVaultProvider(vault2);
  }

  function _utils_setPrice(address asset1, address asset2, uint256 price) internal {
    vm.mockCall(
      address(oracle),
      abi.encodeWithSelector(MockOracle.getPriceOf.selector, asset1, asset2, 18),
      abi.encode(price)
    );
  }

  function _utils_setupOracle(address asset1, address asset2) internal {
    _utils_setPrice(asset1, asset2, TEST_ETH_PER_USD_PRICE);
    _utils_setPrice(asset2, asset1, TEST_USD_PER_ETH_PRICE);
  }

  function _utils_setupTestRoles() internal {
    // Grant this test address all roles.
    _grantRoleChief(REBALANCER_ROLE, address(this));
    _grantRoleChief(PAUSER_ROLE, charlie);
    _grantRoleChief(UNPAUSER_ROLE, charlie);
  }

  function _callWithTimelock(address target, bytes memory callData) internal {
    timelock.schedule(target, 0, callData, 0x00, 0x00, 1.5 days);
    vm.warp(block.timestamp + 2 days);
    timelock.execute(target, 0, callData, 0x00, 0x00);
    rewind(2 days);
  }

  function _grantRoleChief(bytes32 role, address account) internal {
    bytes memory sendData = abi.encodeWithSelector(chief.grantRole.selector, role, account);
    _callWithTimelock(address(chief), sendData);
  }

  function _utils_setupVaultProvider(BorrowingVault vault_) internal {
    ILendingProvider[] memory providers = new ILendingProvider[](1);
    providers[0] = mockProvider;
    bytes memory encodedWithSelectorData =
      abi.encodeWithSelector(vault_.setProviders.selector, providers);
    _callWithTimelock(address(vault_), encodedWithSelectorData);
    vault_.setActiveProvider(mockProvider);
  }

  function dealMockERC20(MockERC20 mockerc20, address to, uint256 amount) internal {
    mockerc20.mint(to, amount);
  }

  function _utils_doDeposit(uint256 amount, BorrowingVault v, address who) internal {
    dealMockERC20(asset, who, amount);
    vm.startPrank(who);
    SafeERC20.safeApprove(asset, address(v), amount);
    v.deposit(amount, who);
    vm.stopPrank();
  }

  function _utils_doWithdraw(uint256 amount, BorrowingVault v, address who) internal {
    vm.prank(who);
    v.withdraw(amount, who, who);
    vm.stopPrank();
  }

  function _utils_doBorrow(uint256 amount, BorrowingVault v, address who) internal {
    vm.prank(who);
    v.borrow(amount, who, who);
    vm.stopPrank();
  }

  function _utils_doPayback(uint256 amount, BorrowingVault v, address who) internal {
    vm.startPrank(who);
    SafeERC20.safeApprove(debtAsset, address(v), amount);
    v.payback(amount, who);
    vm.stopPrank();
  }

  function test_emitPauseActions() public {
    vm.startPrank(charlie);
    vm.expectEmit(true, true, false, false);
    emit Paused(charlie, IPausableVault.VaultActions.Deposit);
    vault1.pause(IPausableVault.VaultActions.Deposit);
    vm.expectEmit(true, true, false, false);
    emit Paused(charlie, IPausableVault.VaultActions.Withdraw);
    vault1.pause(IPausableVault.VaultActions.Withdraw);
    vm.expectEmit(true, true, false, false);
    emit Paused(charlie, IPausableVault.VaultActions.Borrow);
    vault1.pause(IPausableVault.VaultActions.Borrow);
    vm.expectEmit(true, true, false, false);
    emit Paused(charlie, IPausableVault.VaultActions.Payback);
    vault1.pause(IPausableVault.VaultActions.Payback);
    vm.expectEmit(true, false, false, false);
    emit PausedForceAll(charlie);
    vault1.pauseForceAll();
    vm.stopPrank();
  }

  function test_emitUnpauseActions() public {
    vm.startPrank(charlie);
    vault1.pauseForceAll();

    vm.expectEmit(true, true, false, false);
    emit Unpaused(charlie, IPausableVault.VaultActions.Deposit);
    vault1.unpause(IPausableVault.VaultActions.Deposit);
    vm.expectEmit(true, true, false, false);
    emit Unpaused(charlie, IPausableVault.VaultActions.Withdraw);
    vault1.unpause(IPausableVault.VaultActions.Withdraw);
    vm.expectEmit(true, true, false, false);
    emit Unpaused(charlie, IPausableVault.VaultActions.Borrow);
    vault1.unpause(IPausableVault.VaultActions.Borrow);
    vm.expectEmit(true, true, false, false);
    emit Unpaused(charlie, IPausableVault.VaultActions.Payback);
    vault1.unpause(IPausableVault.VaultActions.Payback);

    vault1.pauseForceAll();

    vm.expectEmit(true, false, false, false);
    emit UnpausedForceAll(charlie);
    vault1.unpauseForceAll();

    vm.stopPrank();
  }

  function testFail_tryDepositWhenPaused() public {
    vm.prank(charlie);
    vault1.pause(IPausableVault.VaultActions.Deposit);
    vm.stopPrank();
    _utils_doDeposit(DEPOSIT_AMOUNT, vault1, alice);
    assertEq(vault1.paused(IPausableVault.VaultActions.Deposit), true);
  }

  function testFail_tryWithdrawWhenPaused() public {
    _utils_doDeposit(DEPOSIT_AMOUNT, vault1, alice);
    vm.prank(charlie);
    vault1.pause(IPausableVault.VaultActions.Withdraw);
    vm.stopPrank();
    assertEq(vault1.balanceOf(alice), DEPOSIT_AMOUNT);
    _utils_doWithdraw(DEPOSIT_AMOUNT, vault1, alice);
    assertEq(vault1.paused(IPausableVault.VaultActions.Withdraw), true);
  }

  function testFail_tryBorrowWhenPaused() public {
    _utils_doDeposit(DEPOSIT_AMOUNT, vault1, alice);
    vm.prank(charlie);
    vault1.pause(IPausableVault.VaultActions.Borrow);
    vm.stopPrank();
    assertEq(vault1.balanceOf(alice), DEPOSIT_AMOUNT);
    _utils_doBorrow(BORROW_AMOUNT, vault1, alice);
    assertEq(vault1.paused(IPausableVault.VaultActions.Borrow), true);
  }

  function testFail_tryPaybackWhenPaused() public {
    _utils_doDeposit(DEPOSIT_AMOUNT, vault1, alice);
    assertEq(vault1.balanceOf(alice), DEPOSIT_AMOUNT);
    _utils_doBorrow(BORROW_AMOUNT, vault1, alice);
    assertEq(vault1.balanceOfDebt(alice), BORROW_AMOUNT);
    vm.prank(charlie);
    vault1.pause(IPausableVault.VaultActions.Payback);
    vm.stopPrank();
    _utils_doPayback(BORROW_AMOUNT, vault1, alice);
    assertEq(vault1.paused(IPausableVault.VaultActions.Payback), true);
  }

  function test_pauseFailActionsThenUnpauseDoAllActions() public {
    vm.prank(charlie);
    vault1.pauseForceAll();

    assertEq(vault1.paused(IPausableVault.VaultActions.Deposit), true);
    assertEq(vault1.paused(IPausableVault.VaultActions.Withdraw), true);
    assertEq(vault1.paused(IPausableVault.VaultActions.Borrow), true);
    assertEq(vault1.paused(IPausableVault.VaultActions.Payback), true);

    dealMockERC20(asset, alice, DEPOSIT_AMOUNT);

    vm.startPrank(alice);
    SafeERC20.safeApprove(asset, address(vault1), DEPOSIT_AMOUNT);
    vm.expectRevert(PausableVault.PausableVault__requiredNotPaused_actionPaused.selector);
    vault1.deposit(DEPOSIT_AMOUNT, alice);
    vm.stopPrank();

    vm.prank(charlie);
    vault1.unpause(IPausableVault.VaultActions.Deposit);
    _utils_doDeposit(DEPOSIT_AMOUNT, vault1, alice);
    assertEq(vault1.balanceOf(alice), DEPOSIT_AMOUNT);

    vm.prank(charlie);
    vault1.unpause(IPausableVault.VaultActions.Borrow);
    _utils_doBorrow(BORROW_AMOUNT, vault1, alice);
    assertEq(vault1.balanceOfDebt(alice), BORROW_AMOUNT);

    vm.prank(charlie);
    vault1.unpause(IPausableVault.VaultActions.Payback);
    _utils_doPayback(BORROW_AMOUNT, vault1, alice);
    assertEq(vault1.balanceOfDebt(alice), 0);

    vm.prank(charlie);
    vault1.unpause(IPausableVault.VaultActions.Withdraw);
    _utils_doWithdraw(DEPOSIT_AMOUNT, vault1, alice);
    assertEq(vault1.balanceOf(alice), 0);
  }

  function test_pauseDepositAllVaultsFromChief() public {
    vm.prank(charlie);
    chief.pauseActionInAllVaults(IPausableVault.VaultActions.Deposit);

    assertEq(vault1.paused(IPausableVault.VaultActions.Deposit), true);
    assertEq(vault2.paused(IPausableVault.VaultActions.Deposit), true);

    dealMockERC20(asset, alice, DEPOSIT_AMOUNT);
    dealMockERC20(asset, bob, DEPOSIT_AMOUNT);

    // BorrowingVault1 called by Alice
    vm.startPrank(alice);
    SafeERC20.safeApprove(asset, address(vault1), DEPOSIT_AMOUNT);
    vm.expectRevert(PausableVault.PausableVault__requiredNotPaused_actionPaused.selector);
    vault1.deposit(DEPOSIT_AMOUNT, alice);
    vm.stopPrank();

    // BorrowingVault2 called by Bob
    vm.startPrank(bob);
    SafeERC20.safeApprove(asset, address(vault2), DEPOSIT_AMOUNT);
    vm.expectRevert(PausableVault.PausableVault__requiredNotPaused_actionPaused.selector);
    vault2.deposit(DEPOSIT_AMOUNT, bob);
    vm.stopPrank();
  }

  function test_pauseWithdrawAllVaultsFromChief() public {
    _utils_doDeposit(DEPOSIT_AMOUNT, vault1, alice);
    assertEq(vault1.balanceOf(alice), DEPOSIT_AMOUNT);
    _utils_doDeposit(DEPOSIT_AMOUNT, vault2, bob);
    assertEq(vault2.balanceOf(bob), DEPOSIT_AMOUNT);

    vm.prank(charlie);
    chief.pauseActionInAllVaults(IPausableVault.VaultActions.Withdraw);

    assertEq(vault1.paused(IPausableVault.VaultActions.Withdraw), true);
    assertEq(vault2.paused(IPausableVault.VaultActions.Withdraw), true);

    // BorrowingVault1 called by Alice
    vm.startPrank(alice);
    vm.expectRevert(PausableVault.PausableVault__requiredNotPaused_actionPaused.selector);
    vault1.withdraw(DEPOSIT_AMOUNT, alice, alice);
    vm.stopPrank();

    // BorrowingVault2 called by Bob
    vm.startPrank(bob);
    vm.expectRevert(PausableVault.PausableVault__requiredNotPaused_actionPaused.selector);
    vault2.withdraw(DEPOSIT_AMOUNT, bob, bob);
    vm.stopPrank();
  }

  function test_pauseBorrowAllVaultsFromChief() public {
    _utils_doDeposit(DEPOSIT_AMOUNT, vault1, alice);
    assertEq(vault1.balanceOf(alice), DEPOSIT_AMOUNT);
    _utils_doDeposit(DEPOSIT_AMOUNT, vault2, bob);
    assertEq(vault2.balanceOf(bob), DEPOSIT_AMOUNT);

    vm.prank(charlie);
    chief.pauseActionInAllVaults(IPausableVault.VaultActions.Borrow);

    assertEq(vault1.paused(IPausableVault.VaultActions.Borrow), true);
    assertEq(vault2.paused(IPausableVault.VaultActions.Borrow), true);

    // BorrowingVault1 called by Alice
    vm.startPrank(alice);
    vm.expectRevert(PausableVault.PausableVault__requiredNotPaused_actionPaused.selector);
    vault1.borrow(BORROW_AMOUNT, alice, alice);
    vm.stopPrank();

    // BorrowingVault2 called by Bob
    vm.startPrank(bob);
    vm.expectRevert(PausableVault.PausableVault__requiredNotPaused_actionPaused.selector);
    vault2.borrow(BORROW_AMOUNT, bob, bob);
    vm.stopPrank();
  }

  function test_pausePaybackAllVaultsFromChief() public {
    _utils_doDeposit(DEPOSIT_AMOUNT, vault1, alice);
    _utils_doBorrow(BORROW_AMOUNT, vault1, alice);
    assertEq(vault1.balanceOf(alice), DEPOSIT_AMOUNT);
    assertEq(vault1.balanceOfDebt(alice), BORROW_AMOUNT);

    _utils_doDeposit(DEPOSIT_AMOUNT, vault2, bob);
    _utils_doBorrow(BORROW_AMOUNT, vault2, bob);
    assertEq(vault2.balanceOf(bob), DEPOSIT_AMOUNT);
    assertEq(vault2.balanceOfDebt(bob), BORROW_AMOUNT);

    vm.prank(charlie);
    chief.pauseActionInAllVaults(IPausableVault.VaultActions.Payback);

    assertEq(vault1.paused(IPausableVault.VaultActions.Payback), true);
    assertEq(vault2.paused(IPausableVault.VaultActions.Payback), true);

    // BorrowingVault1 called by Alice
    vm.startPrank(alice);
    SafeERC20.safeApprove(debtAsset, address(vault1), BORROW_AMOUNT);
    vm.expectRevert(PausableVault.PausableVault__requiredNotPaused_actionPaused.selector);
    vault1.payback(BORROW_AMOUNT, alice);
    vm.stopPrank();

    // BorrowingVault2 called by Bob
    vm.startPrank(bob);
    SafeERC20.safeApprove(debtAsset, address(vault2), BORROW_AMOUNT);
    vm.expectRevert(PausableVault.PausableVault__requiredNotPaused_actionPaused.selector);
    vault2.payback(BORROW_AMOUNT, bob);
    vm.stopPrank();
  }

  function test_pauseForceAllActionsAllVaultsFromChief() public {
    vm.prank(charlie);
    chief.pauseForceAllVaults();

    assertEq(vault1.paused(IPausableVault.VaultActions.Deposit), true);
    assertEq(vault2.paused(IPausableVault.VaultActions.Deposit), true);

    assertEq(vault1.paused(IPausableVault.VaultActions.Withdraw), true);
    assertEq(vault2.paused(IPausableVault.VaultActions.Withdraw), true);

    assertEq(vault1.paused(IPausableVault.VaultActions.Borrow), true);
    assertEq(vault2.paused(IPausableVault.VaultActions.Borrow), true);

    assertEq(vault1.paused(IPausableVault.VaultActions.Payback), true);
    assertEq(vault2.paused(IPausableVault.VaultActions.Payback), true);
  }

  function test_unpauseForceAllActionsAllVaultsFromChief() public {
    vm.prank(charlie);
    chief.pauseForceAllVaults();

    assertEq(vault1.paused(IPausableVault.VaultActions.Deposit), true);
    assertEq(vault2.paused(IPausableVault.VaultActions.Deposit), true);

    assertEq(vault1.paused(IPausableVault.VaultActions.Withdraw), true);
    assertEq(vault2.paused(IPausableVault.VaultActions.Withdraw), true);

    assertEq(vault1.paused(IPausableVault.VaultActions.Borrow), true);
    assertEq(vault2.paused(IPausableVault.VaultActions.Borrow), true);

    assertEq(vault1.paused(IPausableVault.VaultActions.Payback), true);
    assertEq(vault2.paused(IPausableVault.VaultActions.Payback), true);

    vm.prank(charlie);
    chief.unpauseForceAllVaults();

    assertEq(vault1.paused(IPausableVault.VaultActions.Deposit), false);
    assertEq(vault2.paused(IPausableVault.VaultActions.Deposit), false);

    assertEq(vault1.paused(IPausableVault.VaultActions.Withdraw), false);
    assertEq(vault2.paused(IPausableVault.VaultActions.Withdraw), false);

    assertEq(vault1.paused(IPausableVault.VaultActions.Borrow), false);
    assertEq(vault2.paused(IPausableVault.VaultActions.Borrow), false);

    assertEq(vault1.paused(IPausableVault.VaultActions.Payback), false);
    assertEq(vault2.paused(IPausableVault.VaultActions.Payback), false);
  }
}<|MERGE_RESOLUTION|>--- conflicted
+++ resolved
@@ -76,14 +76,11 @@
     bytes memory callData =
       abi.encodeWithSelector(chief.allowVaultFactory.selector, address(bVaultFactory), true);
     _callWithTimelock(address(chief), callData);
-<<<<<<< HEAD
-=======
 
     callData = abi.encodeWithSelector(
       bVaultFactory.setContractCode.selector, vm.getCode("BorrowingVault.sol:BorrowingVault")
     );
     _callWithTimelock(address(bVaultFactory), callData);
->>>>>>> f3885971
 
     address vault1Addr = chief.deployVault(
       address(bVaultFactory), abi.encode(address(asset), address(debtAsset), address(oracle)), "A+"
