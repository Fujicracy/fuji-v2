// SPDX-License-Identifier: UNLICENSED
pragma solidity 0.8.15;

import {DSTestPlus} from "./utils/DSTestPlus.sol";
import {SafeERC20} from "openzeppelin-contracts/contracts/token/ERC20/utils/SafeERC20.sol";
import {MockERC20} from "../src/mocks/MockERC20.sol";
import {MockProvider} from "../src/mocks/MockProvider.sol";
import {MockOracle} from "../src/mocks/MockOracle.sol";
import {IVault} from "../src/interfaces/IVault.sol";
import {ILendingProvider} from "../src/interfaces/ILendingProvider.sol";
import {BorrowingVault} from "../src/vaults/borrowing/BorrowingVault.sol";

contract VaultTest is DSTestPlus {
  event MinDepositAmountChanged(uint256 newMinDeposit);
  event DepositCapChanged(uint256 newDepositCap);

  IVault public vault;

  ILendingProvider public mockProvider;
  MockOracle public oracle;

  MockERC20 public asset;
  MockERC20 public debtAsset;

  uint256 alicePkey = 0xA;
  address alice = vm.addr(alicePkey);

  uint256 bobPkey = 0xB;
  address bob = vm.addr(bobPkey);

  function setUp() public {
    asset = new MockERC20("Test WETH", "tWETH");
    vm.label(address(asset), "tWETH");
    debtAsset = new MockERC20("Test DAI", "tDAI");
    vm.label(address(debtAsset), "tDAI");

    oracle = new MockOracle();
    _utils_setupOracle(address(asset), address(debtAsset));

    mockProvider = new MockProvider();

    vault = new BorrowingVault(
      address(asset),
      address(debtAsset),
      address(oracle),
      address(0)
    );

    vault.setActiveProvider(mockProvider);
  }

  function _utils_setupOracle(address asset1, address asset2) internal {
    // WETH and DAI prices by Aug 12h 2022
    vm.mockCall(
      address(oracle),
      abi.encodeWithSelector(MockOracle.getPriceOf.selector, asset1, asset2, 18),
      abi.encode(528881643782407)
    );
    vm.mockCall(
      address(oracle),
      abi.encodeWithSelector(MockOracle.getPriceOf.selector, asset2, asset1, 18),
      abi.encode(1889069940262927605990)
    );
  }

  function _utils_doDeposit(uint256 amount, IVault v, address who) internal {
    deal(address(asset), who, amount);

    vm.startPrank(who);
    SafeERC20.safeApprove(asset, address(v), amount);
    v.deposit(amount, who);
    vm.stopPrank();
  }

  function _utils_doDepositAndBorrow(
    uint256 depositAmount,
    uint256 borrowAmount,
    IVault v,
    address who
  )
    internal
  {
    _utils_doDeposit(depositAmount, v, who);
    vm.prank(who);
    v.borrow(borrowAmount, who, who);
  }

  function _utils_setMinDeposit(uint256 newMinAmount) internal {
    vm.expectEmit(true, false, false, false);
    emit MinDepositAmountChanged(newMinAmount);
    vault.setMinDepositAmount(newMinAmount);
  }

<<<<<<< HEAD
    ILendingProvider[] memory providers = new ILendingProvider[](1);
    providers[0] = mockProvider;
    vault.setProviders(providers);
    vault.setActiveProvider(mockProvider);
=======
  function _utils_setDepositCap(uint256 newMaxCap) internal {
    vm.expectEmit(true, false, false, false);
    emit DepositCapChanged(newMaxCap);
    vault.setDepositCap(newMaxCap);
>>>>>>> 41495fd6
  }

  //fuzz testing example
  function test_deposit(uint256 amount) public {
    _utils_doDeposit(amount, vault, alice);
    assertEq(vault.balanceOf(alice), amount);
  }

  function test_withdraw() public {
    uint256 amount = 2 ether;
    _utils_doDeposit(amount, vault, alice);

    vm.prank(alice);
    vault.withdraw(amount, alice, alice);

    assertEq(vault.balanceOf(alice), 0);
  }

  function test_depositAndBorrow() public {
    uint256 amount = 2 ether;
    uint256 borrowAmount = 100e18;

    _utils_doDepositAndBorrow(amount, borrowAmount, vault, alice);

    assertEq(debtAsset.balanceOf(alice), borrowAmount);
  }

  function test_paybackAndWithdraw() public {
    uint256 amount = 2 ether;
    uint256 borrowAmount = 100e18;

    _utils_doDepositAndBorrow(amount, borrowAmount, vault, alice);

    vm.startPrank(alice);
    SafeERC20.safeApprove(debtAsset, address(vault), borrowAmount);
    vault.payback(borrowAmount, alice);
    vault.withdraw(amount, alice, alice);
    vm.stopPrank();

    assertEq(vault.balanceOf(alice), 0);
  }

  function testFail_borrowWithoutCollateral() public {
    uint256 borrowAmount = 100e18;

    vm.prank(alice);
    vault.borrow(borrowAmount, alice, alice);
  }

  function testFail_withdrawWithoutRepay() public {
    uint256 amount = 2 ether;
    uint256 borrowAmount = 100e18;

    _utils_doDepositAndBorrow(amount, borrowAmount, vault, alice);

    vm.prank(alice);
    vault.withdraw(amount, alice, alice);
  }

  function test_setMinDeposit() public {
    uint256 mindeposit = 0.1 ether;
    _utils_setMinDeposit(mindeposit);
  }

  function testFail_tryMinDeposit() public {
    uint256 mindeposit = 0.1 ether;
    _utils_setMinDeposit(mindeposit);

    uint256 badDeposit = 0.05 ether;
    _utils_doDeposit(badDeposit, vault, alice);
  }

  function test_setMaxCap() public {
    uint256 maxCap = 5 ether;
    _utils_setDepositCap(maxCap);
  }

  function testFail_tryMaxCap() public {
    uint256 maxCap = 5 ether;
    _utils_setDepositCap(maxCap);

    uint256 depositAlice = 4.5 ether;
    _utils_doDeposit(depositAlice, vault, alice);

    uint256 depositBob = 1 ether;
    _utils_doDeposit(depositBob, vault, bob);
  }
}<|MERGE_RESOLUTION|>--- conflicted
+++ resolved
@@ -46,6 +46,9 @@
       address(0)
     );
 
+    ILendingProvider[] memory providers = new ILendingProvider[](1);
+    providers[0] = mockProvider;
+    vault.setProviders(providers);
     vault.setActiveProvider(mockProvider);
   }
 
@@ -91,17 +94,10 @@
     vault.setMinDepositAmount(newMinAmount);
   }
 
-<<<<<<< HEAD
-    ILendingProvider[] memory providers = new ILendingProvider[](1);
-    providers[0] = mockProvider;
-    vault.setProviders(providers);
-    vault.setActiveProvider(mockProvider);
-=======
   function _utils_setDepositCap(uint256 newMaxCap) internal {
     vm.expectEmit(true, false, false, false);
     emit DepositCapChanged(newMaxCap);
     vault.setDepositCap(newMaxCap);
->>>>>>> 41495fd6
   }
 
   //fuzz testing example
