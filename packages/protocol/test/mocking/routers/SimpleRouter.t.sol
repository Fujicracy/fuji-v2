// SPDX-License-Identifier: UNLICENSED
pragma solidity 0.8.15;

import "forge-std/Test.sol";

import "forge-std/console2.sol";
import {IERC20} from "openzeppelin-contracts/contracts/token/ERC20/IERC20.sol";
import {SafeERC20} from "openzeppelin-contracts/contracts/token/ERC20/utils/SafeERC20.sol";
import {TimelockController} from
  "openzeppelin-contracts/contracts/governance/TimelockController.sol";
import {BorrowingVault} from "../../../src/vaults/borrowing/BorrowingVault.sol";
import {SimpleRouter} from "../../../src/routers/SimpleRouter.sol";
import {IWETH9} from "../../../src/helpers/PeripheryPayments.sol";
import {ILendingProvider} from "../../../src/interfaces/ILendingProvider.sol";
import {IVault} from "../../../src/interfaces/IVault.sol";
import {IFlasher} from "../../../src/interfaces/IFlasher.sol";
import {ISwapper} from "../../../src/interfaces/ISwapper.sol";
import {IRouter} from "../../../src/interfaces/IRouter.sol";
import {LibSigUtils} from "../../../src/libraries/LibSigUtils.sol";
import {MockFlasher} from "../../../src/mocks/MockFlasher.sol";
import {MockSwapper} from "../../../src/mocks/MockSwapper.sol";
import {MockProvider} from "../../../src/mocks/MockProvider.sol";
import {MockERC20} from "../../../src/mocks/MockERC20.sol";
import {MockOracle} from "../../../src/mocks/MockOracle.sol";
import {Chief} from "../../../src/Chief.sol";
import {CoreRoles} from "../../../src/access/CoreRoles.sol";
import {IVaultPermissions} from "../../../src/interfaces/IVaultPermissions.sol";
import {MockingSetup} from "../MockingSetup.sol";

contract SimpleRouterUnitTests is MockingSetup {
  event Deposit(address indexed sender, address indexed owner, uint256 assets, uint256 shares);

  event Withdraw(
    address indexed sender,
    address indexed receiver,
    address indexed owner,
    uint256 assets,
    uint256 shares
  );

  event Borrow(
    address indexed sender,
    address indexed receiver,
    address indexed owner,
    uint256 debt,
    uint256 shares
  );

  event Payback(address indexed sender, address indexed owner, uint256 debt, uint256 shares);

  ILendingProvider public mockProvider;
  IRouter public simpleRouter;
  ISwapper public swapper;

  MockFlasher public flasher;

  uint256 amount = 2 ether;
  uint256 borrowAmount = 1000e18;

  MockERC20 public debtAsset2;
  IVault public newVault;

  function setUp() public {
    oracle = new MockOracle();

    swapper = new MockSwapper(oracle);

    flasher = new MockFlasher();

    mockProvider = new MockProvider();
    ILendingProvider[] memory providers = new ILendingProvider[](1);
    providers[0] = mockProvider;

    _setVaultProviders(vault, providers);
    vault.setActiveProvider(mockProvider);

    simpleRouter = new SimpleRouter(IWETH9(collateralAsset), chief);
  }

  function _depositAndBorrow(uint256 deposit, uint256 debt, IVault vault_) internal {
    IRouter.Action[] memory actions = new IRouter.Action[](3);
    bytes[] memory args = new bytes[](3);

    LibSigUtils.Permit memory permit =
      LibSigUtils.buildPermitStruct(ALICE, address(simpleRouter), ALICE, debt, 0, address(vault));

    (uint256 deadline, uint8 v, bytes32 r, bytes32 s) =
      _getPermitBorrowArgs(permit, ALICE_PK, address(vault_));

    actions[0] = IRouter.Action.Deposit;
    actions[1] = IRouter.Action.PermitBorrow;
    actions[2] = IRouter.Action.Borrow;

    args[0] = abi.encode(address(vault_), deposit, ALICE, ALICE);
    args[1] = abi.encode(address(vault_), ALICE, ALICE, debt, deadline, v, r, s);
    args[2] = abi.encode(address(vault_), debt, ALICE, ALICE);

    vm.expectEmit(true, true, true, true);
    emit Deposit(address(simpleRouter), ALICE, deposit, deposit);

    vm.expectEmit(true, true, true, true);
    emit Borrow(address(simpleRouter), ALICE, ALICE, debt, debt);

    deal(vault_.asset(), ALICE, deposit);

    vm.startPrank(ALICE);
    SafeERC20.safeApprove(IERC20(vault_.asset()), address(simpleRouter), deposit);

    simpleRouter.xBundle(actions, args);
    vm.stopPrank();
  }

  function test_depositAndBorrow() public {
    LibSigUtils.Permit memory permit = LibSigUtils.buildPermitStruct(
      ALICE, address(simpleRouter), ALICE, borrowAmount, 0, address(vault)
    );

    (uint256 deadline, uint8 v, bytes32 r, bytes32 s) =
      _getPermitBorrowArgs(permit, ALICE_PK, address(vault));

    IRouter.Action[] memory actions = new IRouter.Action[](3);
    actions[0] = IRouter.Action.Deposit;
    actions[1] = IRouter.Action.PermitBorrow;
    actions[2] = IRouter.Action.Borrow;

    bytes[] memory args = new bytes[](3);
    args[0] = abi.encode(address(vault), amount, ALICE, ALICE);
    args[1] = abi.encode(address(vault), ALICE, ALICE, borrowAmount, deadline, v, r, s);
    args[2] = abi.encode(address(vault), borrowAmount, ALICE, ALICE);

    vm.expectEmit(true, true, true, true);
    emit Deposit(address(simpleRouter), ALICE, amount, amount);

    vm.expectEmit(true, true, true, true);
    emit Borrow(address(simpleRouter), ALICE, ALICE, borrowAmount, borrowAmount);

    deal(collateralAsset, ALICE, amount);

    vm.startPrank(ALICE);
    SafeERC20.safeApprove(IERC20(collateralAsset), address(simpleRouter), amount);

    simpleRouter.xBundle(actions, args);
    vm.stopPrank();

    assertEq(vault.balanceOf(ALICE), amount);
    assertEq(IERC20(debtAsset).balanceOf(ALICE), borrowAmount);
  }

  function test_paybackAndWithdraw() public {
    _depositAndBorrow(amount, borrowAmount, vault);

    LibSigUtils.Permit memory permit =
      LibSigUtils.buildPermitStruct(ALICE, address(simpleRouter), ALICE, amount, 0, address(vault));

    (uint256 deadline, uint8 v, bytes32 r, bytes32 s) =
      _getPermitWithdrawArgs(permit, ALICE_PK, address(vault));

    IRouter.Action[] memory actions = new IRouter.Action[](3);
    actions[0] = IRouter.Action.Payback;
    actions[1] = IRouter.Action.PermitWithdraw;
    actions[2] = IRouter.Action.Withdraw;

    bytes[] memory args = new bytes[](3);
    args[0] = abi.encode(address(vault), borrowAmount, ALICE, ALICE);
    args[1] = abi.encode(address(vault), ALICE, ALICE, amount, deadline, v, r, s);
    args[2] = abi.encode(address(vault), amount, ALICE, ALICE);

    vm.expectEmit(true, true, true, true);
    emit Payback(address(simpleRouter), ALICE, borrowAmount, borrowAmount);

    vm.expectEmit(true, true, true, true);
    emit Withdraw(address(simpleRouter), ALICE, ALICE, amount, amount);

    vm.startPrank(ALICE);
    SafeERC20.safeApprove(IERC20(debtAsset), address(simpleRouter), borrowAmount);

    simpleRouter.xBundle(actions, args);
    vm.stopPrank();

    assertEq(vault.balanceOf(ALICE), 0);
  }

<<<<<<< HEAD
=======
  // TODO re-incorporate flashloan tests once flasher interface changes are finalized.

>>>>>>> e9fb0f0e
  // function test_closePositionWithFlashloan() public {
  //   uint256 withdrawAmount = 2 ether;
  //   uint256 flashAmount = 1000e18;

<<<<<<< HEAD
  //   _depositAndBorrow(withdrawAmount, flashAmount, vault);

  //   LibSigUtils.Permit memory permit = LibSigUtils.buildPermitStruct(
  //     ALICE, address(simpleRouter), address(simpleRouter), withdrawAmount, 0, address(vault)
  //   );

  //   (uint256 deadline, uint8 v, bytes32 r, bytes32 s) =
  //     _getPermitWithdrawArgs(permit, ALICE_PK, address(vault));
=======
  //   utils_doDepositAndBorrow(withdrawAmount, flashAmount, vault);

  //   (uint256 deadline, uint8 v, bytes32 r, bytes32 s) =
  //     utils_getPermitWithdrawArgs(alice, address(simpleRouter), withdrawAmount, 0, address(vault));
>>>>>>> e9fb0f0e

  //   IRouter.Action[] memory actions = new IRouter.Action[](1);
  //   bytes[] memory args = new bytes[](1);

  //   actions[0] = IRouter.Action.Flashloan;

  //   // construct inner actions
  //   IRouter.Action[] memory innerActions = new IRouter.Action[](4);
  //   bytes[] memory innerArgs = new bytes[](4);

  //   innerActions[0] = IRouter.Action.Payback;
  //   innerActions[1] = IRouter.Action.PermitWithdraw;
  //   innerActions[2] = IRouter.Action.Withdraw;
  //   innerActions[3] = IRouter.Action.Swap;

<<<<<<< HEAD
  //   innerArgs[0] = abi.encode(address(vault), flashAmount, ALICE, address(flasher));
  //   innerArgs[1] =
  //     abi.encode(address(vault), ALICE, address(simpleRouter), withdrawAmount, deadline, v, r, s);
  //   innerArgs[2] = abi.encode(address(vault), withdrawAmount, address(simpleRouter), ALICE);
  //   innerArgs[3] = abi.encode(
  //     address(swapper), collateralAsset, debtAsset, withdrawAmount, flashAmount, address(flasher), 0
  //   );
  //   // ------------

  //   IFlasher.FlashloanParams memory params = IFlasher.FlashloanParams(
  //     debtAsset, flashAmount, address(simpleRouter), innerActions, innerArgs
  //   );
  //   uint8 providerId = 0;
  //   args[0] = abi.encode(address(flasher), params, providerId);

  //   vm.prank(ALICE);
  //   simpleRouter.xBundle(actions, args);

  //   assertEq(vault.balanceOf(ALICE), 0);
  // }

  // function test_refinancePosition() public {
  //   _setupNewVault();
  //   _depositAndBorrow(amount, borrowAmount, vault);
=======
  //   innerArgs[0] = abi.encode(address(vault), flashAmount, alice, address(flasher));
  //   innerArgs[1] =
  //     abi.encode(address(vault), alice, address(simpleRouter), withdrawAmount, deadline, v, r, s);
  //   innerArgs[2] = abi.encode(address(vault), withdrawAmount, address(simpleRouter), alice);
  //   innerArgs[3] = abi.encode(
  //     address(swapper),
  //     address(asset),
  //     address(debtAsset),
  //     withdrawAmount,
  //     flashAmount,
  //     address(flasher),
  //     0
  //   );
  //   // ------------

  //   bytes memory requestorCalldata =
  //     abi.encodeWithSelector(IRouter.xBundle.selector, innerActions, innerArgs);

  //   args[0] = abi.encode(
  //     address(flasher), address(debtAsset), flashAmount, address(simpleRouter), requestorCalldata
  //   );

  //   vm.prank(alice);
  //   simpleRouter.xBundle(actions, args);

  //   assertEq(vault.balanceOf(alice), 0);
  // }

  // function test_refinancePosition() public {
  //   MockERC20 debtAsset2 = new MockERC20("Test KAI", "tKAI");
  //   vm.label(address(debtAsset2), "tKAI");

  //   utils_setupOracle(address(asset), address(debtAsset2));
  //   utils_setupOracle(address(debtAsset), address(debtAsset2));

  //   IVault newVault = new BorrowingVault(
  //     address(asset),
  //     address(debtAsset2),
  //     address(oracle),
  //     address(chief),
  //     "Fuji-V2 WETH Vault Shares",
  //     "fv2WETH"
  //   );
  //   vm.label(address(newVault), "newVault");

  //   _utils_setupVaultProvider(newVault);

  //   uint256 amount = 2 ether;
  //   uint256 borrowAmount = 1000e18;

  //   utils_doDepositAndBorrow(amount, borrowAmount, vault);
>>>>>>> e9fb0f0e

  //   IRouter.Action[] memory actions = new IRouter.Action[](1);
  //   bytes[] memory args = new bytes[](1);

  //   actions[0] = IRouter.Action.Flashloan;

  //   // construct inner actions
  //   IRouter.Action[] memory innerActions = new IRouter.Action[](7);
  //   bytes[] memory innerArgs = new bytes[](7);

  //   innerActions[0] = IRouter.Action.Payback; // at initial vault
  //   innerActions[1] = IRouter.Action.PermitWithdraw; // at initial vault
  //   innerActions[2] = IRouter.Action.Withdraw; // at initial vault
  //   innerActions[3] = IRouter.Action.Deposit; // at newVault
  //   innerActions[4] = IRouter.Action.PermitBorrow; // at newVault
  //   innerActions[5] = IRouter.Action.Borrow; // at newVault
  //   innerActions[6] = IRouter.Action.Swap;

<<<<<<< HEAD
  //   innerArgs[0] = abi.encode(address(vault), borrowAmount, ALICE, address(flasher));

  //   LibSigUtils.Permit memory permitW = LibSigUtils.buildPermitStruct(
  //     ALICE, address(simpleRouter), address(simpleRouter), amount, 0, address(vault)
  //   );

  //   (uint256 deadline, uint8 v, bytes32 r, bytes32 s) =
  //     _getPermitWithdrawArgs(permitW, ALICE_PK, address(vault));

  //   innerArgs[1] =
  //     abi.encode(address(vault), ALICE, address(simpleRouter), amount, deadline, v, r, s);
  //   innerArgs[2] = abi.encode(address(vault), amount, address(simpleRouter), ALICE);
  //   innerArgs[3] = abi.encode(address(newVault), amount, ALICE, address(simpleRouter));

  //   LibSigUtils.Permit memory permitB = LibSigUtils.buildPermitStruct(
  //     ALICE, address(simpleRouter), address(simpleRouter), borrowAmount, 0, address(newVault)
  //   );

  //   (deadline, v, r, s) = _getPermitBorrowArgs(permitB, ALICE_PK, address(newVault));
  //   innerArgs[4] =
  //     abi.encode(address(newVault), ALICE, address(simpleRouter), borrowAmount, deadline, v, r, s);
  //   innerArgs[5] = abi.encode(address(newVault), borrowAmount, address(simpleRouter), ALICE);
  //   innerArgs[6] = abi.encode(
  //     address(swapper),
  //     address(debtAsset2),
  //     debtAsset,
=======
  //   innerArgs[0] = abi.encode(address(vault), borrowAmount, alice, address(flasher));
  //   (uint256 deadline, uint8 v, bytes32 r, bytes32 s) =
  //     utils_getPermitWithdrawArgs(alice, address(simpleRouter), amount, 0, address(vault));
  //   innerArgs[1] =
  //     abi.encode(address(vault), alice, address(simpleRouter), amount, deadline, v, r, s);
  //   innerArgs[2] = abi.encode(address(vault), amount, address(simpleRouter), alice);
  //   innerArgs[3] = abi.encode(address(newVault), amount, alice, address(simpleRouter));
  //   (deadline, v, r, s) =
  //     utils_getPermitBorrowArgs(alice, address(simpleRouter), borrowAmount, 0, address(newVault));
  //   innerArgs[4] =
  //     abi.encode(address(newVault), alice, address(simpleRouter), borrowAmount, deadline, v, r, s);
  //   innerArgs[5] = abi.encode(address(newVault), borrowAmount, address(simpleRouter), alice);
  //   innerArgs[6] = abi.encode(
  //     address(swapper),
  //     address(debtAsset2),
  //     address(debtAsset),
>>>>>>> e9fb0f0e
  //     borrowAmount,
  //     borrowAmount,
  //     address(flasher),
  //     0
  //   );
  //   // ------------

<<<<<<< HEAD
  //   IFlasher.FlashloanParams memory params = IFlasher.FlashloanParams(
  //     vault.debtAsset(), borrowAmount, address(simpleRouter), innerActions, innerArgs
  //   );
  //   uint8 providerId = 0;
  //   args[0] = abi.encode(address(flasher), params, providerId);

  //   vm.prank(ALICE);
  //   simpleRouter.xBundle(actions, args);

  //   assertEq(vault.balanceOf(ALICE), 0);
  //   assertEq(newVault.balanceOf(ALICE), amount);
  // }

  // Split this from `test_refinancePosition` to avoid Stack overflow.
  function _setupNewVault() internal {
    debtAsset2 = new MockERC20("Test KAI", "tKAI");
    vm.label(address(debtAsset2), "tKAI");

    // WETH and DAI prices by Aug 12h 2022
    oracle.setPriceOf(collateralAsset, address(debtAsset2), 528881643782407);
    oracle.setPriceOf(address(debtAsset2), collateralAsset, 1889069940262927605990);

    newVault = new BorrowingVault(
      collateralAsset,
      address(debtAsset2),
      address(oracle),
      address(chief),
      "Fuji-V2 WETH Vault Shares",
      "fv2WETH"
    );
    vm.label(address(newVault), "newVault");

    ILendingProvider[] memory providers = new ILendingProvider[](1);
    providers[0] = mockProvider;
    _setVaultProviders(newVault, providers);
    newVault.setActiveProvider(mockProvider);
  }
=======
  //   bytes memory requestorCalldata =
  //     abi.encodeWithSelector(IRouter.xBundle.selector, innerActions, innerArgs);
  //   args[0] = abi.encode(
  //     address(flasher), vault.debtAsset(), borrowAmount, address(simpleRouter), requestorCalldata
  //   );

  //   vm.prank(alice);
  //   simpleRouter.xBundle(actions, args);

  //   assertEq(vault.balanceOf(alice), 0);
  //   assertEq(newVault.balanceOf(alice), amount);
  // }
>>>>>>> e9fb0f0e
}<|MERGE_RESOLUTION|>--- conflicted
+++ resolved
@@ -180,16 +180,10 @@
     assertEq(vault.balanceOf(ALICE), 0);
   }
 
-<<<<<<< HEAD
-=======
-  // TODO re-incorporate flashloan tests once flasher interface changes are finalized.
-
->>>>>>> e9fb0f0e
   // function test_closePositionWithFlashloan() public {
   //   uint256 withdrawAmount = 2 ether;
   //   uint256 flashAmount = 1000e18;
 
-<<<<<<< HEAD
   //   _depositAndBorrow(withdrawAmount, flashAmount, vault);
 
   //   LibSigUtils.Permit memory permit = LibSigUtils.buildPermitStruct(
@@ -198,12 +192,6 @@
 
   //   (uint256 deadline, uint8 v, bytes32 r, bytes32 s) =
   //     _getPermitWithdrawArgs(permit, ALICE_PK, address(vault));
-=======
-  //   utils_doDepositAndBorrow(withdrawAmount, flashAmount, vault);
-
-  //   (uint256 deadline, uint8 v, bytes32 r, bytes32 s) =
-  //     utils_getPermitWithdrawArgs(alice, address(simpleRouter), withdrawAmount, 0, address(vault));
->>>>>>> e9fb0f0e
 
   //   IRouter.Action[] memory actions = new IRouter.Action[](1);
   //   bytes[] memory args = new bytes[](1);
@@ -219,7 +207,6 @@
   //   innerActions[2] = IRouter.Action.Withdraw;
   //   innerActions[3] = IRouter.Action.Swap;
 
-<<<<<<< HEAD
   //   innerArgs[0] = abi.encode(address(vault), flashAmount, ALICE, address(flasher));
   //   innerArgs[1] =
   //     abi.encode(address(vault), ALICE, address(simpleRouter), withdrawAmount, deadline, v, r, s);
@@ -244,59 +231,6 @@
   // function test_refinancePosition() public {
   //   _setupNewVault();
   //   _depositAndBorrow(amount, borrowAmount, vault);
-=======
-  //   innerArgs[0] = abi.encode(address(vault), flashAmount, alice, address(flasher));
-  //   innerArgs[1] =
-  //     abi.encode(address(vault), alice, address(simpleRouter), withdrawAmount, deadline, v, r, s);
-  //   innerArgs[2] = abi.encode(address(vault), withdrawAmount, address(simpleRouter), alice);
-  //   innerArgs[3] = abi.encode(
-  //     address(swapper),
-  //     address(asset),
-  //     address(debtAsset),
-  //     withdrawAmount,
-  //     flashAmount,
-  //     address(flasher),
-  //     0
-  //   );
-  //   // ------------
-
-  //   bytes memory requestorCalldata =
-  //     abi.encodeWithSelector(IRouter.xBundle.selector, innerActions, innerArgs);
-
-  //   args[0] = abi.encode(
-  //     address(flasher), address(debtAsset), flashAmount, address(simpleRouter), requestorCalldata
-  //   );
-
-  //   vm.prank(alice);
-  //   simpleRouter.xBundle(actions, args);
-
-  //   assertEq(vault.balanceOf(alice), 0);
-  // }
-
-  // function test_refinancePosition() public {
-  //   MockERC20 debtAsset2 = new MockERC20("Test KAI", "tKAI");
-  //   vm.label(address(debtAsset2), "tKAI");
-
-  //   utils_setupOracle(address(asset), address(debtAsset2));
-  //   utils_setupOracle(address(debtAsset), address(debtAsset2));
-
-  //   IVault newVault = new BorrowingVault(
-  //     address(asset),
-  //     address(debtAsset2),
-  //     address(oracle),
-  //     address(chief),
-  //     "Fuji-V2 WETH Vault Shares",
-  //     "fv2WETH"
-  //   );
-  //   vm.label(address(newVault), "newVault");
-
-  //   _utils_setupVaultProvider(newVault);
-
-  //   uint256 amount = 2 ether;
-  //   uint256 borrowAmount = 1000e18;
-
-  //   utils_doDepositAndBorrow(amount, borrowAmount, vault);
->>>>>>> e9fb0f0e
 
   //   IRouter.Action[] memory actions = new IRouter.Action[](1);
   //   bytes[] memory args = new bytes[](1);
@@ -315,7 +249,6 @@
   //   innerActions[5] = IRouter.Action.Borrow; // at newVault
   //   innerActions[6] = IRouter.Action.Swap;
 
-<<<<<<< HEAD
   //   innerArgs[0] = abi.encode(address(vault), borrowAmount, ALICE, address(flasher));
 
   //   LibSigUtils.Permit memory permitW = LibSigUtils.buildPermitStruct(
@@ -342,24 +275,6 @@
   //     address(swapper),
   //     address(debtAsset2),
   //     debtAsset,
-=======
-  //   innerArgs[0] = abi.encode(address(vault), borrowAmount, alice, address(flasher));
-  //   (uint256 deadline, uint8 v, bytes32 r, bytes32 s) =
-  //     utils_getPermitWithdrawArgs(alice, address(simpleRouter), amount, 0, address(vault));
-  //   innerArgs[1] =
-  //     abi.encode(address(vault), alice, address(simpleRouter), amount, deadline, v, r, s);
-  //   innerArgs[2] = abi.encode(address(vault), amount, address(simpleRouter), alice);
-  //   innerArgs[3] = abi.encode(address(newVault), amount, alice, address(simpleRouter));
-  //   (deadline, v, r, s) =
-  //     utils_getPermitBorrowArgs(alice, address(simpleRouter), borrowAmount, 0, address(newVault));
-  //   innerArgs[4] =
-  //     abi.encode(address(newVault), alice, address(simpleRouter), borrowAmount, deadline, v, r, s);
-  //   innerArgs[5] = abi.encode(address(newVault), borrowAmount, address(simpleRouter), alice);
-  //   innerArgs[6] = abi.encode(
-  //     address(swapper),
-  //     address(debtAsset2),
-  //     address(debtAsset),
->>>>>>> e9fb0f0e
   //     borrowAmount,
   //     borrowAmount,
   //     address(flasher),
@@ -367,7 +282,6 @@
   //   );
   //   // ------------
 
-<<<<<<< HEAD
   //   IFlasher.FlashloanParams memory params = IFlasher.FlashloanParams(
   //     vault.debtAsset(), borrowAmount, address(simpleRouter), innerActions, innerArgs
   //   );
@@ -386,9 +300,9 @@
     debtAsset2 = new MockERC20("Test KAI", "tKAI");
     vm.label(address(debtAsset2), "tKAI");
 
-    // WETH and DAI prices by Aug 12h 2022
-    oracle.setPriceOf(collateralAsset, address(debtAsset2), 528881643782407);
-    oracle.setPriceOf(address(debtAsset2), collateralAsset, 1889069940262927605990);
+    // WETH and DAI prices by Nov 11h 2022
+    oracle.setUSDPriceOf(address(collateralAsset), 796341757142697);
+    oracle.setUSDPriceOf(address(debtAsset2), 100000000);
 
     newVault = new BorrowingVault(
       collateralAsset,
@@ -405,18 +319,4 @@
     _setVaultProviders(newVault, providers);
     newVault.setActiveProvider(mockProvider);
   }
-=======
-  //   bytes memory requestorCalldata =
-  //     abi.encodeWithSelector(IRouter.xBundle.selector, innerActions, innerArgs);
-  //   args[0] = abi.encode(
-  //     address(flasher), vault.debtAsset(), borrowAmount, address(simpleRouter), requestorCalldata
-  //   );
-
-  //   vm.prank(alice);
-  //   simpleRouter.xBundle(actions, args);
-
-  //   assertEq(vault.balanceOf(alice), 0);
-  //   assertEq(newVault.balanceOf(alice), amount);
-  // }
->>>>>>> e9fb0f0e
 }