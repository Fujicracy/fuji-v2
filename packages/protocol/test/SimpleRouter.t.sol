--- conflicted
+++ resolved
@@ -43,11 +43,8 @@
   IVault public vault;
   ILendingProvider public mockProvider;
   IRouter public simpleRouter;
-<<<<<<< HEAD
   ISwapper public swapper;
-=======
   SigUtilsHelper public sigUtils;
->>>>>>> 10800e45
 
   MockFlasher public flasher;
   MockOracle public oracle;
@@ -71,7 +68,6 @@
     );
   }
 
-<<<<<<< HEAD
   function utils_doDepositAndBorrow(uint256 depositAmount, uint256 borrowAmount, IVault v) public {
     IRouter.Action[] memory actions = new IRouter.Action[](2);
     bytes[] memory args = new bytes[](2);
@@ -95,265 +91,16 @@
 
     simpleRouter.xBundle(actions, args);
     vm.stopPrank();
-=======
-  function utils_setupSigUtils() internal {
-    sigUtils = new SigUtilsHelper();
->>>>>>> 10800e45
-  }
-
-  function setUp() public {
-    asset = new MockERC20("Test WETH", "tWETH");
-    vm.label(address(asset), "tWETH");
-    debtAsset = new MockERC20("Test DAI", "tDAI");
-    vm.label(address(debtAsset), "tDAI");
-
-    oracle = new MockOracle();
-    utils_setupOracle(address(asset), address(debtAsset));
-    utils_setupSigUtils();
-
-    swapper = new MockSwapper(oracle);
-
-    flasher = new MockFlasher();
-    mockProvider = new MockProvider();
-
-    vault = new BorrowingVault(
-<<<<<<< HEAD
-      address(asset),
-      address(debtAsset),
-      address(oracle),
-      address(0)
-    );
-    simpleRouter = new SimpleRouter(IWETH9(address(asset)));
-=======
-            address(asset),
-            address(debtAsset),
-            address(oracle),
-            address(0)
-        );
-    simpleRouter = new SimpleRouter(IWETH9(address(1)));
->>>>>>> 10800e45
-
-    vault.setActiveProvider(mockProvider);
-  }
-
-  function testDepositAndBorrow() public {
-    uint256 amount = 2 ether;
-    uint256 borrowAmount = 100e18;
-
-    (uint256 deadline, uint8 v, bytes32 r, bytes32 s) =
-      _getPermitBorrowArgs(alice, address(simpleRouter), borrowAmount);
-
-<<<<<<< HEAD
-    IRouter.Action[] memory actions = new IRouter.Action[](2);
-    bytes[] memory args = new bytes[](2);
-
-    actions[0] = IRouter.Action.Deposit;
-    args[0] = abi.encode(address(vault), amount, alice, alice);
-
-    actions[1] = IRouter.Action.Borrow;
-    args[1] = abi.encode(address(vault), borrowAmount, alice, alice);
-=======
-    IRouter.Action[] memory actions = new IRouter.Action[](3);
-    actions[0] = IRouter.Action.Deposit;
-    actions[1] = IRouter.Action.PermitBorrow;
-    actions[2] = IRouter.Action.Borrow;
-
-    bytes[] memory args = new bytes[](3);
-    args[0] = abi.encode(address(vault), amount, alice);
-    args[1] =
-      abi.encode(address(vault), alice, address(simpleRouter), borrowAmount, deadline, v, r, s);
-    args[2] = abi.encode(address(vault), borrowAmount, alice, alice);
->>>>>>> 10800e45
-
-    vm.expectEmit(true, true, true, true);
-    emit Deposit(address(simpleRouter), alice, amount, amount);
-
-    vm.expectEmit(true, true, true, true);
-    emit Borrow(address(simpleRouter), alice, borrowAmount, borrowAmount);
-
-    deal(address(asset), alice, amount);
-
-    vm.startPrank(alice);
-    SafeERC20.safeApprove(asset, address(simpleRouter), amount);
-
-    simpleRouter.xBundle(actions, args);
-    vm.stopPrank();
-
-    assertEq(vault.balanceOf(alice), amount);
-    assertEq(debtAsset.balanceOf(alice), borrowAmount);
-  }
-
-  function testPaybackAndWithdraw() public {
-    uint256 amount = 2 ether;
-    uint256 borrowAmount = 100e18;
-
-    utils_doDepositAndBorrow(amount, borrowAmount, vault);
-
-<<<<<<< HEAD
-    IRouter.Action[] memory actions = new IRouter.Action[](2);
-    bytes[] memory args = new bytes[](2);
-
-    actions[0] = IRouter.Action.Payback;
-    args[0] = abi.encode(address(vault), borrowAmount, alice, alice);
-
-    actions[1] = IRouter.Action.Withdraw;
-    args[1] = abi.encode(address(vault), amount, alice, alice);
-=======
-    (uint256 deadline, uint8 v, bytes32 r, bytes32 s) =
-      _getPermitAssetsArgs(alice, address(simpleRouter), amount);
-
-    IRouter.Action[] memory actions = new IRouter.Action[](3);
-    actions[0] = IRouter.Action.Payback;
-    actions[1] = IRouter.Action.PermitAssets;
-    actions[2] = IRouter.Action.Withdraw;
-
-    bytes[] memory args = new bytes[](3);
-    args[0] = abi.encode(address(vault), borrowAmount, alice);
-    args[1] = abi.encode(address(vault), alice, address(simpleRouter), amount, deadline, v, r, s);
-    args[2] = abi.encode(address(vault), amount, alice, alice);
->>>>>>> 10800e45
-
-    vm.expectEmit(true, true, true, true);
-    emit Payback(address(simpleRouter), alice, borrowAmount, borrowAmount);
-
-    vm.expectEmit(true, true, true, true);
-    emit Withdraw(address(simpleRouter), alice, alice, amount, amount);
-
-    vm.startPrank(alice);
-    SafeERC20.safeApprove(debtAsset, address(simpleRouter), borrowAmount);
-<<<<<<< HEAD
-
-    simpleRouter.xBundle(actions, args);
-    vm.stopPrank();
-
-    assertEq(vault.balanceOf(alice), 0);
-  }
-
-  function testRefinancePosition() public {
-    MockERC20 debtAsset2 = new MockERC20("Test KAI", "tKAI");
-    vm.label(address(debtAsset2), "tKAI");
-
-    utils_setupOracle(address(asset), address(debtAsset2));
-
-    IVault newVault = new BorrowingVault(
-      address(asset),
-      address(debtAsset2),
-      address(oracle),
-      address(0)
-    );
-    vm.label(address(newVault), "newVault");
-
-    newVault.setActiveProvider(mockProvider);
-
-    uint256 amount = 2 ether;
-    uint256 borrowAmount = 1000e18;
-
-    utils_doDepositAndBorrow(amount, borrowAmount, vault);
-
-    IRouter.Action[] memory actions = new IRouter.Action[](1);
-    bytes[] memory args = new bytes[](1);
-
-    actions[0] = IRouter.Action.Flashloan;
-
-    // construct inner actions
-    IRouter.Action[] memory innerActions = new IRouter.Action[](5);
-    bytes[] memory innerArgs = new bytes[](5);
-
-    innerActions[0] = IRouter.Action.Payback;
-    innerArgs[0] = abi.encode(address(vault), borrowAmount, alice, address(flasher));
-
-    innerActions[1] = IRouter.Action.Withdraw;
-    innerArgs[1] = abi.encode(address(vault), amount, address(simpleRouter), alice);
-
-    innerActions[2] = IRouter.Action.Deposit;
-    innerArgs[2] = abi.encode(address(newVault), amount, alice, address(simpleRouter));
-
-    innerActions[3] = IRouter.Action.Borrow;
-    innerArgs[3] = abi.encode(address(newVault), borrowAmount, address(simpleRouter), alice);
-
-    innerActions[4] = IRouter.Action.Swap;
-    innerArgs[4] = abi.encode(
-      address(swapper),
-      address(debtAsset2),
-      address(debtAsset),
-      borrowAmount,
-      borrowAmount,
-      address(flasher),
-      0
-    );
-    // ------------
-
-    IFlasher.FlashloanParams memory params = IFlasher.FlashloanParams(
-      vault.debtAsset(), borrowAmount, address(simpleRouter), innerActions, innerArgs
-    );
-    uint8 providerId = 0;
-    args[0] = abi.encode(address(flasher), params, providerId);
-
-    vm.prank(alice);
-    simpleRouter.xBundle(actions, args);
-
-    assertEq(vault.balanceOf(alice), 0);
-    assertEq(newVault.balanceOf(alice), amount);
-  }
-
-  function testClosePositionWithFlashloan() public {
-    uint256 withdrawAmount = 2 ether;
-    uint256 flashAmount = 1000e18;
-
-    utils_doDepositAndBorrow(withdrawAmount, flashAmount, vault);
-
-    IRouter.Action[] memory actions = new IRouter.Action[](1);
-    bytes[] memory args = new bytes[](1);
-
-    actions[0] = IRouter.Action.Flashloan;
-
-    // construct inner actions
-    IRouter.Action[] memory innerActions = new IRouter.Action[](3);
-    bytes[] memory innerArgs = new bytes[](3);
-
-    innerActions[0] = IRouter.Action.Payback;
-    innerArgs[0] = abi.encode(address(vault), flashAmount, alice, address(flasher));
-
-    innerActions[1] = IRouter.Action.Withdraw;
-    innerArgs[1] = abi.encode(address(vault), withdrawAmount, address(simpleRouter), alice);
-
-    innerActions[2] = IRouter.Action.Swap;
-    innerArgs[2] = abi.encode(
-      address(swapper),
-      address(asset),
-      address(debtAsset),
-      withdrawAmount,
-      flashAmount,
-      address(flasher),
-      0
-    );
-    // ------------
-
-    IFlasher.FlashloanParams memory params = IFlasher.FlashloanParams(
-      address(debtAsset), flashAmount, address(simpleRouter), innerActions, innerArgs
-    );
-    uint8 providerId = 0;
-    args[0] = abi.encode(address(flasher), params, providerId);
-
-    vm.prank(alice);
-    simpleRouter.xBundle(actions, args);
-=======
-
-    stdstore
-    .target(address(debtAsset))
-    .sig("allowance(address,address)")
-    .with_key(address(simpleRouter))
-    .with_key(address(vault))
-    .checked_write(type(uint256).max);
->>>>>>> 10800e45
-
-    simpleRouter.xBundle(actions, args);
-    vm.stopPrank();
-    
-    assertEq(vault.balanceOf(alice), 0);
-  }
-
-  function _getPermitBorrowArgs(address owner, address operator, uint256 borrowAmount)
+  }
+
+  // plusNonce is necessary for compound operations,
+  // those that needs more than one signiture in the same tx
+  function utils_getPermitBorrowArgs(
+    address owner,
+    address operator,
+    uint256 borrowAmount,
+    uint256 plusNonce
+  )
     internal
     returns (uint256 deadline, uint8 v, bytes32 r, bytes32 s)
   {
@@ -362,7 +109,7 @@
       owner: owner,
       spender: operator,
       value: borrowAmount,
-      nonce: IVaultPermissions(address(vault)).nonces(owner),
+      nonce: IVaultPermissions(address(vault)).nonces(owner) + plusNonce,
       deadline: deadline
     });
     bytes32 digest = sigUtils.gethashTypedDataV4Digest(
@@ -373,7 +120,14 @@
     (v, r, s) = vm.sign(alicePkey, digest);
   }
 
-  function _getPermitAssetsArgs(address owner, address operator, uint256 amount)
+  // plusNonce is necessary for compound operations,
+  // those that needs more than one signiture in the same tx
+  function utils_getPermitAssetsArgs(
+    address owner,
+    address operator,
+    uint256 amount,
+    uint256 plusNonce
+  )
     internal
     returns (uint256 deadline, uint8 v, bytes32 r, bytes32 s)
   {
@@ -382,7 +136,7 @@
       owner: owner,
       spender: operator,
       value: amount,
-      nonce: IVaultPermissions(address(vault)).nonces(owner),
+      nonce: IVaultPermissions(address(vault)).nonces(owner) + plusNonce,
       deadline: deadline
     });
     bytes32 digest = sigUtils.gethashTypedDataV4Digest(
@@ -392,4 +146,223 @@
     );
     (v, r, s) = vm.sign(alicePkey, digest);
   }
+
+  function setUp() public {
+    asset = new MockERC20("Test WETH", "tWETH");
+    vm.label(address(asset), "tWETH");
+    debtAsset = new MockERC20("Test DAI", "tDAI");
+    vm.label(address(debtAsset), "tDAI");
+
+    oracle = new MockOracle();
+    sigUtils = new SigUtilsHelper();
+    utils_setupOracle(address(asset), address(debtAsset));
+
+    swapper = new MockSwapper(oracle);
+
+    flasher = new MockFlasher();
+    mockProvider = new MockProvider();
+
+    vault = new BorrowingVault(
+      address(asset),
+      address(debtAsset),
+      address(oracle),
+      address(0)
+    );
+    simpleRouter = new SimpleRouter(IWETH9(address(asset)));
+
+    vault.setActiveProvider(mockProvider);
+  }
+
+  function test_depositAndBorrow() public {
+    uint256 amount = 2 ether;
+    uint256 borrowAmount = 100e18;
+
+    (uint256 deadline, uint8 v, bytes32 r, bytes32 s) =
+      utils_getPermitBorrowArgs(alice, address(simpleRouter), borrowAmount, 0);
+
+    IRouter.Action[] memory actions = new IRouter.Action[](3);
+    actions[0] = IRouter.Action.Deposit;
+    actions[1] = IRouter.Action.PermitBorrow;
+    actions[2] = IRouter.Action.Borrow;
+
+    bytes[] memory args = new bytes[](3);
+    args[0] = abi.encode(address(vault), amount, alice, alice);
+    args[1] =
+      abi.encode(address(vault), alice, address(simpleRouter), borrowAmount, deadline, v, r, s);
+    args[2] = abi.encode(address(vault), borrowAmount, alice, alice);
+
+    vm.expectEmit(true, true, true, true);
+    emit Deposit(address(simpleRouter), alice, amount, amount);
+
+    vm.expectEmit(true, true, true, true);
+    emit Borrow(address(simpleRouter), alice, borrowAmount, borrowAmount);
+
+    deal(address(asset), alice, amount);
+
+    vm.startPrank(alice);
+    SafeERC20.safeApprove(asset, address(simpleRouter), amount);
+
+    simpleRouter.xBundle(actions, args);
+    vm.stopPrank();
+
+    assertEq(vault.balanceOf(alice), amount);
+    assertEq(debtAsset.balanceOf(alice), borrowAmount);
+  }
+
+  function test_paybackAndWithdraw() public {
+    uint256 amount = 2 ether;
+    uint256 borrowAmount = 100e18;
+
+    utils_doDepositAndBorrow(amount, borrowAmount, vault);
+
+    (uint256 deadline, uint8 v, bytes32 r, bytes32 s) =
+      utils_getPermitAssetsArgs(alice, address(simpleRouter), amount, 0);
+
+    IRouter.Action[] memory actions = new IRouter.Action[](3);
+    actions[0] = IRouter.Action.Payback;
+    actions[1] = IRouter.Action.PermitAssets;
+    actions[2] = IRouter.Action.Withdraw;
+
+    bytes[] memory args = new bytes[](3);
+    args[0] = abi.encode(address(vault), borrowAmount, alice, alice);
+    args[1] = abi.encode(address(vault), alice, address(simpleRouter), amount, deadline, v, r, s);
+    args[2] = abi.encode(address(vault), amount, alice, alice);
+
+    vm.expectEmit(true, true, true, true);
+    emit Payback(address(simpleRouter), alice, borrowAmount, borrowAmount);
+
+    vm.expectEmit(true, true, true, true);
+    emit Withdraw(address(simpleRouter), alice, alice, amount, amount);
+
+    vm.startPrank(alice);
+    SafeERC20.safeApprove(debtAsset, address(simpleRouter), borrowAmount);
+
+    simpleRouter.xBundle(actions, args);
+    vm.stopPrank();
+
+    assertEq(vault.balanceOf(alice), 0);
+  }
+
+  function test_closePositionWithFlashloan() public {
+    uint256 withdrawAmount = 2 ether;
+    uint256 flashAmount = 1000e18;
+
+    utils_doDepositAndBorrow(withdrawAmount, flashAmount, vault);
+
+    (uint256 deadline, uint8 v, bytes32 r, bytes32 s) =
+      utils_getPermitAssetsArgs(alice, address(simpleRouter), withdrawAmount, 0);
+
+    IRouter.Action[] memory actions = new IRouter.Action[](1);
+    bytes[] memory args = new bytes[](1);
+
+    actions[0] = IRouter.Action.Flashloan;
+
+    // construct inner actions
+    IRouter.Action[] memory innerActions = new IRouter.Action[](4);
+    bytes[] memory innerArgs = new bytes[](4);
+
+    innerActions[0] = IRouter.Action.Payback;
+    innerActions[1] = IRouter.Action.PermitAssets;
+    innerActions[2] = IRouter.Action.Withdraw;
+    innerActions[3] = IRouter.Action.Swap;
+
+    innerArgs[0] = abi.encode(address(vault), flashAmount, alice, address(flasher));
+    innerArgs[1] =
+      abi.encode(address(vault), alice, address(simpleRouter), withdrawAmount, deadline, v, r, s);
+    innerArgs[2] = abi.encode(address(vault), withdrawAmount, address(simpleRouter), alice);
+    innerArgs[3] = abi.encode(
+      address(swapper),
+      address(asset),
+      address(debtAsset),
+      withdrawAmount,
+      flashAmount,
+      address(flasher),
+      0
+    );
+    // ------------
+
+    IFlasher.FlashloanParams memory params = IFlasher.FlashloanParams(
+      address(debtAsset), flashAmount, address(simpleRouter), innerActions, innerArgs
+    );
+    uint8 providerId = 0;
+    args[0] = abi.encode(address(flasher), params, providerId);
+
+    vm.prank(alice);
+    simpleRouter.xBundle(actions, args);
+
+    assertEq(vault.balanceOf(alice), 0);
+  }
+
+  function test_refinancePosition() public {
+    MockERC20 debtAsset2 = new MockERC20("Test KAI", "tKAI");
+    vm.label(address(debtAsset2), "tKAI");
+
+    utils_setupOracle(address(asset), address(debtAsset2));
+
+    IVault newVault = new BorrowingVault(
+      address(asset),
+      address(debtAsset2),
+      address(oracle),
+      address(0)
+    );
+    vm.label(address(newVault), "newVault");
+
+    newVault.setActiveProvider(mockProvider);
+
+    uint256 amount = 2 ether;
+    uint256 borrowAmount = 1000e18;
+
+    utils_doDepositAndBorrow(amount, borrowAmount, vault);
+
+    IRouter.Action[] memory actions = new IRouter.Action[](1);
+    bytes[] memory args = new bytes[](1);
+
+    actions[0] = IRouter.Action.Flashloan;
+
+    // construct inner actions
+    IRouter.Action[] memory innerActions = new IRouter.Action[](7);
+    bytes[] memory innerArgs = new bytes[](7);
+
+    innerActions[0] = IRouter.Action.Payback;
+    innerActions[1] = IRouter.Action.PermitAssets;
+    innerActions[2] = IRouter.Action.Withdraw;
+    innerActions[3] = IRouter.Action.Deposit;
+    innerActions[4] = IRouter.Action.PermitBorrow;
+    innerActions[5] = IRouter.Action.Borrow;
+    innerActions[6] = IRouter.Action.Swap;
+
+    innerArgs[0] = abi.encode(address(vault), borrowAmount, alice, address(flasher));
+    (uint256 deadline, uint8 v, bytes32 r, bytes32 s) =
+      utils_getPermitAssetsArgs(alice, address(simpleRouter), amount, 0);
+    innerArgs[1] =
+      abi.encode(address(vault), alice, address(simpleRouter), amount, deadline, v, r, s);
+    innerArgs[2] = abi.encode(address(vault), amount, address(simpleRouter), alice);
+    innerArgs[3] = abi.encode(address(newVault), amount, alice, address(simpleRouter));
+    (deadline, v, r, s) = utils_getPermitBorrowArgs(alice, address(simpleRouter), borrowAmount, 1);
+    innerArgs[4] =
+      abi.encode(address(vault), alice, address(simpleRouter), borrowAmount, deadline, v, r, s);
+    innerArgs[5] = abi.encode(address(newVault), borrowAmount, address(simpleRouter), alice);
+    innerArgs[6] = abi.encode(
+      address(swapper),
+      address(debtAsset2),
+      address(debtAsset),
+      borrowAmount,
+      borrowAmount,
+      address(flasher),
+      0
+    );
+    // ------------
+
+    IFlasher.FlashloanParams memory params = IFlasher.FlashloanParams(
+      vault.debtAsset(), borrowAmount, address(simpleRouter), innerActions, innerArgs
+    );
+    uint8 providerId = 0;
+    args[0] = abi.encode(address(flasher), params, providerId);
+
+    vm.prank(alice);
+    simpleRouter.xBundle(actions, args);
+
+    assertEq(vault.balanceOf(alice), 0);
+    assertEq(newVault.balanceOf(alice), amount);
+  }
 }