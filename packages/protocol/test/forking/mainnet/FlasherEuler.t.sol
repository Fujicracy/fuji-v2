// SPDX-License-Identifier: UNLICENSED
pragma solidity 0.8.15;

import "forge-std/console.sol";
import {Routines} from "../../utils/Routines.sol";
import {ForkingSetup} from "../ForkingSetup.sol";
import {AaveV2} from "../../../src/providers/mainnet/AaveV2.sol";
import {ILendingProvider} from "../../../src/interfaces/ILendingProvider.sol";
import {CompoundV2} from "../../../src/providers/mainnet/CompoundV2.sol";
import {IVault} from "../../../src/interfaces/IVault.sol";
import {FlasherEuler} from "../../../src/flashloans/FlasherEuler.sol";
import {IFlasher} from "../../../src/interfaces/IFlasher.sol";
import {RebalancerManager} from "../../../src/RebalancerManager.sol";
import {IERC20} from "openzeppelin-contracts/contracts/token/ERC20/IERC20.sol";
import {Euler} from "../../../src/providers/mainnet/Euler.sol";
import {IEulerDToken} from "../../../src/interfaces/euler/IEulerDToken.sol";
import {IFlashloan} from "../../../src/interfaces/euler/IFlashloan.sol";
import {IEulerMarkets} from "../../../src/interfaces/euler/IEulerMarkets.sol";

contract FlasherEulerForkingTest is Routines, ForkingSetup, IFlashloan {
  ILendingProvider public providerAave;
  ILendingProvider public providerCompound;

  IFlasher public flasher;

  RebalancerManager public rebalancer;

<<<<<<< HEAD
=======
  uint256 public constant DEPOSIT_AMOUNT = 1 ether;
  uint256 public constant BORROW_AMOUNT = 100e6; // 100 USDC

>>>>>>> ba728dc4
  function setUp() public {
    deploy(MAINNET_DOMAIN);

    providerAave = new AaveV2();
    providerCompound = new CompoundV2();

    ILendingProvider[] memory providers = new ILendingProvider[](2);
    providers[0] = providerAave;
    providers[1] = providerCompound;

    _setVaultProviders(vault, providers);
    vault.setActiveProvider(providerAave);

    rebalancer = new RebalancerManager(address(chief));
    _grantRoleChief(REBALANCER_ROLE, address(rebalancer));

    bytes memory executionCall =
      abi.encodeWithSelector(rebalancer.allowExecutor.selector, address(this), true);
    _callWithTimelock(address(rebalancer), executionCall);

    flasher = new FlasherEuler(0x27182842E098f60e3D576794A5bFFb0777E025d3);
    executionCall = abi.encodeWithSelector(chief.allowFlasher.selector, address(flasher), true);
    _callWithTimelock(address(chief), executionCall);

    do_depositAndBorrow(DEPOSIT_AMOUNT, BORROW_AMOUNT, vault, ALICE);

    vm.warp(block.timestamp + 13 seconds);
    vm.roll(block.number + 1);
  }

  function onFlashLoan(bytes memory data) external {
    (address debtAsset_, uint256 amount_) = abi.decode(data, (address, uint256));

    assertEq(IERC20(debtAsset_).balanceOf(address(this)), amount_);

    IERC20(debtAsset_).transfer(msg.sender, amount_); // repay
  }

  function test_flashloan() public {
    IEulerDToken dToken = IEulerDToken(
      IEulerMarkets(0x3520d5a913427E6F0D6A83E07ccD4A4da316e4d3).underlyingToDToken(debtAsset)
    );
    bytes memory data = abi.encode(debtAsset, BORROW_AMOUNT);
    dToken.flashLoan(BORROW_AMOUNT, data);
    assertEq(IERC20(debtAsset).balanceOf(address(this)), 0);
  }

  // test rebalance a full position to another provider
  function test_rebalanceWithRebalancer() public {
    uint256 assets = vault.totalAssets();
    uint256 debt = vault.totalDebt();

    rebalancer.rebalanceVault(vault, assets, debt, providerAave, providerCompound, flasher, true);

    assertEq(providerAave.getDepositBalance(address(vault), IVault(address(vault))), 0);
    assertEq(providerAave.getBorrowBalance(address(vault), IVault(address(vault))), 0);

    // issue with CompoundV2 minor deposit balance querying from same block
    assertApproxEqAbs(
      providerCompound.getDepositBalance(address(vault), IVault(address(vault))),
      assets,
      DEPOSIT_AMOUNT / 100
    );
    assertApproxEqAbs(
      providerCompound.getBorrowBalance(address(vault), IVault(address(vault))),
      debt,
      BORROW_AMOUNT / 100
    );
  }
}<|MERGE_RESOLUTION|>--- conflicted
+++ resolved
@@ -25,12 +25,6 @@
 
   RebalancerManager public rebalancer;
 
-<<<<<<< HEAD
-=======
-  uint256 public constant DEPOSIT_AMOUNT = 1 ether;
-  uint256 public constant BORROW_AMOUNT = 100e6; // 100 USDC
-
->>>>>>> ba728dc4
   function setUp() public {
     deploy(MAINNET_DOMAIN);
 
