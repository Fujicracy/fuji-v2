// SPDX-License-Identifier: UNLICENSED
pragma solidity 0.8.15;

import "forge-std/console.sol";
import {Routines} from "../../utils/Routines.sol";
import {ForkingSetup} from "../ForkingSetup.sol";

import {AaveV3Polygon} from "../../../src/providers/polygon/AaveV3Polygon.sol";
import {AaveV2Polygon} from "../../../src/providers/polygon/AaveV2Polygon.sol";
import {ILendingProvider} from "../../../src/interfaces/ILendingProvider.sol";
import {IVault} from "../../../src/interfaces/IVault.sol";
import {FlasherAaveV3} from "../../../src/flashloans/FlasherAaveV3.sol";
import {IFlasher} from "../../../src/interfaces/IFlasher.sol";
import {RebalancerManager} from "../../../src/RebalancerManager.sol";
import {IERC20} from "openzeppelin-contracts/contracts/token/ERC20/IERC20.sol";
import {IV3Pool} from "../../../src/interfaces/aaveV3/IV3Pool.sol";
import {IFlashLoanSimpleReceiver} from "../../../src/interfaces/aaveV3/IFlashLoanSimpleReceiver.sol";

contract FlasherAaveV3ForkingTest is Routines, ForkingSetup, IFlashLoanSimpleReceiver {
  ILendingProvider public providerAaveV3;
  ILendingProvider public providerAaveV2;

  IFlasher public flasher;

  RebalancerManager public rebalancer;

  function setUp() public {
    deploy(POLYGON_DOMAIN);

    DEPOSIT_AMOUNT = 1 ether;
    BORROW_AMOUNT = 1000;

    providerAaveV3 = new AaveV3Polygon();
    providerAaveV2 = new AaveV2Polygon();

    ILendingProvider[] memory providers = new ILendingProvider[](2);
    providers[0] = providerAaveV3;
    providers[1] = providerAaveV2;

    _setVaultProviders(vault, providers);
    vault.setActiveProvider(providerAaveV3);

    rebalancer = new RebalancerManager(address(chief));
    _grantRoleChief(REBALANCER_ROLE, address(rebalancer));

    bytes memory executionCall =
      abi.encodeWithSelector(rebalancer.allowExecutor.selector, address(this), true);
    _callWithTimelock(address(rebalancer), executionCall);

    flasher = new FlasherAaveV3(0x794a61358D6845594F94dc1DB02A252b5b4814aD);
    executionCall = abi.encodeWithSelector(chief.allowFlasher.selector, address(flasher), true);
<<<<<<< HEAD
    _callWithTimelock(executionCall, address(chief));
=======
    _callWithTimelock(address(chief), executionCall);

    do_depositAndBorrow(DEPOSIT_AMOUNT, BORROW_AMOUNT, vault, ALICE);

    vm.warp(block.timestamp + 13 seconds);
    vm.roll(block.number + 1);
>>>>>>> ba728dc4
  }

  function executeOperation(
    address, /*asset*/
    uint256, /*amount*/
    uint256 premium,
    address, /*initiator*/
    bytes calldata data
  )
    external
    override
    returns (bool success)
  {
    (address debtAsset_, uint256 amount_) = abi.decode(data, (address, uint256));

    assertEq(IERC20(debtAsset_).balanceOf(address(this)), amount_ + premium);

    IERC20(debtAsset_).approve(msg.sender, amount_ + premium);
    success = true;
  }

  function test_flashloan() public {
    bytes memory data = abi.encode(debtAsset, BORROW_AMOUNT);

    //deal premium
    deal(address(debtAsset), address(this), 1);

    IV3Pool(flasher.getFlashloanSourceAddr(debtAsset)).flashLoanSimple(
      address(this), debtAsset, BORROW_AMOUNT, data, 0
    );

    assertEq(IERC20(debtAsset).balanceOf(address(this)), 0);
  }

  // test rebalance a full position to another provider
  function test_rebalanceWithRebalancer() public {
    do_depositAndBorrow(DEPOSIT_AMOUNT, BORROW_AMOUNT, vault, ALICE);

    //deal premium 0.05%
    uint256 debt = providerAaveV3.getBorrowBalance(address(vault), IVault(vault));
    deal(address(debtAsset), address(flasher), flasher.computeFlashloanFee(debtAsset, debt));

    vm.roll(block.number + 1);
    vm.warp(block.timestamp + 1 minutes);

    uint256 assets = DEPOSIT_AMOUNT;
    debt = BORROW_AMOUNT;

    rebalancer.rebalanceVault(vault, assets, debt, providerAaveV3, providerAaveV2, flasher, true);

    //issue with rounding
    assertApproxEqAbs(
      providerAaveV3.getDepositBalance(address(vault), IVault(address(vault))),
      0,
      DEPOSIT_AMOUNT / 100
    );
    assertEq(providerAaveV3.getBorrowBalance(address(vault), IVault(address(vault))), 0);

    //issue with rounding
    assertApproxEqAbs(
      providerAaveV2.getDepositBalance(address(vault), IVault(address(vault))),
      assets,
      DEPOSIT_AMOUNT / 100
    );
    assertApproxEqAbs(
      providerAaveV2.getBorrowBalance(address(vault), IVault(address(vault))),
      debt,
      BORROW_AMOUNT / 100
    );
  }
}<|MERGE_RESOLUTION|>--- conflicted
+++ resolved
@@ -49,16 +49,12 @@
 
     flasher = new FlasherAaveV3(0x794a61358D6845594F94dc1DB02A252b5b4814aD);
     executionCall = abi.encodeWithSelector(chief.allowFlasher.selector, address(flasher), true);
-<<<<<<< HEAD
-    _callWithTimelock(executionCall, address(chief));
-=======
     _callWithTimelock(address(chief), executionCall);
 
     do_depositAndBorrow(DEPOSIT_AMOUNT, BORROW_AMOUNT, vault, ALICE);
 
     vm.warp(block.timestamp + 13 seconds);
     vm.roll(block.number + 1);
->>>>>>> ba728dc4
   }
 
   function executeOperation(
