--- conflicted
+++ resolved
@@ -197,7 +197,6 @@
     );
   }
 
-<<<<<<< HEAD
   function deployVault(
     address collateralAsset_,
     address debtAsset_,
@@ -236,10 +235,7 @@
     );
   }
 
-  function _callWithTimelock(bytes memory callData, address target) internal {
-=======
   function _callWithTimelock(address target, bytes memory callData) internal {
->>>>>>> ba728dc4
     timelock.schedule(target, 0, callData, 0x00, 0x00, 1.5 days);
     vm.warp(block.timestamp + 2 days);
     timelock.execute(target, 0, callData, 0x00, 0x00);
