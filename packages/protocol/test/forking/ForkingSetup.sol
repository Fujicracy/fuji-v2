// SPDX-License-Identifier: UNLICENSED
pragma solidity 0.8.15;

import {Test} from "forge-std/Test.sol";
import {TimelockController} from
  "openzeppelin-contracts/contracts/governance/TimelockController.sol";
import {LibSigUtils} from "../../src/libraries/LibSigUtils.sol";
import {BorrowingVault} from "../../src/vaults/borrowing/BorrowingVault.sol";
import {YieldVault} from "../../src/vaults/yield/YieldVault.sol";
import {FujiOracle} from "../../src/FujiOracle.sol";
import {MockOracle} from "../../src/mocks/MockOracle.sol";
import {MockERC20} from "../../src/mocks/MockERC20.sol";
import {Chief} from "../../src/Chief.sol";
import {IVault} from "../../src/interfaces/IVault.sol";
import {IRouter} from "../../src/interfaces/IRouter.sol";
import {IVaultPermissions} from "../../src/interfaces/IVaultPermissions.sol";
import {ILendingProvider} from "../../src/interfaces/ILendingProvider.sol";
import {CoreRoles} from "../../src/access/CoreRoles.sol";
import {ChainlinkFeeds} from "./ChainlinkFeeds.sol";
import {IFujiOracle} from "../../src/interfaces/IFujiOracle.sol";

// How to add a new chain with its domain?
// 1. Add a domain ID. Domains originate from Connext (check their docs)
// 2. Create a fork and save it in "forks" mapping
// 3. Create a registry entry with addresses for reuiqred resources

contract ForkingSetup is CoreRoles, Test, ChainlinkFeeds {
<<<<<<< HEAD
  uint32 public constant GOERLI_DOMAIN = 1735353714;
  uint32 public constant OPTIMISM_GOERLI_DOMAIN = 1735356532;
  uint32 public constant MUMBAI_DOMAIN = 9991;

=======
>>>>>>> 12807bdc
  uint256 public constant ALICE_PK = 0xA;
  address public ALICE = vm.addr(ALICE_PK);
  uint256 public constant BOB_PK = 0xB;
  address public BOB = vm.addr(BOB_PK);
  uint256 public constant CHARLIE_PK = 0xC;
  address public CHARLIE = vm.addr(CHARLIE_PK);

  uint32 originDomain;

  struct Registry {
    address weth;
    address usdc;
    address dai;
    address wmatic;
    address connext;
  }

  // domain => addresses registry
  mapping(uint256 => Registry) public registry;
  // domain => forkId
  mapping(uint256 => uint256) public forks;

  IVault public vault;
  Chief public chief;
  TimelockController public timelock;
  MockOracle mockOracle;
<<<<<<< HEAD
  IFujiOracle public oracle;
=======
  IFujiOracle oracle;
>>>>>>> 12807bdc

  address public dummy;

  address public collateralAsset;
  address public debtAsset;

  constructor() {
    vm.label(ALICE, "alice");
    vm.label(BOB, "bob");
    vm.label(CHARLIE, "charlie");

    forks[GOERLI_DOMAIN] = vm.createFork("goerli");
    forks[OPTIMISM_GOERLI_DOMAIN] = vm.createFork("optimism_goerli");
    forks[MUMBAI_DOMAIN] = vm.createFork("mumbai");
    forks[MAINNET_DOMAIN] = vm.createFork("mainnet");
    forks[OPTIMISM_DOMAIN] = vm.createFork("optimism");
    forks[ARBITRUM_DOMAIN] = vm.createFork("arbitrum");
    forks[POLYGON_DOMAIN] = vm.createFork("polygon");
    forks[GNOSIS_DOMAIN] = vm.createFork("gnosis");

    Registry memory goerli = Registry({
      weth: 0xB4FBF271143F4FBf7B91A5ded31805e42b2208d6,
      usdc: 0xd35CCeEAD182dcee0F148EbaC9447DA2c4D449c4,
      dai: 0x2899a03ffDab5C90BADc5920b4f53B0884EB13cC,
      wmatic: address(0),
      connext: 0x99A784d082476E551E5fc918ce3d849f2b8e89B6
    });
    registry[GOERLI_DOMAIN] = goerli;

    Registry memory optimismGoerli = Registry({
      weth: 0x74c6FD7D2Bc6a8F0Ebd7D78321A95471b8C2B806,
      usdc: 0x3714A8C7824B22271550894f7555f0a672f97809,
      dai: 0xA8B4FBacE6B464f32daAf53b2b86dC91122194CB,
      wmatic: address(0),
      connext: 0x705791AD27229dd4CCf41b6720528AfE1bcC2910
    });
    registry[OPTIMISM_GOERLI_DOMAIN] = optimismGoerli;

    Registry memory mumbai = Registry({
      weth: 0xFD2AB41e083c75085807c4A65C0A14FDD93d55A9,
      usdc: 0xe6b8a5CF854791412c1f6EFC7CAf629f5Df1c747,
      dai: address(0),
      wmatic: address(0),
      connext: 0xfeBBcfe9a88aadefA6e305945F2d2011493B15b4
    });
    registry[MUMBAI_DOMAIN] = mumbai;

    Registry memory mainnet = Registry({
      weth: 0xC02aaA39b223FE8D0A0e5C4F27eAD9083C756Cc2,
      usdc: 0xA0b86991c6218b36c1d19D4a2e9Eb0cE3606eB48,
      dai: address(0),
      wmatic: address(0),
      connext: address(0)
    });
    registry[MAINNET_DOMAIN] = mainnet;

    Registry memory optimism = Registry({
      weth: 0x4200000000000000000000000000000000000006,
      usdc: 0x7F5c764cBc14f9669B88837ca1490cCa17c31607,
      dai: address(0),
      wmatic: address(0),
      connext: address(0)
    });
    registry[OPTIMISM_DOMAIN] = optimism;

    Registry memory arbitrum = Registry({
      weth: 0x82aF49447D8a07e3bd95BD0d56f35241523fBab1,
      usdc: 0xFF970A61A04b1cA14834A43f5dE4533eBDDB5CC8,
      wmatic: address(0),
      dai: address(0),
      connext: address(0)
    });
    registry[ARBITRUM_DOMAIN] = arbitrum;

    Registry memory polygon = Registry({
      weth: 0x7ceB23fD6bC0adD59E62ac25578270cFf1b9f619,
      usdc: 0x2791Bca1f2de4661ED88A30C99A7a9449Aa84174,
      dai: 0x8f3Cf7ad23Cd3CaDbD9735AFf958023239c6A063,
      wmatic: 0x0d500B1d8E8eF31E21C99d1Db9A6444d3ADf1270,
      connext: address(0)
    });
    registry[POLYGON_DOMAIN] = polygon;

    Registry memory gnosis = Registry({
      weth: 0x6A023CCd1ff6F2045C3309768eAd9E68F978f6e1,
      usdc: 0xDDAfbb505ad214D7b80b1f830fcCc89B60fb7A83,
      dai: 0xe91D153E0b41518A2Ce8Dd3D7944Fa863463a97d,
      wmatic: address(0),
      connext: address(0)
    });
    registry[GNOSIS_DOMAIN] = gnosis;
  }

  function setUpFork(uint32 domain) public {
    Registry memory reg = registry[domain];
    if (reg.connext == address(0) && reg.weth == address(0) && reg.usdc == address(0)) {
      revert("No registry for this chain");
    }
    vm.selectFork(forks[domain]);

    originDomain = domain;

    oracle = new FujiOracle(assets[originDomain], priceFeeds[originDomain], address(chief));

    if (reg.connext != address(0)) {
      vm.label(reg.connext, "Connext");
    }

    collateralAsset = reg.weth;
    vm.label(reg.weth, "WETH");

    if (reg.usdc == address(0)) {
      debtAsset = reg.dai;
      vm.label(debtAsset, "DAI");
    } else {
      debtAsset = reg.usdc;
      vm.label(debtAsset, "USDC");
    }

<<<<<<< HEAD
=======
    if (domain == GOERLI_DOMAIN || domain == OPTIMISM_GOERLI_DOMAIN || domain == MUMBAI_DOMAIN) {
      MockERC20 tDAI = new MockERC20("Test DAI", "tDAI");
      debtAsset = address(tDAI);
      vm.label(debtAsset, "testDAI");

      mockOracle = new MockOracle();

      // WETH and DAI prices by Nov 11h 2022
      mockOracle.setUSDPriceOf(collateralAsset, 796341757142697);
      mockOracle.setUSDPriceOf(debtAsset, 100000000);
      oracle = mockOracle;
    }
  }

>>>>>>> 12807bdc
  function deploy(ILendingProvider[] memory providers) public {
    chief = new Chief(true, true);
    timelock = TimelockController(payable(chief.timelock()));
    // Grant this address all roles.
    _grantRoleChief(REBALANCER_ROLE, address(this));
    _grantRoleChief(LIQUIDATOR_ROLE, address(this));

    vault = new BorrowingVault(
      collateralAsset,
      debtAsset,
      address(oracle),
      address(chief),
      "Fuji-V2 WETH-USDC Vault Shares",
      "fv2WETHUSDC",
      providers
    );
  }

  function deployVault(
    address collateralAsset_,
    address debtAsset_,
    string memory collateralAssetName,
    string memory debtAssetName,
    ILendingProvider[] memory providers
  )
    internal
  {
    collateralAsset = collateralAsset_;
    debtAsset = debtAsset_;
    vm.label(collateralAsset_, collateralAssetName);
    vm.label(debtAsset, debtAssetName);

    string memory nameVault =
      string.concat("Fuji-V2 ", collateralAssetName, "-", debtAssetName, " Vault Shares");
    string memory symbolVault = string.concat("fv2", collateralAssetName, debtAssetName);

    chief = new Chief(true, true);
    timelock = TimelockController(payable(chief.timelock()));
    // Grant this address all roles.
    _grantRoleChief(REBALANCER_ROLE, address(this));
    _grantRoleChief(LIQUIDATOR_ROLE, address(this));

    vault = new BorrowingVault(
      collateralAsset,
      debtAsset,
      address(oracle),
      address(chief),
      nameVault,
      symbolVault,
      providers
    );
  }

  function _callWithTimelock(address target, bytes memory callData) internal {
    timelock.schedule(target, 0, callData, 0x00, 0x00, 1.5 days);
    vm.warp(block.timestamp + 2 days);
    timelock.execute(target, 0, callData, 0x00, 0x00);
    rewind(2 days);
  }

  function _grantRoleChief(bytes32 role, address account) internal {
    bytes memory sendData = abi.encodeWithSelector(chief.grantRole.selector, role, account);
    _callWithTimelock(address(chief), sendData);
  }

  function _setVaultProviders(IVault v, ILendingProvider[] memory providers) internal {
    bytes memory callData = abi.encodeWithSelector(IVault.setProviders.selector, providers);
    _callWithTimelock(address(v), callData);
  }

  function _setActiveProvider(IVault v, ILendingProvider provider) internal {
    bytes memory callData = abi.encodeWithSelector(IVault.setActiveProvider.selector, provider);
    _callWithTimelock(address(v), callData);
  }

  function _getPermitBorrowArgs(
    LibSigUtils.Permit memory permit,
    uint256 ownerPrivateKey,
    address vault_
  )
    internal
    returns (uint256 deadline, uint8 v, bytes32 r, bytes32 s)
  {
    bytes32 structHash = LibSigUtils.getStructHashBorrow(permit);
    bytes32 digest =
      LibSigUtils.getHashTypedDataV4Digest(IVaultPermissions(vault_).DOMAIN_SEPARATOR(), structHash);
    (v, r, s) = vm.sign(ownerPrivateKey, digest);
    deadline = permit.deadline;
  }

  function _getPermitWithdrawArgs(
    LibSigUtils.Permit memory permit,
    uint256 ownerPrivateKey,
    address vault_
  )
    internal
    returns (uint256 deadline, uint8 v, bytes32 r, bytes32 s)
  {
    bytes32 structHash = LibSigUtils.getStructHashWithdraw(permit);
    bytes32 digest =
      LibSigUtils.getHashTypedDataV4Digest(IVaultPermissions(vault_).DOMAIN_SEPARATOR(), structHash);
    (v, r, s) = vm.sign(ownerPrivateKey, digest);
    deadline = permit.deadline;
  }

  /**
   * @dev this function was created to avoid stack to deep in `_getDepositAndBorrowCallData`.
   */
  function _buildPermitAsBytes(
    address owner,
    uint256 ownerPrivateKey,
    address operator,
    address receiver,
    uint256 amount,
    uint256 plusNonce,
    address vault_
  )
    internal
    returns (bytes memory arg)
  {
    LibSigUtils.Permit memory permit =
      LibSigUtils.buildPermitStruct(owner, operator, owner, amount, plusNonce, vault_);

    (uint256 deadline, uint8 v, bytes32 r, bytes32 s) =
      _getPermitBorrowArgs(permit, ownerPrivateKey, vault_);

    arg = abi.encode(vault_, owner, receiver, amount, deadline, v, r, s);
  }

  function _getDepositAndBorrowCallData(
    address beneficiary,
    uint256 beneficiaryPrivateKey,
    uint256 amount,
    uint256 borrowAmount,
    address router,
    address vault_,
    uint256 slippage
  )
    internal
    returns (bytes memory callData)
  {
    IRouter.Action[] memory actions = new IRouter.Action[](3);
    actions[0] = IRouter.Action.Deposit;
    actions[1] = IRouter.Action.PermitBorrow;
    actions[2] = IRouter.Action.Borrow;

    bytes[] memory args = new bytes[](3);
    args[0] = abi.encode(vault_, amount, beneficiary, router);

    args[1] = _buildPermitAsBytes(
      beneficiary, beneficiaryPrivateKey, router, beneficiary, borrowAmount, 0, vault_
    );
    args[2] = abi.encode(vault_, borrowAmount, beneficiary, beneficiary);

    callData = abi.encode(actions, args, slippage);
  }

  function _getDepositAndBorrow(
    address beneficiary,
    uint256 beneficiaryPrivateKey,
    uint256 amount,
    uint256 borrowAmount,
    address router,
    address vault_
  )
    internal
    returns (IRouter.Action[] memory, bytes[] memory)
  {
    IRouter.Action[] memory actions = new IRouter.Action[](3);
    actions[0] = IRouter.Action.Deposit;
    actions[1] = IRouter.Action.PermitBorrow;
    actions[2] = IRouter.Action.Borrow;

    bytes[] memory args = new bytes[](3);
    args[0] = abi.encode(vault_, amount, beneficiary, router);

    args[1] = _buildPermitAsBytes(
      beneficiary, beneficiaryPrivateKey, router, beneficiary, borrowAmount, 0, vault_
    );
    args[2] = abi.encode(vault_, borrowAmount, beneficiary, beneficiary);

    return (actions, args);
  }
}<|MERGE_RESOLUTION|>--- conflicted
+++ resolved
@@ -25,13 +25,6 @@
 // 3. Create a registry entry with addresses for reuiqred resources
 
 contract ForkingSetup is CoreRoles, Test, ChainlinkFeeds {
-<<<<<<< HEAD
-  uint32 public constant GOERLI_DOMAIN = 1735353714;
-  uint32 public constant OPTIMISM_GOERLI_DOMAIN = 1735356532;
-  uint32 public constant MUMBAI_DOMAIN = 9991;
-
-=======
->>>>>>> 12807bdc
   uint256 public constant ALICE_PK = 0xA;
   address public ALICE = vm.addr(ALICE_PK);
   uint256 public constant BOB_PK = 0xB;
@@ -58,11 +51,7 @@
   Chief public chief;
   TimelockController public timelock;
   MockOracle mockOracle;
-<<<<<<< HEAD
-  IFujiOracle public oracle;
-=======
   IFujiOracle oracle;
->>>>>>> 12807bdc
 
   address public dummy;
 
@@ -182,8 +171,6 @@
       vm.label(debtAsset, "USDC");
     }
 
-<<<<<<< HEAD
-=======
     if (domain == GOERLI_DOMAIN || domain == OPTIMISM_GOERLI_DOMAIN || domain == MUMBAI_DOMAIN) {
       MockERC20 tDAI = new MockERC20("Test DAI", "tDAI");
       debtAsset = address(tDAI);
@@ -198,7 +185,6 @@
     }
   }
 
->>>>>>> 12807bdc
   function deploy(ILendingProvider[] memory providers) public {
     chief = new Chief(true, true);
     timelock = TimelockController(payable(chief.timelock()));
