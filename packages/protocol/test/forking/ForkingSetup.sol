// SPDX-License-Identifier: UNLICENSED
pragma solidity 0.8.15;

import {Test} from "forge-std/Test.sol";
import {TimelockController} from
  "openzeppelin-contracts/contracts/governance/TimelockController.sol";
import {LibSigUtils} from "../../src/libraries/LibSigUtils.sol";
import {BorrowingVault} from "../../src/vaults/borrowing/BorrowingVault.sol";
import {FujiOracle} from "../../src/FujiOracle.sol";
import {MockOracle} from "../../src/mocks/MockOracle.sol";
import {MockERC20} from "../../src/mocks/MockERC20.sol";
import {Chief} from "../../src/Chief.sol";
import {IVault} from "../../src/interfaces/IVault.sol";
import {IRouter} from "../../src/interfaces/IRouter.sol";
import {IVaultPermissions} from "../../src/interfaces/IVaultPermissions.sol";
import {ILendingProvider} from "../../src/interfaces/ILendingProvider.sol";
import {CoreRoles} from "../../src/access/CoreRoles.sol";

// How to add a new chain with its domain?
// 1. Add a domain ID. Domains originate from Connext (check their docs)
// 2. Create a fork and save it in "forks" mapping
// 3. Create a registry entry with addresses for reuiqred resources

contract ForkingSetup is CoreRoles, Test {
  uint32 public constant GOERLI_DOMAIN = 1735353714;
  uint32 public constant OPTIMISM_GOERLI_DOMAIN = 1735356532;
  uint32 public constant MUMBAI_DOMAIN = 9991;

  uint32 public constant MAINNET_DOMAIN = 6648936;
  uint32 public constant OPTIMISM_DOMAIN = 1869640809;
  uint32 public constant ARBITRUM_DOMAIN = 1634886255;
  uint32 public constant POLYGON_DOMAIN = 1886350457;
  //https://github.com/connext/chaindata/blob/main/crossChain.json

  uint256 public constant ALICE_PK = 0xA;
  address public ALICE = vm.addr(ALICE_PK);
  uint256 public constant BOB_PK = 0xB;
  address public BOB = vm.addr(BOB_PK);
  uint256 public constant CHARLIE_PK = 0xC;
  address public CHARLIE = vm.addr(CHARLIE_PK);

  uint256 public DEPOSIT_AMOUNT = 0.5 ether;
  uint256 public BORROW_AMOUNT = 200 * 1e6;

  uint32 originDomain;

  struct Registry {
    address weth;
    address usdc;
    address dai;
    address wmatic;
    address connext;
  }
  // domain => addresses registry

  mapping(uint256 => Registry) public registry;
  // domain => forkId
  mapping(uint256 => uint256) public forks;

  IVault public vault;
  Chief public chief;
  TimelockController public timelock;
  MockOracle mockOracle;

  address public collateralAsset;
  address public debtAsset;

  constructor() {
    vm.label(ALICE, "alice");
    vm.label(BOB, "bob");
    vm.label(CHARLIE, "charlie");

    forks[GOERLI_DOMAIN] = vm.createFork("goerli");
    forks[OPTIMISM_GOERLI_DOMAIN] = vm.createFork("optimism_goerli");
    forks[MUMBAI_DOMAIN] = vm.createFork("mumbai");
    forks[MAINNET_DOMAIN] = vm.createFork("mainnet");
    forks[OPTIMISM_DOMAIN] = vm.createFork("optimism");
    forks[ARBITRUM_DOMAIN] = vm.createFork("arbitrum");
    forks[POLYGON_DOMAIN] = vm.createFork("polygon");

    Registry memory goerli = Registry({
      weth: 0xB4FBF271143F4FBf7B91A5ded31805e42b2208d6,
      usdc: address(0),
      dai: address(0),
      wmatic: address(0),
      connext: 0x99A784d082476E551E5fc918ce3d849f2b8e89B6
    });
    registry[GOERLI_DOMAIN] = goerli;

    Registry memory optimismGoerli = Registry({
      weth: 0x74c6FD7D2Bc6a8F0Ebd7D78321A95471b8C2B806,
      usdc: address(0),
      dai: address(0),
      wmatic: address(0),
      connext: 0x705791AD27229dd4CCf41b6720528AfE1bcC2910
    });
    registry[OPTIMISM_GOERLI_DOMAIN] = optimismGoerli;

    Registry memory mumbai = Registry({
      weth: 0xFD2AB41e083c75085807c4A65C0A14FDD93d55A9,
      usdc: address(0),
      dai: address(0),
      wmatic: address(0),
      connext: 0xfeBBcfe9a88aadefA6e305945F2d2011493B15b4
    });
    registry[MUMBAI_DOMAIN] = mumbai;

    Registry memory mainnet = Registry({
      weth: 0xC02aaA39b223FE8D0A0e5C4F27eAD9083C756Cc2,
      usdc: 0xA0b86991c6218b36c1d19D4a2e9Eb0cE3606eB48,
      dai: address(0),
      wmatic: address(0),
      connext: address(0)
    });
    registry[MAINNET_DOMAIN] = mainnet;

    Registry memory optimism = Registry({
      weth: 0x4200000000000000000000000000000000000006,
      usdc: 0x7F5c764cBc14f9669B88837ca1490cCa17c31607,
      dai: address(0),
      wmatic: address(0),
      connext: address(0)
    });
    registry[OPTIMISM_DOMAIN] = optimism;

    Registry memory arbitrum = Registry({
      weth: 0x82aF49447D8a07e3bd95BD0d56f35241523fBab1,
      usdc: 0xFF970A61A04b1cA14834A43f5dE4533eBDDB5CC8,
      wmatic: address(0),
      dai: address(0),
      connext: address(0)
    });
    registry[ARBITRUM_DOMAIN] = arbitrum;

    Registry memory polygon = Registry({
      weth: 0x7ceB23fD6bC0adD59E62ac25578270cFf1b9f619,
      usdc: 0x2791Bca1f2de4661ED88A30C99A7a9449Aa84174,
      dai: 0x8f3Cf7ad23Cd3CaDbD9735AFf958023239c6A063,
      wmatic: 0x0d500B1d8E8eF31E21C99d1Db9A6444d3ADf1270,
      connext: address(0)
    });
    registry[POLYGON_DOMAIN] = polygon;
  }

  function deploy(uint32 domain) public {
    Registry memory reg = registry[domain];
    if (reg.connext == address(0) && reg.weth == address(0) && reg.usdc == address(0)) {
      revert("No registry for this chain");
    }
    vm.selectFork(forks[domain]);

    originDomain = domain;

    if (reg.connext != address(0)) {
      vm.label(reg.connext, "Connext");
    }

    collateralAsset = reg.weth;
    vm.label(reg.weth, "WETH");
<<<<<<< HEAD

    if (domain == POLYGON_DOMAIN) {
      collateralAsset = reg.wmatic;
      vm.label(reg.wmatic, "ConnextWMATIC");
    }
=======
>>>>>>> f3885971

    if (reg.usdc == address(0)) {
      // mostly for testnets
      MockERC20 tDAI = new MockERC20("Test DAI", "tDAI");
      debtAsset = address(tDAI);
      vm.label(debtAsset, "testDAI");
    } else {
      debtAsset = reg.usdc;
      vm.label(debtAsset, "USDC");
    }

    // TODO: replace with real oracle
    mockOracle = new MockOracle();
    /*address[] memory empty = new address[](0);*/
    /*FujiOracle oracle = new FujiOracle(empty, empty, address(chief));*/

    // WETH and DAI prices by Nov 11h 2022
    mockOracle.setUSDPriceOf(collateralAsset, 796341757142697);
    mockOracle.setUSDPriceOf(debtAsset, 100000000);

    address[] memory admins = new address[](1);
    admins[0] = address(this);
    timelock = new TimelockController(1 days, admins, admins);

    chief = new Chief(true, true);
<<<<<<< HEAD
    chief.setTimelock(address(timelock));
=======
    timelock = TimelockController(payable(chief.timelock()));
>>>>>>> f3885971
    // Grant this address all roles.
    _grantRoleChief(REBALANCER_ROLE, address(this));
    _grantRoleChief(LIQUIDATOR_ROLE, address(this));

    vault = new BorrowingVault(
      collateralAsset,
      debtAsset,
      address(mockOracle),
      address(chief),
      "Fuji-V2 WETH-USDC Vault Shares",
      "fv2WETHUSDC"
    );
  }

<<<<<<< HEAD
=======
  function deployVault(
    address collateralAsset_,
    address debtAsset_,
    string memory collateralAssetName,
    string memory debtAssetName
  )
    internal
  {
    collateralAsset = collateralAsset_;
    debtAsset = debtAsset_;

    // TODO: replace with real oracle
    mockOracle = new MockOracle();
    /*address[] memory empty = new address[](0);*/
    /*FujiOracle oracle = new FujiOracle(empty, empty, address(chief));*/

    //TODO only being used for wmatic and usdc, the following lines will be unecessary once real oracle is used
    mockOracle.setUSDPriceOf(collateralAsset, 90000000);
    mockOracle.setUSDPriceOf(debtAsset, 100000000);

    //testing with wmatic/usdc
    DEPOSIT_AMOUNT = 1e20;
    BORROW_AMOUNT = 1e6;

    string memory nameVault =
      string.concat("Fuji-V2 ", collateralAssetName, "-", debtAssetName, " Vault Shares");
    string memory symbolVault = string.concat("fv2", collateralAssetName, debtAssetName);

    vault = new BorrowingVault(
      collateralAsset,
      debtAsset,
      address(mockOracle),
      address(chief),
      nameVault,
      symbolVault
    );
  }

>>>>>>> f3885971
  function _callWithTimelock(address target, bytes memory callData) internal {
    timelock.schedule(target, 0, callData, 0x00, 0x00, 1.5 days);
    vm.warp(block.timestamp + 2 days);
    timelock.execute(target, 0, callData, 0x00, 0x00);
    rewind(2 days);
  }

  function _grantRoleChief(bytes32 role, address account) internal {
    bytes memory sendData = abi.encodeWithSelector(chief.grantRole.selector, role, account);
    _callWithTimelock(address(chief), sendData);
  }

  function _setVaultProviders(IVault v, ILendingProvider[] memory providers) internal {
    bytes memory callData = abi.encodeWithSelector(IVault.setProviders.selector, providers);
    _callWithTimelock(address(v), callData);
  }

  function _getPermitBorrowArgs(
    LibSigUtils.Permit memory permit,
    uint256 ownerPrivateKey,
    address vault_
  )
    internal
    returns (uint256 deadline, uint8 v, bytes32 r, bytes32 s)
  {
    bytes32 structHash = LibSigUtils.getStructHashBorrow(permit);
    bytes32 digest =
      LibSigUtils.getHashTypedDataV4Digest(IVaultPermissions(vault_).DOMAIN_SEPARATOR(), structHash);
    (v, r, s) = vm.sign(ownerPrivateKey, digest);
    deadline = permit.deadline;
  }

  function _getPermitWithdrawArgs(
    LibSigUtils.Permit memory permit,
    uint256 ownerPrivateKey,
    address vault_
  )
    internal
    returns (uint256 deadline, uint8 v, bytes32 r, bytes32 s)
  {
    bytes32 structHash = LibSigUtils.getStructHashWithdraw(permit);
    bytes32 digest =
      LibSigUtils.getHashTypedDataV4Digest(IVaultPermissions(vault_).DOMAIN_SEPARATOR(), structHash);
    (v, r, s) = vm.sign(ownerPrivateKey, digest);
    deadline = permit.deadline;
  }

  function _getDepositAndBorrowCallData(
    uint256 amount,
    uint256 borrowAmount,
    address router,
    address vault_
  )
    internal
    returns (bytes memory callData)
  {
    IRouter.Action[] memory actions = new IRouter.Action[](3);
    actions[0] = IRouter.Action.Deposit;
    actions[1] = IRouter.Action.PermitBorrow;
    actions[2] = IRouter.Action.Borrow;

    bytes[] memory args = new bytes[](3);
    args[0] = abi.encode(vault_, amount, ALICE, router);

    LibSigUtils.Permit memory permit =
      LibSigUtils.buildPermitStruct(ALICE, router, ALICE, borrowAmount, 0, vault_);

    (uint256 deadline, uint8 v, bytes32 r, bytes32 s) =
      _getPermitBorrowArgs(permit, ALICE_PK, vault_);

    args[1] = abi.encode(vault_, ALICE, ALICE, borrowAmount, deadline, v, r, s);

    args[2] = abi.encode(vault_, borrowAmount, ALICE, ALICE);

    callData = abi.encode(actions, args);
  }
}<|MERGE_RESOLUTION|>--- conflicted
+++ resolved
@@ -157,14 +157,6 @@
 
     collateralAsset = reg.weth;
     vm.label(reg.weth, "WETH");
-<<<<<<< HEAD
-
-    if (domain == POLYGON_DOMAIN) {
-      collateralAsset = reg.wmatic;
-      vm.label(reg.wmatic, "ConnextWMATIC");
-    }
-=======
->>>>>>> f3885971
 
     if (reg.usdc == address(0)) {
       // mostly for testnets
@@ -190,11 +182,7 @@
     timelock = new TimelockController(1 days, admins, admins);
 
     chief = new Chief(true, true);
-<<<<<<< HEAD
-    chief.setTimelock(address(timelock));
-=======
     timelock = TimelockController(payable(chief.timelock()));
->>>>>>> f3885971
     // Grant this address all roles.
     _grantRoleChief(REBALANCER_ROLE, address(this));
     _grantRoleChief(LIQUIDATOR_ROLE, address(this));
@@ -209,8 +197,6 @@
     );
   }
 
-<<<<<<< HEAD
-=======
   function deployVault(
     address collateralAsset_,
     address debtAsset_,
@@ -249,7 +235,6 @@
     );
   }
 
->>>>>>> f3885971
   function _callWithTimelock(address target, bytes memory callData) internal {
     timelock.schedule(target, 0, callData, 0x00, 0x00, 1.5 days);
     vm.warp(block.timestamp + 2 days);
