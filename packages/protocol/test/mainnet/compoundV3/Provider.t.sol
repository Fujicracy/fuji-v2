// SPDX-License-Identifier: UNLICENSED
pragma solidity 0.8.15;

import "forge-std/console.sol";
import {IERC20} from "openzeppelin-contracts/contracts/token/ERC20/IERC20.sol";
import {SafeERC20} from "openzeppelin-contracts/contracts/token/ERC20/utils/SafeERC20.sol";
import {IWETH9} from "../../../src/helpers/PeripheryPayments.sol";
import {IVault} from "../../../src/interfaces/IVault.sol";
import {BorrowingVault} from "../../../src/vaults/borrowing/BorrowingVault.sol";
import {CompoundV3} from "../../../src/providers/mainnet/CompoundV3.sol";
import {AaveV2} from "../../../src/providers/mainnet/AaveV2.sol";
import {ILendingProvider} from "../../../src/interfaces/ILendingProvider.sol";
import {MockOracle} from "../../../src/mocks/MockOracle.sol";
import {DSTestPlus} from "../../utils/DSTestPlus.sol";
<<<<<<< HEAD
import {IAddrMapper} from "../../../src/interfaces/IAddrMapper.sol";
import {AddrMapperFactory} from "../../../src/helpers/AddrMapperFactory.sol";
=======
>>>>>>> cec4c10c

bool constant DEBUG = false;

contract ProviderTest is DSTestPlus {
  address alice = address(0xA);
  address bob = address(0xB);

  uint256 mainnetFork;

  IVault public vault;
  ILendingProvider public compoundV3;

  IWETH9 public weth;
  IERC20 public usdc;

  uint256 public constant DEPOSIT_AMOUNT = 0.5 ether;
  uint256 public constant BORROW_AMOUNT = 200 * 1e6;

  function setUp() public {
    mainnetFork = vm.createSelectFork("mainnet");

    weth = IWETH9(0xC02aaA39b223FE8D0A0e5C4F27eAD9083C756Cc2);
    usdc = IERC20(0xA0b86991c6218b36c1d19D4a2e9Eb0cE3606eB48);


    vm.label(address(alice), "alice");
    vm.label(address(bob), "bob");
    vm.label(address(weth), "weth");
    vm.label(address(usdc), "usdc");

    MockOracle mockOracle = new MockOracle();

    mockOracle.setPriceOf(address(weth), address(usdc), 62500);
    mockOracle.setPriceOf(address(usdc), address(weth), 160000000000);

<<<<<<< HEAD
    AddrMapperFactory mapDeployer = new AddrMapperFactory();

    mapper = IAddrMapper(mapDeployer.deployAddrMapper("CompoundV3"));
    mapper.setNestedMapping(
      address(weth), address(usdc), 0xc3d688B66703497DAA19211EEdff47f25384cdc3
    );
    mapper.setNestedMapping(address(usdc), address(0), 0xc3d688B66703497DAA19211EEdff47f25384cdc3);

=======
>>>>>>> cec4c10c
    vault = new BorrowingVault(
      address(weth),
      address(usdc),
      address(mockOracle),
      address(0)
    );

    compoundV3 = new CompoundV3();
    ILendingProvider[] memory providers = new ILendingProvider[](1);
    providers[0] = compoundV3;
    vault.setProviders(providers);
    vault.setActiveProvider(compoundV3);
  }

  function _utils_doDepositRoutine(address who, uint256 amount) internal {
    vm.startPrank(who);
    SafeERC20.safeApprove(IERC20(address(weth)), address(vault), amount);
    vault.deposit(amount, who);
    assertEq(vault.balanceOf(who), amount);
    vm.stopPrank();
  }

  function _utils_doBorrowRoutine(address who, uint256 amount) internal {
    vm.startPrank(who);
    vault.borrow(amount, who, who);
    assertEq(usdc.balanceOf(who), amount);
    vm.stopPrank();
  }

  function _utils_doPaybackRoutine(address who, uint256 amount) internal {
    vm.startPrank(who);
    uint256 prevDebt = vault.balanceOfDebt(who);
    SafeERC20.safeApprove(IERC20(address(usdc)), address(vault), amount);
    vault.payback(amount, who);
    uint256 debtDiff = prevDebt - amount;
    assertEq(vault.balanceOfDebt(who), debtDiff);
    vm.stopPrank();
  }

  function _utils_doWithdrawRoutine(address who, uint256 amount) internal {
    vm.startPrank(who);
    uint256 prevAssets = vault.convertToAssets(vault.balanceOf(who));
    vault.withdraw(amount, who, who);
    uint256 diff = prevAssets - amount;
    assertEq(vault.convertToAssets(vault.balanceOf(who)), diff);
    vm.stopPrank();
  }

  function test_depositAndBorrow() public {
    deal(address(weth), alice, DEPOSIT_AMOUNT);

    _utils_doDepositRoutine(alice, DEPOSIT_AMOUNT);
    _utils_doBorrowRoutine(alice, BORROW_AMOUNT);
  }

  function test_paybackAndWithdraw() public {
    deal(address(weth), alice, DEPOSIT_AMOUNT);

    _utils_doDepositRoutine(alice, DEPOSIT_AMOUNT);
    _utils_doBorrowRoutine(alice, BORROW_AMOUNT);

    uint256 aliceDebt = vault.balanceOfDebt(alice);
    _utils_doPaybackRoutine(alice, aliceDebt);

    uint256 maxAmount = vault.maxWithdraw(alice);
    _utils_doWithdrawRoutine(alice, maxAmount);
  }

  function test_getBalances() public {
    deal(address(weth), alice, DEPOSIT_AMOUNT);
    _utils_doDepositRoutine(alice, DEPOSIT_AMOUNT);
    _utils_doBorrowRoutine(alice, BORROW_AMOUNT);
    uint256 depositBalance = vault.totalAssets();
    uint256 borrowBalance = vault.totalDebt();
    assertGe(depositBalance, DEPOSIT_AMOUNT);
    assertGe(borrowBalance, BORROW_AMOUNT);
  }

  function test_combinedGetBalances() public {
    ILendingProvider aaveV2;
    aaveV2 = new AaveV2();
    ILendingProvider[] memory providers = new ILendingProvider[](2);
    providers[0] = aaveV2;
    providers[1] = compoundV3;
    vault.setProviders(providers);

    deal(address(weth), alice, DEPOSIT_AMOUNT);
    _utils_doDepositRoutine(alice, DEPOSIT_AMOUNT);
    _utils_doBorrowRoutine(alice, BORROW_AMOUNT);

    vault.setActiveProvider(aaveV2);
    deal(address(weth), bob, DEPOSIT_AMOUNT);
    _utils_doDepositRoutine(bob, DEPOSIT_AMOUNT);
    _utils_doBorrowRoutine(bob, BORROW_AMOUNT);

    uint256 depositBalance = vault.totalAssets();
    uint256 borrowBalance = vault.totalDebt();
    assertGe(depositBalance, DEPOSIT_AMOUNT * 2);
    assertGe(borrowBalance, BORROW_AMOUNT * 2);
    if (DEBUG) {
      console.log("depositBalance", depositBalance);
      console.log("borrowBalance", borrowBalance);
    }
  }

  function test_getInterestRates() public {
    uint256 depositRate = compoundV3.getDepositRateFor(address(weth), address(vault));
    assertEq(depositRate, 0); // Should be zero.

    uint256 borrowRate = compoundV3.getBorrowRateFor(address(usdc), address(vault));
    assertGt(borrowRate, 0); // Should be greater than zero.

    if (DEBUG) {
      console.log("depositRate", depositRate);
      console.log("borrowRate", borrowRate);
    }
  }

  // This test is applicable only for CompoundV3
  function testFail_getInterestRatesWithNoMapping() public view returns (uint256) {
    return compoundV3.getDepositRateFor(address(weth), address(0));
  }
}<|MERGE_RESOLUTION|>--- conflicted
+++ resolved
@@ -12,11 +12,6 @@
 import {ILendingProvider} from "../../../src/interfaces/ILendingProvider.sol";
 import {MockOracle} from "../../../src/mocks/MockOracle.sol";
 import {DSTestPlus} from "../../utils/DSTestPlus.sol";
-<<<<<<< HEAD
-import {IAddrMapper} from "../../../src/interfaces/IAddrMapper.sol";
-import {AddrMapperFactory} from "../../../src/helpers/AddrMapperFactory.sol";
-=======
->>>>>>> cec4c10c
 
 bool constant DEBUG = false;
 
@@ -52,17 +47,6 @@
     mockOracle.setPriceOf(address(weth), address(usdc), 62500);
     mockOracle.setPriceOf(address(usdc), address(weth), 160000000000);
 
-<<<<<<< HEAD
-    AddrMapperFactory mapDeployer = new AddrMapperFactory();
-
-    mapper = IAddrMapper(mapDeployer.deployAddrMapper("CompoundV3"));
-    mapper.setNestedMapping(
-      address(weth), address(usdc), 0xc3d688B66703497DAA19211EEdff47f25384cdc3
-    );
-    mapper.setNestedMapping(address(usdc), address(0), 0xc3d688B66703497DAA19211EEdff47f25384cdc3);
-
-=======
->>>>>>> cec4c10c
     vault = new BorrowingVault(
       address(weth),
       address(usdc),
