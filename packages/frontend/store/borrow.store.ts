import {
  Address,
  BorrowingVault,
  CONNEXT_ROUTER_ADDRESS,
  contracts,
  LendingProviderDetails,
  RouterActionParams,
  RoutingStepDetails,
  Sdk,
  Token,
} from "@x-fuji/sdk"
import { formatUnits, parseUnits } from "ethers/lib/utils"
import produce, { setAutoFreeze } from "immer"
import { create } from "zustand"
import { debounce } from "debounce"

import { useAuth } from "./auth.store"
import { chainIdToHex, testChains } from "../helpers/chains"
import { sdk } from "../services/sdk"
import { DEFAULT_LTV_MAX, DEFAULT_LTV_TRESHOLD } from "../constants/borrow"
import { ethers, Signature } from "ethers"
import { useHistory } from "./history.store"
import { useSnack } from "./snackbar.store"
import { devtools } from "zustand/middleware"
import {
  AssetChange,
  fetchRoutes,
  RouteMeta,
  Mode,
  LtvMeta,
  LiquidationMeta,
  failureForMode,
} from "../helpers/borrow"

setAutoFreeze(false)

type FormType = "create" | "edit"

export type BorrowStore = BorrowState & BorrowActions
type BorrowState = {
  formType: FormType
  mode: Mode

  availableVaults: BorrowingVault[]
  availableVaultsStatus: FetchStatus
  // Providers are mapped with their vault address
  allProviders: Record<string, LendingProviderDetails[]>

  activeVault: BorrowingVault | undefined
  activeProvider: LendingProviderDetails | undefined

  collateral: AssetChange
  debt: AssetChange

  ltv: LtvMeta
  liquidationMeta: LiquidationMeta

  transactionMeta: {
    status: FetchStatus
    gasFees: number // TODO: cannot estimat gas fees until the user has approved AND permit fuji to use its fund
    bridgeFee: number
    estimateTime: number
    steps: RoutingStepDetails[]
  }
  availableRoutes: RouteMeta[]

  needsPermit: boolean
  isSigning: boolean
  signature?: Signature
  actions?: RouterActionParams[]

  isExecuting: boolean
}
export type FetchStatus = "initial" | "fetching" | "ready" | "error"

type BorrowActions = {
  changeFormType: (type: FormType) => void
  changeMode: (mode: Mode) => void
  changeAll: (collateral: Token, debt: Token, vault: BorrowingVault) => void
  changeInputValues: (collateral: string, debt: string) => void
  changeDebtChain: (chainId: ChainId) => void
  changeDebtToken: (token: Token) => void
  changeDebtValue: (val: string) => void
  changeCollateralChain: (chainId: ChainId) => void
  changeCollateralToken: (token: Token) => void
  changeCollateralValue: (val: string) => void
  changeActiveVault: (v: BorrowingVault) => void
  changeTransactionMeta: (route: RouteMeta) => void

  updateAllProviders: () => void
  updateTokenPrice: (type: "debt" | "collateral") => void
  updateBalances: (type: "debt" | "collateral") => void
  updateAllowance: () => void
  updateVault: () => void
  updateTransactionMeta: () => void
  updateTransactionMetaDebounced: () => void
  updateLtv: () => void
  updateLiquidation: () => void
  updateVaultBalance: () => void

  allow: (amount: number, callback: () => void) => void
  signPermit: () => void
  execute: () => Promise<ethers.providers.TransactionResponse | undefined>
  signAndExecute: () => void
}
type ChainId = string // hex value as string

const initialChainId = "0x89"
const initialDebtTokens = sdk.getDebtForChain(parseInt(initialChainId, 16))
const initialCollateralTokens = sdk.getCollateralForChain(
  parseInt(initialChainId, 16)
)

const initialState: BorrowState = {
  formType: "create",
  mode: Mode.DEPOSIT_AND_BORROW,

  availableVaults: [],
  availableVaultsStatus: "initial",
  allProviders: {},

  activeVault: undefined,
  activeProvider: undefined,

  collateral: {
    selectableTokens: initialCollateralTokens,
    balances: {},
    input: "",
    chainId: initialChainId,
    allowance: {
      status: "initial",
      value: undefined,
    },
    token: initialCollateralTokens[0],
    amount: 0,
    usdPrice: 0,
  },

  debt: {
    selectableTokens: initialDebtTokens,
    balances: {},
    allowance: { status: "initial", value: 0 },
    input: "",
    chainId: initialChainId,
    token: initialDebtTokens[0],
    amount: 0,
    usdPrice: 0,
  },

  ltv: {
    ltv: 0,
    ltvMax: DEFAULT_LTV_MAX,
    ltvThreshold: DEFAULT_LTV_TRESHOLD,
  },
  liquidationMeta: {
    liquidationPrice: 0,
    liquidationDiff: 0,
  },

  transactionMeta: {
    status: "initial",
    bridgeFee: 0,
    gasFees: 0,
    estimateTime: 0,
    steps: [],
  },
  availableRoutes: [],

  needsPermit: true,
  isSigning: false,
  isExecuting: false,
}

export const useBorrow = create<BorrowStore>()(
  devtools(
    (set, get) => ({
      ...initialState,

      async changeFormType(formType) {
        set({ formType })
      },

      async changeMode(mode) {
        set({ mode, needsPermit: false })
      },

      async changeAll(collateral, debt, vault) {
        const collaterals = sdk.getCollateralForChain(collateral.chainId)
        const debts = sdk.getDebtForChain(debt.chainId)
        set(
          produce((state: BorrowState) => {
            state.activeVault = vault // Need to test this

            state.collateral.chainId = chainIdToHex(collateral.chainId)
            state.collateral.selectableTokens = collaterals
            state.collateral.token = collateral

            state.debt.chainId = chainIdToHex(debt.chainId)
            state.debt.selectableTokens = debts
            state.debt.token = debt
          })
        )
        get().updateTokenPrice("collateral")
        get().updateBalances("collateral")
        get().updateTokenPrice("debt")
        get().updateBalances("debt")
        get().updateAllowance()

        await get().changeActiveVault(vault)

        const availableVaults = await sdk.getBorrowingVaultsFor(
          collateral,
          debt
        )
        set({ availableVaults })

        await Promise.all([
          get().updateAllProviders(),
          get().updateTransactionMeta(),
        ])
        set({ availableVaultsStatus: "ready" })
      },

      async changeInputValues(collateral, debt) {
        await Promise.all([
          get().changeCollateralValue(collateral),
          get().changeDebtValue(debt),
        ])
      },

      changeCollateralChain(chainId) {
        const tokens = sdk.getCollateralForChain(parseInt(chainId, 16))

        set(
          produce((state: BorrowState) => {
            state.collateral.chainId = chainId
            state.collateral.selectableTokens = tokens
            state.collateral.token = tokens[0]
          })
        )
        get().updateTokenPrice("collateral")
        get().updateBalances("collateral")
        get().updateVault()
        get().updateAllowance()
      },

      changeCollateralToken(token) {
        set(
          produce((state: BorrowState) => {
            state.collateral.token = token
          })
        )
        get().updateTokenPrice("collateral")
        get().updateVault()
        get().updateAllowance()
      },

      changeCollateralValue(value) {
        set(
          produce((state: BorrowState) => {
            state.collateral.input = value
          })
        )
        get().updateTransactionMetaDebounced()
        get().updateLtv()
        get().updateLiquidation()
      },

      changeDebtChain(chainId) {
        const tokens = sdk.getDebtForChain(parseInt(chainId, 16))

        set(
          produce((state: BorrowState) => {
            state.debt.chainId = chainId
            state.debt.selectableTokens = tokens
            state.debt.token = tokens[0]
          })
        )

        get().updateTokenPrice("debt")
        get().updateBalances("debt")
        get().updateVault()
      },

      changeDebtToken(token) {
        set(
          produce((state: BorrowState) => {
            state.debt.token = token
          })
        )
        get().updateTokenPrice("debt")
        get().updateVault()
        get().updateTransactionMeta() // updateVault already calls updateTransactionMeta
      },

      changeDebtValue(value) {
        set(
          produce((state: BorrowState) => {
            state.debt.input = value
          })
        )
        get().updateTransactionMetaDebounced()
        get().updateLtv()
        get().updateLiquidation()
      },

      async changeActiveVault(vault) {
        const providers = await vault.getProviders()

        const ltvMax = vault.maxLtv
          ? parseInt(ethers.utils.formatUnits(vault.maxLtv, 16))
          : DEFAULT_LTV_MAX
        const ltvThreshold = vault.liqRatio
          ? parseInt(ethers.utils.formatUnits(vault.liqRatio, 16))
          : DEFAULT_LTV_TRESHOLD

        set(
          produce((s: BorrowState) => {
            s.activeVault = vault
            s.activeProvider = providers.find((p) => p.active)
            s.ltv.ltvMax = ltvMax
            s.ltv.ltvThreshold = ltvThreshold
          })
        )
        const route = get().availableRoutes.find(
          (r) => r.address === vault.address.value
        )
        if (route) {
          get().changeTransactionMeta(route)
        }
        await get().updateVaultBalance()
      },

      async changeTransactionMeta(route) {
        set(
          produce((state: BorrowState) => {
            state.transactionMeta.status = "ready"
            state.needsPermit = Sdk.needSignature(route.actions)
            state.transactionMeta.bridgeFee = route.bridgeFee
            state.transactionMeta.estimateTime = route.estimateTime
            state.transactionMeta.steps = route.steps
            state.actions = route.actions
          })
        )
      },

      async updateBalances(type) {
        const address = useAuth.getState().address
        if (!address) {
          return
        }

        const tokens =
          type === "debt"
            ? get().debt.selectableTokens
            : get().collateral.selectableTokens
        const token =
          type === "debt" ? get().debt.token : get().collateral.token
        const chainId = token.chainId

        const rawBalances = await sdk.getTokenBalancesFor(
          tokens,
          Address.from(address),
          chainId
        )
        const balances: Record<string, number> = {}
        rawBalances.forEach((b, i) => {
          const value = parseFloat(formatUnits(b, tokens[i].decimals))
          balances[tokens[i].symbol] = value
        })

        set(
          produce((state: BorrowState) => {
            if (type === "debt") {
              state.debt.balances = balances
            } else if (type === "collateral") {
              state.collateral.balances = balances
            }
          })
        )
      },

      async updateTokenPrice(type) {
        const token =
          type === "debt" ? get().debt.token : get().collateral.token

        let tokenValue = await token.getPriceUSD()
        const isTestNet = testChains.find(
          (c) => parseInt(c.id) === token.chainId
        )
        if (token.symbol === "WETH" && isTestNet) {
          tokenValue = 1242.42 // fix bc weth has no value on testnet
        }

        set(
          produce((state: BorrowState) => {
            if (type === "debt") {
              state.debt.usdPrice = tokenValue
            } else {
              state.collateral.usdPrice = tokenValue
            }
          })
        )
        get().updateLtv()
        get().updateLiquidation()
      },

      async updateAllowance() {
        const token = get().collateral.token
        const address = useAuth.getState().address

        if (!address) {
          return
        }

        set(
          produce((s: BorrowState) => {
            s.collateral.allowance.status = "fetching"
          })
        )
        try {
          const res = await sdk.getAllowanceFor(token, Address.from(address))
          const value = parseFloat(formatUnits(res, token.decimals))
          set(
            produce((s: BorrowState) => {
              s.collateral.allowance.status = "ready"
              s.collateral.allowance.value = value
            })
          )
        } catch (e) {
          // TODO: how to handle the case where we can't fetch allowance ?
          console.error(e)
          set(
            produce((s: BorrowState) => {
              s.collateral.allowance.status = "error"
            })
          )
        }
      },

      async updateVault() {
        set({ availableVaultsStatus: "fetching" })

        const collateral = get().collateral.token
        const debt = get().debt.token
        const availableVaults = await sdk.getBorrowingVaultsFor(
          collateral,
          debt
        )
        const [vault] = availableVaults
        if (!vault) {
          // TODO: No vault = error, how to handle that in fe. Waiting for more informations from boyan
          console.error("No available vault")
          set({ availableVaultsStatus: "error" })
          return
        }
        set({ availableVaults })

        await get().changeActiveVault(vault)
        await Promise.all([
          get().updateAllProviders(),
          get().updateTransactionMeta(),
        ])
        set({ availableVaultsStatus: "ready" })
      },

      async updateAllProviders() {
        const { availableVaults } = get()

        const allProviders: Record<string, LendingProviderDetails[]> = {}
        for (const v of availableVaults) {
          const providers = await v.getProviders()
          allProviders[v.address.value] = providers
        }

        // TODO: status fetching ?
        set({ allProviders })
      },

      async updateTransactionMeta() {
        const address = useAuth.getState().address
        if (!address) {
          return
        }

        const { activeVault, collateral, debt, mode } = get()
        if (
          !activeVault ||
          failureForMode(mode, collateral.input, debt.input)
        ) {
          return set(
            produce((state: BorrowState) => {
              state.transactionMeta.status = "error"
            })
          )
        }

        set(
          produce((state: BorrowState) => {
            state.transactionMeta.status = "fetching"
            state.signature = undefined
            state.actions = undefined
          })
        )

        try {
          const formType = get().formType
          // when editing a position, we need to fetch routes only for the active vault
          const vaults =
            formType === "create"
              ? get().availableVaults
              : [get().activeVault as BorrowingVault]
          const results = await Promise.all(
            vaults.map((v, i) => {
              const recommended = i === 0

              return fetchRoutes(
                mode,
                v,
                collateral.token,
                debt.token,
                collateral.input,
                debt.input,
                address,
                recommended
              )
            })
          )
          const selectedValue = results.find(
            (r) => r.data?.address === activeVault.address.value
          )
          if (!selectedValue || (!selectedValue.error && !selectedValue.data)) {
            throw "Data not found"
          }
          if (selectedValue.error) {
            throw selectedValue.error
          }
          const selectedRoute = selectedValue.data as RouteMeta
          if (!selectedRoute.actions.length) {
            throw `empty action array returned by sdk.preview.xxx with params`
          }
          const availableRoutes = results
            .filter((r) => r.data)
            .map((r) => r.data) as RouteMeta[]

          set({ availableRoutes })
          get().changeTransactionMeta(selectedRoute)
        } catch (e) {
          set(
            produce((state: BorrowState) => {
              state.transactionMeta.status = "error"
            })
          )
          console.error("Sdk error while attempting to set meta:", e)
        }
      },

      updateTransactionMetaDebounced: debounce(
        () => get().updateTransactionMeta(),
        500
      ),

      updateLtv() {
        const collateralAmount = parseFloat(get().collateral.input)
        const collateralPrice = get().collateral.usdPrice
        const collateralValue = collateralAmount * collateralPrice

        const debtAmount = parseFloat(get().debt.input)
        const debtPrice = get().debt.usdPrice
        const debtValue = debtAmount * debtPrice

        const ltv =
          collateralValue && debtValue
            ? Math.round((debtValue / collateralValue) * 100)
            : 0

        set(
          produce((s: BorrowState) => {
            s.ltv.ltv = ltv
          })
        )
      },

      updateLiquidation() {
        const collateralAmount = parseFloat(get().collateral.input)
        const collateralPrice = get().collateral.usdPrice

        const debtAmount = parseFloat(get().debt.input)
        const debtPrice = get().debt.usdPrice
        const debtValue = debtAmount * debtPrice

        if (!debtValue || !collateralAmount) {
          return set(
            produce((s: BorrowState) => {
              s.liquidationMeta.liquidationPrice = 0
              s.liquidationMeta.liquidationDiff = 0
            })
          )
        }

        const liquidationTreshold = get().ltv.ltvThreshold

        const liquidationPrice =
          debtValue / (collateralAmount * (liquidationTreshold / 100))
        const liquidationDiff = Math.round(
          (1 - liquidationPrice / collateralPrice) * 100
        )

        set(
          produce((s: BorrowState) => {
            s.liquidationMeta.liquidationPrice = liquidationPrice
            s.liquidationMeta.liquidationDiff = liquidationDiff
          })
        )
      },

      async updateVaultBalance() {
        const vault = get().activeVault
        const address = useAuth.getState().address
        if (!vault || !address) {
          return
        }

        const { deposit, borrow } = await vault.getBalances(
          Address.from(address)
        )
        set(
          produce((s: BorrowState) => {
            const dec = s.collateral.token.decimals
            s.collateral.amount = parseFloat(formatUnits(deposit, dec))

            const dec2 = s.debt.token.decimals
            s.debt.amount = parseFloat(formatUnits(borrow, dec2))
          })
        )
      },

      /**
       * Allow fuji contract to spend on behalf of the user an amount
       * Token are deduced from collateral
       * @param amount
       * @param afterSuccess
       */
      async allow(amount, afterSuccess?) {
        const token = get().collateral.token
        const userAddress = useAuth.getState().address
        const provider = useAuth.getState().provider
        const spender = CONNEXT_ROUTER_ADDRESS[token.chainId].value

        if (!provider || !userAddress) {
          throw "Missing provider (check auth slice) or missing user address"
        }

        set(
          produce((s: BorrowState) => {
            s.collateral.allowance.status = "allowing"
          })
        )
        const owner = provider.getSigner()
        try {
          const approval = await contracts.ERC20__factory.connect(
            token.address.value,
            owner
          ).approve(spender, parseUnits(amount.toString(), token.decimals))
          await approval.wait()

          set(
            produce((s: BorrowState) => {
              s.collateral.allowance.status = "ready"
              s.collateral.allowance.value = amount
            })
          )
          afterSuccess && afterSuccess()
        } catch (e) {
          set(
            produce((s: BorrowState) => {
              s.collateral.allowance.status = "error"
            })
          )
        }
      },

      async signPermit() {
        const actions = get().actions
        const vault = get().activeVault
        const provider = useAuth.getState().provider
        if (!actions || !vault || !provider) {
          throw "Unexpected undefined value"
        }

        const permitAction = Sdk.findPermitAction(actions)
        if (!permitAction) {
          console.error("No permit action found")
          return set({ isSigning: false })
        }

        set({ isSigning: true })

        try {
          const { domain, types, value } = await vault.signPermitFor(
            permitAction
          )
          const signer = provider.getSigner()
          const s = await signer._signTypedData(domain, types, value)
          const signature = ethers.utils.splitSignature(s)

          set({ signature })
        } catch (e: any) {
          if (e.code === "ACTION_REJECTED") {
            useSnack.getState().display({
              type: "error",
              title: "Signature was canceled by the user.",
            })
          }
        } finally {
          set({ isSigning: false })
        }
      },

      async execute() {
        const address = useAuth.getState().address
        const provider = useAuth.getState().provider
<<<<<<< HEAD
        const { actions, signature, transactionMeta } = get()
        if (!actions || !address || !signature || !provider) {
=======
        const { actions, signature, collateral, needsPermit } = get()
        if (!actions || !address || !provider || (needsPermit && !signature)) {
>>>>>>> ebcf9c65
          throw "Unexpected undefined param"
        }

        const srcChainId = transactionMeta.steps[0].chainId

        try {
          set({ isExecuting: true })

          const txRequest = sdk.getTxDetails(
            actions,
            srcChainId,
            Address.from(address),
            signature
          )
          const signer = provider.getSigner()
          const tx = await signer.sendTransaction(txRequest)

          useSnack.getState().display({
            type: "success",
            title: "The transaction was submitted successfully.",
          })
          //set(
          //produce((s: BorrowState) => {
          //if (s.collateral.allowance.value) {
          //// optimistic: we assume transaction will success and update allowance according to that
          //s.collateral.allowance.value -= parseFloat(s.collateral.input)
          //}
          //})
          //)
          return tx
        } catch (e) {
          // TODO: what errors can we catch here?
          useSnack.getState().display({
            type: "warning",
            title:
              "The transaction was canceled by the user or cannot be submitted.",
          })
        } finally {
          set({ isExecuting: false })
        }
      },

      async signAndExecute() {
        if (get().needsPermit) {
          get().signPermit()
        }

        const tx = await get().execute()

        // error was already displayed in execute()
        if (tx) {
          const vaultAddr = get().activeVault?.address.value as string
          useHistory
            .getState()
            .add(tx.hash, vaultAddr, get().transactionMeta.steps)

          get().changeInputValues("", "")
        }
      },
    }),
    {
      enabled: process.env.NEXT_PUBLIC_APP_ENV !== "production",
      name: "xFuji/borrow",
    }
  )
)<|MERGE_RESOLUTION|>--- conflicted
+++ resolved
@@ -720,13 +720,8 @@
       async execute() {
         const address = useAuth.getState().address
         const provider = useAuth.getState().provider
-<<<<<<< HEAD
-        const { actions, signature, transactionMeta } = get()
-        if (!actions || !address || !signature || !provider) {
-=======
-        const { actions, signature, collateral, needsPermit } = get()
+        const { actions, signature, transactionMeta, needsPermit } = get()
         if (!actions || !address || !provider || (needsPermit && !signature)) {
->>>>>>> ebcf9c65
           throw "Unexpected undefined param"
         }
 
