import {
  Address,
  BorrowingVault,
  ChainId,
  CONNEXT_ROUTER_ADDRESS,
  contracts,
  LendingProviderDetails,
  RouterActionParams,
  RoutingStepDetails,
  Sdk,
  Token,
} from '@x-fuji/sdk';
import { debounce } from 'debounce';
import { ethers, Signature } from 'ethers';
import { formatUnits, parseUnits } from 'ethers/lib/utils';
import produce, { setAutoFreeze } from 'immer';
import { create } from 'zustand';
import { persist } from 'zustand/middleware';
import { devtools } from 'zustand/middleware';

import {
  DEFAULT_LTV_MAX,
  DEFAULT_LTV_TRESHOLD,
  DEFAULT_SLIPPAGE,
} from '../constants/borrow';
import {
  AllowanceStatus,
  AssetChange,
  AssetType,
  LiquidationMeta,
  LtvMeta,
  Mode,
} from '../helpers/assets';
import { failureForMode } from '../helpers/borrow';
import { testChains } from '../helpers/chains';
import { notify } from '../helpers/notifications';
import { fetchRoutes, RouteMeta } from '../helpers/routing';
import { sdk } from '../services/sdk';
import { useAuth } from './auth.store';
import { useHistory } from './history.store';

setAutoFreeze(false);

type FormType = 'create' | 'edit';

export type BorrowStore = BorrowState & BorrowActions;
type BorrowState = {
  formType: FormType;
  mode: Mode;

  availableVaults: BorrowingVault[];
  availableVaultsStatus: FetchStatus;
  // Providers are mapped with their vault address
  allProviders: Record<string, LendingProviderDetails[]>;

  activeVault: BorrowingVault | undefined;
  activeProvider: LendingProviderDetails | undefined;

  collateral: AssetChange;
  debt: AssetChange;

  ltv: LtvMeta;
  liquidationMeta: LiquidationMeta;

  slippage: number;

  transactionMeta: {
    status: FetchStatus;
    gasFees: number; // TODO: cannot estimate gas fees until the user has approved AND permit fuji to use its fund
    bridgeFee: number;
    estimateTime: number;
    estimateSlippage: number;
    steps: RoutingStepDetails[];
  };
  availableRoutes: RouteMeta[];

  needsSignature: boolean;
  isSigning: boolean;
  signature?: Signature;
  actions?: RouterActionParams[];

  isExecuting: boolean;
};
export type FetchStatus = 'initial' | 'fetching' | 'ready' | 'error';

type BorrowActions = {
  changeFormType: (type: FormType) => void;
  changeMode: (mode: Mode) => void;
  changeAll: (collateral: Token, debt: Token, vault: BorrowingVault) => void;
  changeInputValues: (collateral: string, debt: string) => void;
  changeAssetChain: (
    type: AssetType,
    chainId: ChainId,
    updateVault: boolean
  ) => void;
  changeAssetToken: (type: AssetType, token: Token) => void;
  changeAssetValue: (type: AssetType, value: string) => void;
  changeDebtChain: (chainId: ChainId, updateVault: boolean) => void; // Convenience
  changeDebtToken: (token: Token) => void; // Convenience
  changeDebtValue: (val: string) => void; // Convenience
  changeCollateralChain: (chainId: ChainId, updateVault: boolean) => void; // Convenience
  changeCollateralToken: (token: Token) => void; // Convenience
  changeCollateralValue: (val: string) => void; // Convenience
  changeActiveVault: (v: BorrowingVault) => void;
  changeTransactionMeta: (route: RouteMeta) => void;
  changeSlippageValue: (slippage: number) => void;

  updateAllProviders: () => void;
  updateTokenPrice: (type: AssetType) => void;
  updateBalances: (type: AssetType) => void;
  updateAllowance: (type: AssetType) => void;
  updateVault: () => void;
  updateTransactionMeta: () => void;
  updateTransactionMetaDebounced: () => void;
  updateLtv: () => void;
  updateLiquidation: () => void;
  updateVaultBalance: () => void;

  updateAvailableRoutes: (routes: RouteMeta[]) => void;

  allow: (amount: number, type: AssetType, callback: () => void) => void;
  signPermit: () => void;
  execute: () => Promise<ethers.providers.TransactionResponse | undefined>;
  signAndExecute: () => void;
};

const initialChainId = ChainId.MATIC;
const initialDebtTokens = sdk.getDebtForChain(initialChainId);
const initialCollateralTokens = sdk.getCollateralForChain(initialChainId);

const initialState: BorrowState = {
  formType: 'create',
  mode: Mode.DEPOSIT_AND_BORROW,

  availableVaults: [],
  availableVaultsStatus: 'initial',
  allProviders: {},

  activeVault: undefined,
  activeProvider: undefined,

  collateral: {
    selectableTokens: initialCollateralTokens,
    balances: {},
    input: '',
    chainId: initialChainId,
    allowance: {
      status: 'initial',
      value: undefined,
    },
    token: initialCollateralTokens[0],
    amount: 0,
    usdPrice: 0,
  },

  debt: {
    selectableTokens: initialDebtTokens,
    balances: {},
    allowance: { status: 'initial', value: undefined },
    input: '',
    chainId: initialChainId,
    token: initialDebtTokens[0],
    amount: 0,
    usdPrice: 0,
  },

  ltv: {
    ltv: 0,
    ltvMax: DEFAULT_LTV_MAX,
    ltvThreshold: DEFAULT_LTV_TRESHOLD,
  },

  slippage: DEFAULT_SLIPPAGE,

  liquidationMeta: {
    liquidationPrice: 0,
    liquidationDiff: 0,
  },

  transactionMeta: {
    status: 'initial',
    bridgeFee: 0,
    gasFees: 0,
    estimateTime: 0,
    estimateSlippage: 0,
    steps: [],
  },
  availableRoutes: [],

  needsSignature: true,
  isSigning: false,
  isExecuting: false,
};

export const useBorrow = create<BorrowStore>()(
  persist(
    devtools(
      (set, get) => ({
        ...initialState,

        async changeFormType(formType) {
          set({ formType });
        },

        async changeMode(mode) {
          set({ mode, needsSignature: false });
        },

        async updateAvailableRoutes(routes: RouteMeta[]) {
          set({ availableRoutes: routes });
        },

        async changeAll(collateral, debt, vault) {
          const collaterals = sdk.getCollateralForChain(collateral.chainId);
          const debts = sdk.getDebtForChain(debt.chainId);
          set(
            produce((state: BorrowState) => {
              state.activeVault = vault; // Need to test this

              state.collateral.chainId = collateral.chainId;
              state.collateral.selectableTokens = collaterals;
              state.collateral.token = collateral;

              state.debt.chainId = debt.chainId;
              state.debt.selectableTokens = debts;
              state.debt.token = debt;
            })
          );
          get().updateTokenPrice('collateral');
          get().updateBalances('collateral');
          get().updateTokenPrice('debt');
          get().updateBalances('debt');
          get().updateAllowance('collateral');
          get().updateAllowance('debt');

          await get().changeActiveVault(vault);

          const availableVaults = await sdk.getBorrowingVaultsFor(
            collateral,
            debt
          );
          set({ availableVaults });

          await Promise.all([
            get().updateAllProviders(),
            get().updateTransactionMeta(),
          ]);
          set({ availableVaultsStatus: 'ready' });
        },

        async changeInputValues(collateral, debt) {
          await Promise.all([
            get().changeCollateralValue(collateral),
            get().changeDebtValue(debt),
          ]);
        },

        changeAssetChain(type, chainId: ChainId, updateVault) {
          const tokens =
            type === 'debt'
              ? sdk.getDebtForChain(chainId)
              : sdk.getCollateralForChain(chainId);

          set(
            produce((state: BorrowState) => {
              const t = type === 'debt' ? state.debt : state.collateral;
              t.chainId = chainId;
              t.selectableTokens = tokens;
              t.token = tokens[0];
            })
          );
          get().updateTokenPrice(type);
          get().updateBalances(type);

          if (updateVault) {
            get().updateVault();
          } else {
            get().updateTransactionMeta();
          }

          get().updateAllowance(type);
        },

        changeAssetToken(type, token) {
          set(
            produce((state: BorrowState) => {
              if (type === 'debt') {
                state.debt.token = token;
              } else {
                state.collateral.token = token;
              }
            })
          );
          get().updateTokenPrice(type);
          get().updateVault();
          get().updateAllowance(type);
        },

        changeAssetValue(type, value) {
          set(
            produce((state: BorrowState) => {
              if (type === 'debt') {
                state.debt.input = value;
              } else {
                state.collateral.input = value;
              }
            })
          );
          get().updateTransactionMetaDebounced();
          get().updateLtv();
          get().updateLiquidation();
        },

        changeCollateralChain(chainId: ChainId, updateVault) {
          get().changeAssetChain('collateral', chainId, updateVault);
        },

        changeCollateralToken(token) {
          get().changeAssetToken('collateral', token);
        },

        changeCollateralValue(value) {
          get().changeAssetValue('collateral', value);
        },

        changeDebtChain(chainId: ChainId, updateVault) {
          get().changeAssetChain('debt', chainId, updateVault);
        },

        changeDebtToken(token) {
          get().changeAssetToken('debt', token);
        },

        changeDebtValue(value) {
          get().changeAssetValue('debt', value);
        },

        changeSlippageValue(slippage) {
          set({ slippage });
        },

        async changeActiveVault(vault) {
          const providers = await vault.getProviders();

          const ltvMax = vault.maxLtv
            ? parseInt(ethers.utils.formatUnits(vault.maxLtv, 16))
            : DEFAULT_LTV_MAX;
          const ltvThreshold = vault.liqRatio
            ? parseInt(ethers.utils.formatUnits(vault.liqRatio, 16))
            : DEFAULT_LTV_TRESHOLD;

          set(
            produce((s: BorrowState) => {
              s.activeVault = vault;
              s.activeProvider = providers.find((p) => p.active);
              s.ltv.ltvMax = ltvMax;
              s.ltv.ltvThreshold = ltvThreshold;
            })
          );
          const route = get().availableRoutes.find(
            (r) => r.address === vault.address.value
          );
          if (route) {
            get().changeTransactionMeta(route);
          }
          await get().updateVaultBalance();
        },

        async changeTransactionMeta(route) {
          set(
            produce((state: BorrowState) => {
              state.transactionMeta.status = 'ready';
              state.needsSignature = Sdk.needSignature(route.actions);
              state.transactionMeta.bridgeFee = route.bridgeFee;
              state.transactionMeta.estimateTime = route.estimateTime;
              state.transactionMeta.steps = route.steps;
              state.actions = route.actions;
              state.transactionMeta.estimateSlippage = route.estimateSlippage;
            })
          );
        },

        async updateBalances(type) {
          const address = useAuth.getState().address;
          if (!address) {
            return;
          }

          const tokens = (type === 'debt' ? get().debt : get().collateral)
            .selectableTokens;
          const token =
            type === 'debt' ? get().debt.token : get().collateral.token;
          const chainId = token.chainId;

          const rawBalances = await sdk.getTokenBalancesFor(
            tokens,
            Address.from(address),
            chainId
          );
          const balances: Record<string, number> = {};
          rawBalances.forEach((b, i) => {
            const value = parseFloat(formatUnits(b, tokens[i].decimals));
            balances[tokens[i].symbol] = value;
          });

          set(
            produce((state: BorrowState) => {
              if (type === 'debt') {
                state.debt.balances = balances;
              } else if (type === 'collateral') {
                state.collateral.balances = balances;
              }
            })
          );
        },

        async updateTokenPrice(type) {
          const token =
            type === 'debt' ? get().debt.token : get().collateral.token;

          let tokenValue = await token.getPriceUSD();
          const isTestNet = testChains.find((c) => c.chainId === token.chainId);
          if (token.symbol === 'WETH' && isTestNet) {
            tokenValue = 1242.42; // fix bc weth has no value on testnet
          }

          set(
            produce((state: BorrowState) => {
              if (type === 'debt') {
                state.debt.usdPrice = tokenValue;
              } else {
                state.collateral.usdPrice = tokenValue;
              }
            })
          );
          get().updateLtv();
          get().updateLiquidation();
        },

        async updateAllowance(type) {
          const token =
            type === 'debt' ? get().debt.token : get().collateral.token;
          const address = useAuth.getState().address;

          if (!address) {
            return;
          }

          set(
            produce((s: BorrowState) => {
              if (type === 'debt') {
                s.debt.allowance.status = 'fetching';
              } else {
                s.collateral.allowance.status = 'fetching';
              }
            })
          );
          try {
            const res = await sdk.getAllowanceFor(token, Address.from(address));
            const value = parseFloat(formatUnits(res, token.decimals));
            set(
              produce((s: BorrowState) => {
                if (type === 'debt') {
                  s.debt.allowance.status = 'ready';
                  s.debt.allowance.value = value;
                } else {
                  s.collateral.allowance.status = 'ready';
                  s.collateral.allowance.value = value;
                }
              })
            );
          } catch (e) {
            // TODO: how to handle the case where we can't fetch allowance ?
            console.error(e);
            set(
              produce((s: BorrowState) => {
                if (type === 'debt') {
                  s.debt.allowance.status = 'error';
                } else {
                  s.collateral.allowance.status = 'error';
                }
              })
            );
          }
        },

        async updateVault() {
          set({ availableVaultsStatus: 'fetching' });

          const collateral = get().collateral.token;
          const debt = get().debt.token;
          const availableVaults = await sdk.getBorrowingVaultsFor(
            collateral,
            debt
          );
          const [vault] = availableVaults;
          if (!vault) {
            // TODO: No vault = error, how to handle that in fe. Waiting for more informations from boyan
            console.error('No available vault');
            set({ availableVaultsStatus: 'error' });
            return;
          }
          set({ availableVaults });

          await get().changeActiveVault(vault);
          await Promise.all([
            get().updateAllProviders(),
            get().updateTransactionMeta(),
          ]);
          set({ availableVaultsStatus: 'ready' });
        },

        async updateAllProviders() {
          const { availableVaults } = get();

          const allProviders: Record<string, LendingProviderDetails[]> = {};
          for (const v of availableVaults) {
            const providers = await v.getProviders();
            allProviders[v.address.value] = providers;
          }

          // TODO: status fetching ?
          set({ allProviders });
        },

        async updateTransactionMeta() {
          const address = useAuth.getState().address;
          if (!address) {
            return;
          }

          const { activeVault, collateral, debt, mode, slippage } = get();
          if (
            !activeVault ||
            failureForMode(mode, collateral.input, debt.input)
          ) {
            return set(
              produce((state: BorrowState) => {
                state.transactionMeta.status = 'error';
              })
            );
          }

          set(
            produce((state: BorrowState) => {
              state.transactionMeta.status = 'fetching';
              state.signature = undefined;
              state.actions = undefined;
            })
          );

          try {
            const formType = get().formType;
            // when editing a position, we need to fetch routes only for the active vault
            const vaults =
              formType === 'create'
                ? get().availableVaults
                : [get().activeVault as BorrowingVault];
            const results = await Promise.all(
              vaults.map((v, i) => {
                const recommended = i === 0;

                return fetchRoutes(
                  mode,
                  v,
                  collateral.token,
                  debt.token,
                  collateral.input,
                  debt.input,
                  address,
                  recommended,
                  slippage
                );
              })
            );
            const selectedValue = results.find(
              (r) => r.data?.address === activeVault.address.value
            );
            if (
              !selectedValue ||
              (!selectedValue.error && !selectedValue.data)
            ) {
              throw 'Data not found';
            }
            if (selectedValue.error) {
              throw selectedValue.error;
            }
            const selectedRoute = selectedValue.data as RouteMeta;
            if (!selectedRoute.actions.length) {
              throw `empty action array returned by sdk.preview.xxx with params`;
            }
            const availableRoutes = results
              .filter((r) => r.data)
              .map((r) => r.data) as RouteMeta[];

            set({ availableRoutes });
            get().changeTransactionMeta(selectedRoute);
          } catch (e) {
            set(
              produce((state: BorrowState) => {
                state.transactionMeta.status = 'error';
              })
            );
            console.error('Sdk error while attempting to set meta:', e);
          }
        },

        updateTransactionMetaDebounced: debounce(
          () => get().updateTransactionMeta(),
          500
        ),

        updateLtv() {
          const collateralAmount = parseFloat(get().collateral.input);
          const collateralPrice = get().collateral.usdPrice;
          const collateralValue = collateralAmount * collateralPrice;

          const debtAmount = parseFloat(get().debt.input);
          const debtPrice = get().debt.usdPrice;
          const debtValue = debtAmount * debtPrice;

          const ltv =
            collateralValue && debtValue
              ? Math.round((debtValue / collateralValue) * 100)
              : 0;

          set(
            produce((s: BorrowState) => {
              s.ltv.ltv = ltv;
            })
          );
        },

        updateLiquidation() {
          const collateralAmount = parseFloat(get().collateral.input);
          const collateralPrice = get().collateral.usdPrice;

          const debtAmount = parseFloat(get().debt.input);
          const debtPrice = get().debt.usdPrice;
          const debtValue = debtAmount * debtPrice;

          if (!debtValue || !collateralAmount) {
            return set(
              produce((s: BorrowState) => {
                s.liquidationMeta.liquidationPrice = 0;
                s.liquidationMeta.liquidationDiff = 0;
              })
            );
          }

          const liquidationTreshold = get().ltv.ltvThreshold;

          const liquidationPrice =
            debtValue / (collateralAmount * (liquidationTreshold / 100));
          const liquidationDiff = Math.round(
            (1 - liquidationPrice / collateralPrice) * 100
          );

          set(
            produce((s: BorrowState) => {
              s.liquidationMeta.liquidationPrice = liquidationPrice;
              s.liquidationMeta.liquidationDiff = liquidationDiff;
            })
          );
        },

        async updateVaultBalance() {
          const vault = get().activeVault;
          const address = useAuth.getState().address;
          if (!vault || !address) {
            return;
          }

          const { deposit, borrow } = await vault.getBalances(
            Address.from(address)
          );
          set(
            produce((s: BorrowState) => {
              const dec = s.collateral.token.decimals;
              s.collateral.amount = parseFloat(formatUnits(deposit, dec));

              const dec2 = s.debt.token.decimals;
              s.debt.amount = parseFloat(formatUnits(borrow, dec2));
            })
          );
        },

        /**
         * Allow fuji contract to spend on behalf of the user an amount
         * Token are deduced from collateral
         * @param amount
         * @param afterSuccess
         */
        async allow(amount, type, afterSuccess?) {
          const token = (type === 'debt' ? get().debt : get().collateral).token;
          const userAddress = useAuth.getState().address;
          const provider = useAuth.getState().provider;
          const spender = CONNEXT_ROUTER_ADDRESS[token.chainId].value;

          if (!provider || !userAddress) {
            throw 'Missing provider (check auth slice) or missing user address';
          }

          const changeAllowance = (
            status: AllowanceStatus,
            amount?: number
          ) => {
            set(
              produce((s: BorrowState) => {
                if (type === 'debt') {
                  s.debt.allowance.status = status;
                  if (amount) s.debt.allowance.value = amount;
                } else {
                  s.collateral.allowance.status = status;
                  if (amount) s.collateral.allowance.value = amount;
                }
              })
            );
          };
          changeAllowance('allowing');
          const owner = provider.getSigner();
          try {
            const approval = await contracts.ERC20__factory.connect(
              token.address.value,
              owner
            ).approve(spender, parseUnits(amount.toString(), token.decimals));
            await approval.wait();

            changeAllowance('ready', amount);
            afterSuccess && afterSuccess();
          } catch (e) {
            changeAllowance('error');
          }
        },

        async signPermit() {
          const actions = get().actions;
          const vault = get().activeVault;
          const provider = useAuth.getState().provider;
          if (!actions || !vault || !provider) {
            throw 'Unexpected undefined value';
          }

          const permitAction = Sdk.findPermitAction(actions);
          if (!permitAction) {
            console.error('No permit action found');
            return set({ isSigning: false });
          }

          set({ isSigning: true });

          try {
            const { domain, types, value } = await vault.signPermitFor(
              permitAction
            );
            const signer = provider.getSigner();
            const s = await signer._signTypedData(domain, types, value);
            const signature = ethers.utils.splitSignature(s);

            set({ signature });
          } catch (e: any) {
            if (e.code === 'ACTION_REJECTED') {
              notify({
                type: 'error',
                message: 'Signature was canceled by the user.',
              });
            }
          } finally {
            set({ isSigning: false });
          }
        },

        async execute() {
          const { address, provider } = useAuth.getState();
          const { actions, signature, transactionMeta, needsSignature } = get();
          if (
            !actions ||
            !address ||
            !provider ||
            (needsSignature && !signature)
          ) {
            throw 'Unexpected undefined param';
          }

          const srcChainId = transactionMeta.steps[0].chainId;

          try {
            set({ isExecuting: true });

            const txRequest = sdk.getTxDetails(
              actions,
              srcChainId,
              Address.from(address),
              signature
            );
            const signer = provider.getSigner();
            const tx = await signer.sendTransaction(txRequest);

            if (tx) {
              notify({
                type: 'success',
                message: 'The transaction was submitted successfully.',
              });
            }
            return tx;
          } catch (e) {
<<<<<<< HEAD
            notify({
=======
            // TODO: what errors can we catch here?
            useSnack.getState().display({
>>>>>>> 9870b9b6
              type: 'warning',
              message:
                'The transaction was canceled by the user or cannot be submitted.',
            });
          } finally {
            set({ isExecuting: false });
          }
        },

        async signAndExecute() {
          if (get().needsSignature) {
            await get().signPermit();
          }

          const tx = await get().execute();

          // error was already displayed in execute()
          if (tx) {
            const vaultAddr = get().activeVault?.address.value as string;
            useHistory
              .getState()
              .add(tx.hash, vaultAddr, get().transactionMeta.steps);

            get().changeInputValues('', '');
          }
        },
      }),
      {
        enabled: process.env.NEXT_PUBLIC_APP_ENV !== 'production',
        name: 'xFuji/borrow',
      }
    ),
    {
      name: 'xFuji/borrow',
      partialize: (state) => ({ slippage: state.slippage }),
      onRehydrateStorage: () => {
        return (state, error) => {
          if (error) {
            return console.error('an error happened during hydration', error);
          }
          if (!state) {
            return console.error('no state');
          }
        };
      },
    }
  )
);<|MERGE_RESOLUTION|>--- conflicted
+++ resolved
@@ -804,12 +804,7 @@
             }
             return tx;
           } catch (e) {
-<<<<<<< HEAD
             notify({
-=======
-            // TODO: what errors can we catch here?
-            useSnack.getState().display({
->>>>>>> 9870b9b6
               type: 'warning',
               message:
                 'The transaction was canceled by the user or cannot be submitted.',
