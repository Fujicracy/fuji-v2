import {
  Address,
  BorrowingVault,
  ChainId,
  CONNEXT_ROUTER_ADDRESS,
  contracts,
  LendingProviderDetails,
  RouterActionParams,
  RoutingStepDetails,
  Sdk,
  Token,
} from '@x-fuji/sdk';
import { debounce } from 'debounce';
import { ethers, Signature } from 'ethers';
import { formatUnits, parseUnits } from 'ethers/lib/utils';
import produce, { setAutoFreeze } from 'immer';
import { create } from 'zustand';
import { persist } from 'zustand/middleware';
import { devtools } from 'zustand/middleware';

import {
  DEFAULT_LTV_MAX,
  DEFAULT_LTV_TRESHOLD,
  DEFAULT_SLIPPAGE,
} from '../constants/borrow';
import {
  AllowanceStatus,
  AssetChange,
  AssetType,
  LiquidationMeta,
  LtvMeta,
  Mode,
} from '../helpers/assets';
import { failureForMode } from '../helpers/borrow';
import { testChains } from '../helpers/chains';
import { fetchRoutes, RouteMeta } from '../helpers/routing';
import { sdk } from '../services/sdk';
import { useAuth } from './auth.store';
import { useHistory } from './history.store';
import { useSnack } from './snackbar.store';

setAutoFreeze(false);

type FormType = 'create' | 'edit';

export type BorrowStore = BorrowState & BorrowActions;
type BorrowState = {
  formType: FormType;
  mode: Mode;

  availableVaults: BorrowingVault[];
  availableVaultsStatus: FetchStatus;
  // Providers are mapped with their vault address
  allProviders: Record<string, LendingProviderDetails[]>;

  activeVault: BorrowingVault | undefined;
  activeProvider: LendingProviderDetails | undefined;

  collateral: AssetChange;
  debt: AssetChange;

  ltv: LtvMeta;
  liquidationMeta: LiquidationMeta;

  slippage: number;

  transactionMeta: {
    status: FetchStatus;
    gasFees: number; // TODO: cannot estimate gas fees until the user has approved AND permit fuji to use its fund
    bridgeFee: number;
    estimateTime: number;
    estimateSlippage: number;
    steps: RoutingStepDetails[];
  };
  availableRoutes: RouteMeta[];

  needsSignature: boolean;
  isSigning: boolean;
  signature?: Signature;
  actions?: RouterActionParams[];

  isExecuting: boolean;
};
export type FetchStatus = 'initial' | 'fetching' | 'ready' | 'error';

type BorrowActions = {
  changeFormType: (type: FormType) => void;
  changeMode: (mode: Mode) => void;
  changeAll: (collateral: Token, debt: Token, vault: BorrowingVault) => void;
  changeInputValues: (collateral: string, debt: string) => void;
  changeAssetChain: (
    type: AssetType,
    chainId: ChainId,
    updateVault: boolean
<<<<<<< HEAD
  ) => void
  changeAssetToken: (type: AssetType, token: Token) => void
  changeAssetValue: (type: AssetType, value: string) => void
  changeDebtChain: (chainId: ChainId, updateVault: boolean) => void // Convenience
  changeDebtToken: (token: Token) => void // Convenience
  changeDebtValue: (val: string) => void // Convenience
  changeCollateralChain: (chainId: ChainId, updateVault: boolean) => void // Convenience
  changeCollateralToken: (token: Token) => void // Convenience
  changeCollateralValue: (val: string) => void // Convenience
  changeActiveVault: (v: BorrowingVault) => void
  changeTransactionMeta: (route: RouteMeta) => void
  changeSlippageValue: (slippage: number) => void

  updateAllProviders: () => void
  updateTokenPrice: (type: AssetType) => void
  updateBalances: (type: AssetType) => void
  updateAllowance: (type: AssetType) => void
  updateVault: () => void
  updateTransactionMeta: () => void
  updateTransactionMetaDebounced: () => void
  updateLtv: () => void
  updateLiquidation: () => void
  updateVaultBalance: () => void

  updateAvailableRoutes: (routes: RouteMeta[]) => void

  allow: (amount: number, type: AssetType, callback: () => void) => void
  signPermit: () => void
  execute: () => Promise<ethers.providers.TransactionResponse | undefined>
  signAndExecute: () => void
}
type ChainId = string // hex value as string

const initialChainId = "0x89"
const initialDebtTokens = sdk.getDebtForChain(parseInt(initialChainId, 16))
const initialCollateralTokens = sdk.getCollateralForChain(
  parseInt(initialChainId, 16)
)
=======
  ) => void;
  changeAssetToken: (type: AssetType, token: Token) => void;
  changeAssetValue: (type: AssetType, value: string) => void;
  changeDebtChain: (chainId: ChainId, updateVault: boolean) => void; // Convenience
  changeDebtToken: (token: Token) => void; // Convenience
  changeDebtValue: (val: string) => void; // Convenience
  changeCollateralChain: (chainId: ChainId, updateVault: boolean) => void; // Convenience
  changeCollateralToken: (token: Token) => void; // Convenience
  changeCollateralValue: (val: string) => void; // Convenience
  changeActiveVault: (v: BorrowingVault) => void;
  changeTransactionMeta: (route: RouteMeta) => void;
  changeSlippageValue: (slippage: number) => void;

  updateAllProviders: () => void;
  updateTokenPrice: (type: AssetType) => void;
  updateBalances: (type: AssetType) => void;
  updateAllowance: (type: AssetType) => void;
  updateVault: () => void;
  updateTransactionMeta: () => void;
  updateTransactionMetaDebounced: () => void;
  updateLtv: () => void;
  updateLiquidation: () => void;
  updateVaultBalance: () => void;

  allow: (amount: number, type: AssetType, callback: () => void) => void;
  signPermit: () => void;
  execute: () => Promise<ethers.providers.TransactionResponse | undefined>;
  signAndExecute: () => void;
};

const initialChainId = ChainId.MATIC;
const initialDebtTokens = sdk.getDebtForChain(initialChainId);
const initialCollateralTokens = sdk.getCollateralForChain(initialChainId);
>>>>>>> 672fb302

const initialState: BorrowState = {
  formType: 'create',
  mode: Mode.DEPOSIT_AND_BORROW,

  availableVaults: [],
  availableVaultsStatus: 'initial',
  allProviders: {},

  activeVault: undefined,
  activeProvider: undefined,

  collateral: {
    selectableTokens: initialCollateralTokens,
    balances: {},
    input: '',
    chainId: initialChainId,
    allowance: {
      status: 'initial',
      value: undefined,
    },
    token: initialCollateralTokens[0],
    amount: 0,
    usdPrice: 0,
  },

  debt: {
    selectableTokens: initialDebtTokens,
    balances: {},
    allowance: { status: 'initial', value: undefined },
    input: '',
    chainId: initialChainId,
    token: initialDebtTokens[0],
    amount: 0,
    usdPrice: 0,
  },

  ltv: {
    ltv: 0,
    ltvMax: DEFAULT_LTV_MAX,
    ltvThreshold: DEFAULT_LTV_TRESHOLD,
  },

  slippage: DEFAULT_SLIPPAGE,

  liquidationMeta: {
    liquidationPrice: 0,
    liquidationDiff: 0,
  },

  transactionMeta: {
    status: 'initial',
    bridgeFee: 0,
    gasFees: 0,
    estimateTime: 0,
    estimateSlippage: 0,
    steps: [],
  },
  availableRoutes: [],

  needsSignature: true,
  isSigning: false,
  isExecuting: false,
};

export const useBorrow = create<BorrowStore>()(
  persist(
    devtools(
      (set, get) => ({
        ...initialState,

        async changeFormType(formType) {
          set({ formType });
        },

        async changeMode(mode) {
          set({ mode, needsSignature: false });
        },

        async updateAvailableRoutes(routes: RouteMeta[]) {
          set({ availableRoutes: routes })
        },

        async changeAll(collateral, debt, vault) {
          const collaterals = sdk.getCollateralForChain(collateral.chainId);
          const debts = sdk.getDebtForChain(debt.chainId);
          set(
            produce((state: BorrowState) => {
              state.activeVault = vault; // Need to test this

              state.collateral.chainId = collateral.chainId;
              state.collateral.selectableTokens = collaterals;
              state.collateral.token = collateral;

              state.debt.chainId = debt.chainId;
              state.debt.selectableTokens = debts;
              state.debt.token = debt;
            })
          );
          get().updateTokenPrice('collateral');
          get().updateBalances('collateral');
          get().updateTokenPrice('debt');
          get().updateBalances('debt');
          get().updateAllowance('collateral');
          get().updateAllowance('debt');

          await get().changeActiveVault(vault);

          const availableVaults = await sdk.getBorrowingVaultsFor(
            collateral,
            debt
          );
          set({ availableVaults });

          await Promise.all([
            get().updateAllProviders(),
            get().updateTransactionMeta(),
          ]);
          set({ availableVaultsStatus: 'ready' });
        },

        async changeInputValues(collateral, debt) {
          await Promise.all([
            get().changeCollateralValue(collateral),
            get().changeDebtValue(debt),
          ]);
        },

        changeAssetChain(type, chainId, updateVault) {
          const tokens =
            type === 'debt'
              ? sdk.getDebtForChain(chainId)
              : sdk.getCollateralForChain(chainId);

          set(
            produce((state: BorrowState) => {
              const t = type === 'debt' ? state.debt : state.collateral;
              t.chainId = chainId;
              t.selectableTokens = tokens;
              t.token = tokens[0];
            })
          );
          get().updateTokenPrice(type);
          get().updateBalances(type);

          if (updateVault) {
            get().updateVault();
          } else {
            get().updateTransactionMeta();
          }

          get().updateAllowance(type);
        },

        changeAssetToken(type, token) {
          set(
            produce((state: BorrowState) => {
              if (type === 'debt') {
                state.debt.token = token;
              } else {
                state.collateral.token = token;
              }
            })
          );
          get().updateTokenPrice(type);
          get().updateVault();
          get().updateAllowance(type);
        },

        changeAssetValue(type, value) {
          set(
            produce((state: BorrowState) => {
              if (type === 'debt') {
                state.debt.input = value;
              } else {
                state.collateral.input = value;
              }
            })
          );
          get().updateTransactionMetaDebounced();
          get().updateLtv();
          get().updateLiquidation();
        },

        changeCollateralChain(chainId, updateVault) {
          get().changeAssetChain('collateral', chainId, updateVault);
        },

        changeCollateralToken(token) {
          get().changeAssetToken('collateral', token);
        },

        changeCollateralValue(value) {
          get().changeAssetValue('collateral', value);
        },

        changeDebtChain(chainId, updateVault) {
          get().changeAssetChain('debt', chainId, updateVault);
        },

        changeDebtToken(token) {
          get().changeAssetToken('debt', token);
        },

        changeDebtValue(value) {
          get().changeAssetValue('debt', value);
        },

        changeSlippageValue(slippage) {
          set({ slippage });
        },

        async changeActiveVault(vault) {
          const providers = await vault.getProviders();

          const ltvMax = vault.maxLtv
            ? parseInt(ethers.utils.formatUnits(vault.maxLtv, 16))
            : DEFAULT_LTV_MAX;
          const ltvThreshold = vault.liqRatio
            ? parseInt(ethers.utils.formatUnits(vault.liqRatio, 16))
            : DEFAULT_LTV_TRESHOLD;

          set(
            produce((s: BorrowState) => {
              s.activeVault = vault;
              s.activeProvider = providers.find((p) => p.active);
              s.ltv.ltvMax = ltvMax;
              s.ltv.ltvThreshold = ltvThreshold;
            })
          );
          const route = get().availableRoutes.find(
            (r) => r.address === vault.address.value
          );
          if (route) {
            get().changeTransactionMeta(route);
          }
          await get().updateVaultBalance();
        },

        async changeTransactionMeta(route) {
          set(
            produce((state: BorrowState) => {
              state.transactionMeta.status = 'ready';
              state.needsSignature = Sdk.needSignature(route.actions);
              state.transactionMeta.bridgeFee = route.bridgeFee;
              state.transactionMeta.estimateTime = route.estimateTime;
              state.transactionMeta.steps = route.steps;
              state.actions = route.actions;
              state.transactionMeta.estimateSlippage = route.estimateSlippage;
            })
          );
        },

        async updateBalances(type) {
          const address = useAuth.getState().address;
          if (!address) {
            return;
          }

          const tokens = (type === 'debt' ? get().debt : get().collateral)
            .selectableTokens;
          const token =
            type === 'debt' ? get().debt.token : get().collateral.token;
          const chainId = token.chainId;

          const rawBalances = await sdk.getTokenBalancesFor(
            tokens,
            Address.from(address),
            chainId
          );
          const balances: Record<string, number> = {};
          rawBalances.forEach((b, i) => {
            const value = parseFloat(formatUnits(b, tokens[i].decimals));
            balances[tokens[i].symbol] = value;
          });

          set(
            produce((state: BorrowState) => {
              if (type === 'debt') {
                state.debt.balances = balances;
              } else if (type === 'collateral') {
                state.collateral.balances = balances;
              }
            })
          );
        },

        async updateTokenPrice(type) {
          const token =
            type === 'debt' ? get().debt.token : get().collateral.token;

          let tokenValue = await token.getPriceUSD();
          const isTestNet = testChains.find((c) => c.chainId === token.chainId);
          if (token.symbol === 'WETH' && isTestNet) {
            tokenValue = 1242.42; // fix bc weth has no value on testnet
          }

          set(
            produce((state: BorrowState) => {
              if (type === 'debt') {
                state.debt.usdPrice = tokenValue;
              } else {
                state.collateral.usdPrice = tokenValue;
              }
            })
          );
          get().updateLtv();
          get().updateLiquidation();
        },

        async updateAllowance(type) {
          const token =
            type === 'debt' ? get().debt.token : get().collateral.token;
          const address = useAuth.getState().address;

          if (!address) {
            return;
          }

          set(
            produce((s: BorrowState) => {
              if (type === 'debt') {
                s.debt.allowance.status = 'fetching';
              } else {
                s.collateral.allowance.status = 'fetching';
              }
            })
          );
          try {
            const res = await sdk.getAllowanceFor(token, Address.from(address));
            const value = parseFloat(formatUnits(res, token.decimals));
            set(
              produce((s: BorrowState) => {
                if (type === 'debt') {
                  s.debt.allowance.status = 'ready';
                  s.debt.allowance.value = value;
                } else {
                  s.collateral.allowance.status = 'ready';
                  s.collateral.allowance.value = value;
                }
              })
            );
          } catch (e) {
            // TODO: how to handle the case where we can't fetch allowance ?
            console.error(e);
            set(
              produce((s: BorrowState) => {
                if (type === 'debt') {
                  s.debt.allowance.status = 'error';
                } else {
                  s.collateral.allowance.status = 'error';
                }
              })
            );
          }
        },

        async updateVault() {
          set({ availableVaultsStatus: 'fetching' });

          const collateral = get().collateral.token;
          const debt = get().debt.token;
          const availableVaults = await sdk.getBorrowingVaultsFor(
            collateral,
            debt
          );
          const [vault] = availableVaults;
          if (!vault) {
            // TODO: No vault = error, how to handle that in fe. Waiting for more informations from boyan
            console.error('No available vault');
            set({ availableVaultsStatus: 'error' });
            return;
          }
          set({ availableVaults });

          await get().changeActiveVault(vault);
          await Promise.all([
            get().updateAllProviders(),
            get().updateTransactionMeta(),
          ]);
          set({ availableVaultsStatus: 'ready' });
        },

        async updateAllProviders() {
          const { availableVaults } = get();

          const allProviders: Record<string, LendingProviderDetails[]> = {};
          for (const v of availableVaults) {
            const providers = await v.getProviders();
            allProviders[v.address.value] = providers;
          }

          // TODO: status fetching ?
          set({ allProviders });
        },

        async updateTransactionMeta() {
          const address = useAuth.getState().address;
          if (!address) {
            return;
          }

          const { activeVault, collateral, debt, mode, slippage } = get();
          if (
            !activeVault ||
            failureForMode(mode, collateral.input, debt.input)
          ) {
            return set(
              produce((state: BorrowState) => {
                state.transactionMeta.status = 'error';
              })
            );
          }

          set(
            produce((state: BorrowState) => {
              state.transactionMeta.status = 'fetching';
              state.signature = undefined;
              state.actions = undefined;
            })
          );

          try {
            const formType = get().formType;
            // when editing a position, we need to fetch routes only for the active vault
            const vaults =
              formType === 'create'
                ? get().availableVaults
                : [get().activeVault as BorrowingVault];
            const results = await Promise.all(
              vaults.map((v, i) => {
                const recommended = i === 0;

                return fetchRoutes(
                  mode,
                  v,
                  collateral.token,
                  debt.token,
                  collateral.input,
                  debt.input,
                  address,
                  recommended,
                  slippage
                );
              })
            );
            const selectedValue = results.find(
              (r) => r.data?.address === activeVault.address.value
            );
            if (
              !selectedValue ||
              (!selectedValue.error && !selectedValue.data)
            ) {
              throw 'Data not found';
            }
            if (selectedValue.error) {
              throw selectedValue.error;
            }
            const selectedRoute = selectedValue.data as RouteMeta;
            if (!selectedRoute.actions.length) {
              throw `empty action array returned by sdk.preview.xxx with params`;
            }
            const availableRoutes = results
              .filter((r) => r.data)
              .map((r) => r.data) as RouteMeta[];

            set({ availableRoutes });
            get().changeTransactionMeta(selectedRoute);
          } catch (e) {
            set(
              produce((state: BorrowState) => {
                state.transactionMeta.status = 'error';
              })
            );
            console.error('Sdk error while attempting to set meta:', e);
          }
        },

        updateTransactionMetaDebounced: debounce(
          () => get().updateTransactionMeta(),
          500
        ),

        updateLtv() {
          const collateralAmount = parseFloat(get().collateral.input);
          const collateralPrice = get().collateral.usdPrice;
          const collateralValue = collateralAmount * collateralPrice;

          const debtAmount = parseFloat(get().debt.input);
          const debtPrice = get().debt.usdPrice;
          const debtValue = debtAmount * debtPrice;

          const ltv =
            collateralValue && debtValue
              ? Math.round((debtValue / collateralValue) * 100)
              : 0;

          set(
            produce((s: BorrowState) => {
              s.ltv.ltv = ltv;
            })
          );
        },

        updateLiquidation() {
          const collateralAmount = parseFloat(get().collateral.input);
          const collateralPrice = get().collateral.usdPrice;

          const debtAmount = parseFloat(get().debt.input);
          const debtPrice = get().debt.usdPrice;
          const debtValue = debtAmount * debtPrice;

          if (!debtValue || !collateralAmount) {
            return set(
              produce((s: BorrowState) => {
                s.liquidationMeta.liquidationPrice = 0;
                s.liquidationMeta.liquidationDiff = 0;
              })
            );
          }

          const liquidationTreshold = get().ltv.ltvThreshold;

          const liquidationPrice =
            debtValue / (collateralAmount * (liquidationTreshold / 100));
          const liquidationDiff = Math.round(
            (1 - liquidationPrice / collateralPrice) * 100
          );

          set(
            produce((s: BorrowState) => {
              s.liquidationMeta.liquidationPrice = liquidationPrice;
              s.liquidationMeta.liquidationDiff = liquidationDiff;
            })
          );
        },

        async updateVaultBalance() {
          const vault = get().activeVault;
          const address = useAuth.getState().address;
          if (!vault || !address) {
            return;
          }

          const { deposit, borrow } = await vault.getBalances(
            Address.from(address)
          );
          set(
            produce((s: BorrowState) => {
              const dec = s.collateral.token.decimals;
              s.collateral.amount = parseFloat(formatUnits(deposit, dec));

              const dec2 = s.debt.token.decimals;
              s.debt.amount = parseFloat(formatUnits(borrow, dec2));
            })
          );
        },

        /**
         * Allow fuji contract to spend on behalf of the user an amount
         * Token are deduced from collateral
         * @param amount
         * @param afterSuccess
         */
        async allow(amount, type, afterSuccess?) {
          const token = (type === 'debt' ? get().debt : get().collateral).token;
          const userAddress = useAuth.getState().address;
          const provider = useAuth.getState().provider;
          const spender = CONNEXT_ROUTER_ADDRESS[token.chainId].value;

          if (!provider || !userAddress) {
            throw 'Missing provider (check auth slice) or missing user address';
          }

          const changeAllowance = (
            status: AllowanceStatus,
            amount?: number
          ) => {
            set(
              produce((s: BorrowState) => {
                if (type === 'debt') {
                  s.debt.allowance.status = status;
                  if (amount) s.debt.allowance.value = amount;
                } else {
                  s.collateral.allowance.status = status;
                  if (amount) s.collateral.allowance.value = amount;
                }
              })
            );
          };
          changeAllowance('allowing');
          const owner = provider.getSigner();
          try {
            const approval = await contracts.ERC20__factory.connect(
              token.address.value,
              owner
            ).approve(spender, parseUnits(amount.toString(), token.decimals));
            await approval.wait();

            changeAllowance('ready', amount);
            afterSuccess && afterSuccess();
          } catch (e) {
            changeAllowance('error');
          }
        },

        async signPermit() {
          const actions = get().actions;
          const vault = get().activeVault;
          const provider = useAuth.getState().provider;
          if (!actions || !vault || !provider) {
            throw 'Unexpected undefined value';
          }

          const permitAction = Sdk.findPermitAction(actions);
          if (!permitAction) {
            console.error('No permit action found');
            return set({ isSigning: false });
          }

          set({ isSigning: true });

          try {
            const { domain, types, value } = await vault.signPermitFor(
              permitAction
            );
            const signer = provider.getSigner();
            const s = await signer._signTypedData(domain, types, value);
            const signature = ethers.utils.splitSignature(s);

            set({ signature });
          } catch (e: any) {
            if (e.code === 'ACTION_REJECTED') {
              useSnack.getState().display({
                type: 'error',
                title: 'Signature was canceled by the user.',
              });
            }
          } finally {
            set({ isSigning: false });
          }
        },

        async execute() {
          const { address, provider } = useAuth.getState();
          const { actions, signature, transactionMeta, needsSignature } = get();
          if (
            !actions ||
            !address ||
            !provider ||
            (needsSignature && !signature)
          ) {
            throw 'Unexpected undefined param';
          }

          const srcChainId = transactionMeta.steps[0].chainId;

          try {
            set({ isExecuting: true });

            const txRequest = sdk.getTxDetails(
              actions,
              srcChainId,
              Address.from(address),
              signature
            );
            const signer = provider.getSigner();
            const tx = await signer.sendTransaction(txRequest);

            if (tx) {
              useSnack.getState().display({
                type: 'success',
                title: 'The transaction was submitted successfully.',
              });
            }
            return tx;
          } catch (e) {
            // TODO: what errors can we catch here?
            console.error(e);
            useSnack.getState().display({
              type: 'warning',
              title:
                'The transaction was canceled by the user or cannot be submitted.',
            });
          } finally {
            set({ isExecuting: false });
          }
        },

        async signAndExecute() {
          if (get().needsSignature) {
            await get().signPermit();
          }

          const tx = await get().execute();

          // error was already displayed in execute()
          if (tx) {
            const vaultAddr = get().activeVault?.address.value as string;
            useHistory
              .getState()
              .add(tx.hash, vaultAddr, get().transactionMeta.steps);

            get().changeInputValues('', '');
          }
        },
      }),
      {
        enabled: process.env.NEXT_PUBLIC_APP_ENV !== 'production',
        name: 'xFuji/borrow',
      }
    ),
    {
      name: 'xFuji/borrow',
      partialize: (state) => ({ slippage: state.slippage }),
      onRehydrateStorage: () => {
        return (state, error) => {
          if (error) {
            return console.error('an error happened during hydration', error);
          }
          if (!state) {
            return console.error('no state');
          }
        };
      },
    }
  )
);<|MERGE_RESOLUTION|>--- conflicted
+++ resolved
@@ -92,46 +92,6 @@
     type: AssetType,
     chainId: ChainId,
     updateVault: boolean
-<<<<<<< HEAD
-  ) => void
-  changeAssetToken: (type: AssetType, token: Token) => void
-  changeAssetValue: (type: AssetType, value: string) => void
-  changeDebtChain: (chainId: ChainId, updateVault: boolean) => void // Convenience
-  changeDebtToken: (token: Token) => void // Convenience
-  changeDebtValue: (val: string) => void // Convenience
-  changeCollateralChain: (chainId: ChainId, updateVault: boolean) => void // Convenience
-  changeCollateralToken: (token: Token) => void // Convenience
-  changeCollateralValue: (val: string) => void // Convenience
-  changeActiveVault: (v: BorrowingVault) => void
-  changeTransactionMeta: (route: RouteMeta) => void
-  changeSlippageValue: (slippage: number) => void
-
-  updateAllProviders: () => void
-  updateTokenPrice: (type: AssetType) => void
-  updateBalances: (type: AssetType) => void
-  updateAllowance: (type: AssetType) => void
-  updateVault: () => void
-  updateTransactionMeta: () => void
-  updateTransactionMetaDebounced: () => void
-  updateLtv: () => void
-  updateLiquidation: () => void
-  updateVaultBalance: () => void
-
-  updateAvailableRoutes: (routes: RouteMeta[]) => void
-
-  allow: (amount: number, type: AssetType, callback: () => void) => void
-  signPermit: () => void
-  execute: () => Promise<ethers.providers.TransactionResponse | undefined>
-  signAndExecute: () => void
-}
-type ChainId = string // hex value as string
-
-const initialChainId = "0x89"
-const initialDebtTokens = sdk.getDebtForChain(parseInt(initialChainId, 16))
-const initialCollateralTokens = sdk.getCollateralForChain(
-  parseInt(initialChainId, 16)
-)
-=======
   ) => void;
   changeAssetToken: (type: AssetType, token: Token) => void;
   changeAssetValue: (type: AssetType, value: string) => void;
@@ -156,16 +116,18 @@
   updateLiquidation: () => void;
   updateVaultBalance: () => void;
 
+  updateAvailableRoutes: (routes: RouteMeta[]) => void;
+
   allow: (amount: number, type: AssetType, callback: () => void) => void;
   signPermit: () => void;
   execute: () => Promise<ethers.providers.TransactionResponse | undefined>;
   signAndExecute: () => void;
 };
+type ChainId = string; // hex value as string
 
 const initialChainId = ChainId.MATIC;
 const initialDebtTokens = sdk.getDebtForChain(initialChainId);
 const initialCollateralTokens = sdk.getCollateralForChain(initialChainId);
->>>>>>> 672fb302
 
 const initialState: BorrowState = {
   formType: 'create',
@@ -246,7 +208,7 @@
         },
 
         async updateAvailableRoutes(routes: RouteMeta[]) {
-          set({ availableRoutes: routes })
+          set({ availableRoutes: routes });
         },
 
         async changeAll(collateral, debt, vault) {
@@ -844,7 +806,6 @@
             return tx;
           } catch (e) {
             // TODO: what errors can we catch here?
-            console.error(e);
             useSnack.getState().display({
               type: 'warning',
               title:
