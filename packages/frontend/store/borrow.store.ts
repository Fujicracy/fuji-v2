import {
  Address,
  BorrowingVault,
  ChainId,
  CONNEXT_ROUTER_ADDRESS,
  contracts,
  LendingProviderDetails,
  RouterActionParams,
  RoutingStepDetails,
  Sdk,
  Token,
} from "@x-fuji/sdk"
import { formatUnits, parseUnits } from "ethers/lib/utils"
import produce, { setAutoFreeze } from "immer"
import { create } from "zustand"
import { debounce } from "debounce"
import { persist } from "zustand/middleware"

import { useAuth } from "./auth.store"
import { testChains } from "../helpers/chains"
import { sdk } from "../services/sdk"
import {
  DEFAULT_LTV_MAX,
  DEFAULT_LTV_TRESHOLD,
  DEFAULT_SLIPPAGE,
} from "../constants/borrow"
import { ethers, Signature } from "ethers"
import { useHistory } from "./history.store"
import { useSnack } from "./snackbar.store"
import { devtools } from "zustand/middleware"
import { failureForMode } from "../helpers/borrow"
import { fetchRoutes, RouteMeta } from "../helpers/routing"
import {
  AllowanceStatus,
  AssetChange,
  Mode,
  LtvMeta,
  LiquidationMeta,
  AssetType,
} from "../helpers/assets"

setAutoFreeze(false)

type FormType = "create" | "edit"

export type BorrowStore = BorrowState & BorrowActions
type BorrowState = {
  formType: FormType
  mode: Mode

  availableVaults: BorrowingVault[]
  availableVaultsStatus: FetchStatus
  // Providers are mapped with their vault address
  allProviders: Record<string, LendingProviderDetails[]>

  activeVault: BorrowingVault | undefined
  activeProvider: LendingProviderDetails | undefined

  collateral: AssetChange
  debt: AssetChange

  ltv: LtvMeta
  liquidationMeta: LiquidationMeta

  slippage: number

  transactionMeta: {
    status: FetchStatus
    gasFees: number // TODO: cannot estimate gas fees until the user has approved AND permit fuji to use its fund
    bridgeFee: number
    estimateTime: number
    estimateSlippage: number
    steps: RoutingStepDetails[]
  }
  availableRoutes: RouteMeta[]

  needsSignature: boolean
  isSigning: boolean
  signature?: Signature
  actions?: RouterActionParams[]

  isExecuting: boolean
}
export type FetchStatus = "initial" | "fetching" | "ready" | "error"

type BorrowActions = {
  changeFormType: (type: FormType) => void
  changeMode: (mode: Mode) => void
  changeAll: (collateral: Token, debt: Token, vault: BorrowingVault) => void
  changeInputValues: (collateral: string, debt: string) => void
  changeAssetChain: (
    type: AssetType,
    chainId: ChainId,
    updateVault: boolean
  ) => void
  changeAssetToken: (type: AssetType, token: Token) => void
  changeAssetValue: (type: AssetType, value: string) => void
  changeDebtChain: (chainId: ChainId, updateVault: boolean) => void // Convenience
  changeDebtToken: (token: Token) => void // Convenience
  changeDebtValue: (val: string) => void // Convenience
  changeCollateralChain: (chainId: ChainId, updateVault: boolean) => void // Convenience
  changeCollateralToken: (token: Token) => void // Convenience
  changeCollateralValue: (val: string) => void // Convenience
  changeActiveVault: (v: BorrowingVault) => void
  changeTransactionMeta: (route: RouteMeta) => void
  changeSlippageValue: (slippage: number) => void

  updateAllProviders: () => void
  updateTokenPrice: (type: AssetType) => void
  updateBalances: (type: AssetType) => void
  updateAllowance: (type: AssetType) => void
  updateVault: () => void
  updateTransactionMeta: () => void
  updateTransactionMetaDebounced: () => void
  updateLtv: () => void
  updateLiquidation: () => void
  updateVaultBalance: () => void

  allow: (amount: number, type: AssetType, callback: () => void) => void
  signPermit: () => void
  execute: () => Promise<ethers.providers.TransactionResponse | undefined>
  signAndExecute: () => void
}

const initialChainId = ChainId.MATIC
const initialDebtTokens = sdk.getDebtForChain(initialChainId)
const initialCollateralTokens = sdk.getCollateralForChain(initialChainId)

const initialState: BorrowState = {
  formType: "create",
  mode: Mode.DEPOSIT_AND_BORROW,

  availableVaults: [],
  availableVaultsStatus: "initial",
  allProviders: {},

  activeVault: undefined,
  activeProvider: undefined,

  collateral: {
    selectableTokens: initialCollateralTokens,
    balances: {},
    input: "",
    chainId: initialChainId,
    allowance: {
      status: "initial",
      value: undefined,
    },
    token: initialCollateralTokens[0],
    amount: 0,
    usdPrice: 0,
  },

  debt: {
    selectableTokens: initialDebtTokens,
    balances: {},
    allowance: { status: "initial", value: undefined },
    input: "",
    chainId: initialChainId,
    token: initialDebtTokens[0],
    amount: 0,
    usdPrice: 0,
  },

  ltv: {
    ltv: 0,
    ltvMax: DEFAULT_LTV_MAX,
    ltvThreshold: DEFAULT_LTV_TRESHOLD,
  },

  slippage: DEFAULT_SLIPPAGE,

  liquidationMeta: {
    liquidationPrice: 0,
    liquidationDiff: 0,
  },

  transactionMeta: {
    status: "initial",
    bridgeFee: 0,
    gasFees: 0,
    estimateTime: 0,
    estimateSlippage: 0,
    steps: [],
  },
  availableRoutes: [],

  needsSignature: true,
  isSigning: false,
  isExecuting: false,
}

export const useBorrow = create<BorrowStore>()(
  persist(
    devtools(
      (set, get) => ({
        ...initialState,

        async changeFormType(formType) {
          set({ formType })
        },

        async changeMode(mode) {
          set({ mode, needsSignature: false })
        },

        async changeAll(collateral, debt, vault) {
          const collaterals = sdk.getCollateralForChain(collateral.chainId)
          const debts = sdk.getDebtForChain(debt.chainId)
          set(
            produce((state: BorrowState) => {
              state.activeVault = vault // Need to test this

              state.collateral.chainId = chainIdToHex(collateral.chainId)
              state.collateral.selectableTokens = collaterals
              state.collateral.token = collateral

<<<<<<< HEAD
            state.collateral.chainId = collateral.chainId
            state.collateral.selectableTokens = collaterals
            state.collateral.token = collateral

            state.debt.chainId = debt.chainId
            state.debt.selectableTokens = debts
            state.debt.token = debt
          })
        )
        get().updateTokenPrice("collateral")
        get().updateBalances("collateral")
        get().updateTokenPrice("debt")
        get().updateBalances("debt")
        get().updateAllowance("collateral")
        get().updateAllowance("debt")

        await get().changeActiveVault(vault)

        const availableVaults = await sdk.getBorrowingVaultsFor(
          collateral,
          debt
        )
        set({ availableVaults })

        await Promise.all([
          get().updateAllProviders(),
          get().updateTransactionMeta(),
        ])
        set({ availableVaultsStatus: "ready" })
      },
=======
              state.debt.chainId = chainIdToHex(debt.chainId)
              state.debt.selectableTokens = debts
              state.debt.token = debt
            })
          )
          get().updateTokenPrice("collateral")
          get().updateBalances("collateral")
          get().updateTokenPrice("debt")
          get().updateBalances("debt")
          get().updateAllowance("collateral")
          get().updateAllowance("debt")

          await get().changeActiveVault(vault)

          const availableVaults = await sdk.getBorrowingVaultsFor(
            collateral,
            debt
          )
          set({ availableVaults })

          await Promise.all([
            get().updateAllProviders(),
            get().updateTransactionMeta(),
          ])
          set({ availableVaultsStatus: "ready" })
        },

        async changeInputValues(collateral, debt) {
          await Promise.all([
            get().changeCollateralValue(collateral),
            get().changeDebtValue(debt),
          ])
        },

        changeAssetChain(type, chainId, updateVault) {
          const tokens =
            type === "debt"
              ? sdk.getDebtForChain(parseInt(chainId, 16))
              : sdk.getCollateralForChain(parseInt(chainId, 16))

          set(
            produce((state: BorrowState) => {
              const t = type === "debt" ? state.debt : state.collateral
              t.chainId = chainId
              t.selectableTokens = tokens
              t.token = tokens[0]
            })
          )
          get().updateTokenPrice(type)
          get().updateBalances(type)
>>>>>>> 41aaa210

          if (updateVault) {
            get().updateVault()
          } else {
            get().updateTransactionMeta()
          }

<<<<<<< HEAD
      changeAssetChain(type, chainId, updateVault) {
        const tokens =
          type === "debt"
            ? sdk.getDebtForChain(chainId)
            : sdk.getCollateralForChain(chainId)

        set(
          produce((state: BorrowState) => {
            const t = type === "debt" ? state.debt : state.collateral
            t.chainId = chainId
            t.selectableTokens = tokens
            t.token = tokens[0]
          })
        )
        get().updateTokenPrice(type)
        get().updateBalances(type)
=======
          get().updateAllowance(type)
        },
>>>>>>> 41aaa210

        changeAssetToken(type, token) {
          set(
            produce((state: BorrowState) => {
              if (type === "debt") {
                state.debt.token = token
              } else {
                state.collateral.token = token
              }
            })
          )
          get().updateTokenPrice(type)
          get().updateVault()
          get().updateAllowance(type)
        },

        changeAssetValue(type, value) {
          set(
            produce((state: BorrowState) => {
              if (type === "debt") {
                state.debt.input = value
              } else {
                state.collateral.input = value
              }
            })
          )
          get().updateTransactionMetaDebounced()
          get().updateLtv()
          get().updateLiquidation()
        },

        changeCollateralChain(chainId, updateVault) {
          get().changeAssetChain("collateral", chainId, updateVault)
        },

        changeCollateralToken(token) {
          get().changeAssetToken("collateral", token)
        },

        changeCollateralValue(value) {
          get().changeAssetValue("collateral", value)
        },

        changeDebtChain(chainId, updateVault) {
          get().changeAssetChain("debt", chainId, updateVault)
        },

        changeDebtToken(token) {
          get().changeAssetToken("debt", token)
        },

        changeDebtValue(value) {
          get().changeAssetValue("debt", value)
        },

        changeSlippageValue(slippage) {
          const json = JSON.stringify(slippage)
          localStorage.setItem("slippage", json)

          set({ slippage })
        },

        async changeActiveVault(vault) {
          const providers = await vault.getProviders()

          const ltvMax = vault.maxLtv
            ? parseInt(ethers.utils.formatUnits(vault.maxLtv, 16))
            : DEFAULT_LTV_MAX
          const ltvThreshold = vault.liqRatio
            ? parseInt(ethers.utils.formatUnits(vault.liqRatio, 16))
            : DEFAULT_LTV_TRESHOLD

          set(
            produce((s: BorrowState) => {
              s.activeVault = vault
              s.activeProvider = providers.find((p) => p.active)
              s.ltv.ltvMax = ltvMax
              s.ltv.ltvThreshold = ltvThreshold
            })
          )
          const route = get().availableRoutes.find(
            (r) => r.address === vault.address.value
          )
          if (route) {
            get().changeTransactionMeta(route)
          }
          await get().updateVaultBalance()
        },

        async changeTransactionMeta(route) {
          set(
            produce((state: BorrowState) => {
              state.transactionMeta.status = "ready"
              state.needsSignature = Sdk.needSignature(route.actions)
              state.transactionMeta.bridgeFee = route.bridgeFee
              state.transactionMeta.estimateTime = route.estimateTime
              state.transactionMeta.steps = route.steps
              state.actions = route.actions
              state.transactionMeta.estimateSlippage = route.estimateSlippage
            })
          )
        },

        async updateBalances(type) {
          const address = useAuth.getState().address
          if (!address) {
            return
          }

<<<<<<< HEAD
        let tokenValue = await token.getPriceUSD()
        const isTestNet = testChains.find((c) => c.chainId === token.chainId)
        if (token.symbol === "WETH" && isTestNet) {
          tokenValue = 1242.42 // fix bc weth has no value on testnet
        }
=======
          const tokens = (type === "debt" ? get().debt : get().collateral)
            .selectableTokens
          const token =
            type === "debt" ? get().debt.token : get().collateral.token
          const chainId = token.chainId
>>>>>>> 41aaa210

          const rawBalances = await sdk.getTokenBalancesFor(
            tokens,
            Address.from(address),
            chainId
          )
          const balances: Record<string, number> = {}
          rawBalances.forEach((b, i) => {
            const value = parseFloat(formatUnits(b, tokens[i].decimals))
            balances[tokens[i].symbol] = value
          })

          set(
            produce((state: BorrowState) => {
              if (type === "debt") {
                state.debt.balances = balances
              } else if (type === "collateral") {
                state.collateral.balances = balances
              }
            })
          )
        },

        async updateTokenPrice(type) {
          const token =
            type === "debt" ? get().debt.token : get().collateral.token

          let tokenValue = await token.getPriceUSD()
          const isTestNet = testChains.find(
            (c) => parseInt(c.id) === token.chainId
          )
          if (token.symbol === "WETH" && isTestNet) {
            tokenValue = 1242.42 // fix bc weth has no value on testnet
          }

          set(
            produce((state: BorrowState) => {
              if (type === "debt") {
                state.debt.usdPrice = tokenValue
              } else {
                state.collateral.usdPrice = tokenValue
              }
            })
          )
          get().updateLtv()
          get().updateLiquidation()
        },

        async updateAllowance(type) {
          const token =
            type === "debt" ? get().debt.token : get().collateral.token
          const address = useAuth.getState().address

          if (!address) {
            return
          }

          set(
            produce((s: BorrowState) => {
              if (type === "debt") {
                s.debt.allowance.status = "fetching"
              } else {
                s.collateral.allowance.status = "fetching"
              }
            })
          )
          try {
            const res = await sdk.getAllowanceFor(token, Address.from(address))
            const value = parseFloat(formatUnits(res, token.decimals))
            set(
              produce((s: BorrowState) => {
                if (type === "debt") {
                  s.debt.allowance.status = "ready"
                  s.debt.allowance.value = value
                } else {
                  s.collateral.allowance.status = "ready"
                  s.collateral.allowance.value = value
                }
              })
            )
          } catch (e) {
            // TODO: how to handle the case where we can't fetch allowance ?
            console.error(e)
            set(
              produce((s: BorrowState) => {
                if (type === "debt") {
                  s.debt.allowance.status = "error"
                } else {
                  s.collateral.allowance.status = "error"
                }
              })
            )
          }
        },

        async updateVault() {
          set({ availableVaultsStatus: "fetching" })

          const collateral = get().collateral.token
          const debt = get().debt.token
          const availableVaults = await sdk.getBorrowingVaultsFor(
            collateral,
            debt
          )
          const [vault] = availableVaults
          if (!vault) {
            // TODO: No vault = error, how to handle that in fe. Waiting for more informations from boyan
            console.error("No available vault")
            set({ availableVaultsStatus: "error" })
            return
          }
          set({ availableVaults })

          await get().changeActiveVault(vault)
          await Promise.all([
            get().updateAllProviders(),
            get().updateTransactionMeta(),
          ])
          set({ availableVaultsStatus: "ready" })
        },

        async updateAllProviders() {
          const { availableVaults } = get()

          const allProviders: Record<string, LendingProviderDetails[]> = {}
          for (const v of availableVaults) {
            const providers = await v.getProviders()
            allProviders[v.address.value] = providers
          }

          // TODO: status fetching ?
          set({ allProviders })
        },

        async updateTransactionMeta() {
          const address = useAuth.getState().address
          if (!address) {
            return
          }

          const { activeVault, collateral, debt, mode, slippage } = get()
          if (
            !activeVault ||
            failureForMode(mode, collateral.input, debt.input)
          ) {
            return set(
              produce((state: BorrowState) => {
                state.transactionMeta.status = "error"
              })
            )
          }

          set(
            produce((state: BorrowState) => {
              state.transactionMeta.status = "fetching"
              state.signature = undefined
              state.actions = undefined
            })
          )

          try {
            const formType = get().formType
            // when editing a position, we need to fetch routes only for the active vault
            const vaults =
              formType === "create"
                ? get().availableVaults
                : [get().activeVault as BorrowingVault]
            const results = await Promise.all(
              vaults.map((v, i) => {
                const recommended = i === 0

                return fetchRoutes(
                  mode,
                  v,
                  collateral.token,
                  debt.token,
                  collateral.input,
                  debt.input,
                  address,
                  recommended,
                  slippage
                )
              })
            )
            const selectedValue = results.find(
              (r) => r.data?.address === activeVault.address.value
            )
            if (
              !selectedValue ||
              (!selectedValue.error && !selectedValue.data)
            ) {
              throw "Data not found"
            }
            if (selectedValue.error) {
              throw selectedValue.error
            }
            const selectedRoute = selectedValue.data as RouteMeta
            if (!selectedRoute.actions.length) {
              throw `empty action array returned by sdk.preview.xxx with params`
            }
            const availableRoutes = results
              .filter((r) => r.data)
              .map((r) => r.data) as RouteMeta[]

            set({ availableRoutes })
            get().changeTransactionMeta(selectedRoute)
          } catch (e) {
            set(
              produce((state: BorrowState) => {
                state.transactionMeta.status = "error"
              })
            )
            console.error("Sdk error while attempting to set meta:", e)
          }
        },

        updateTransactionMetaDebounced: debounce(
          () => get().updateTransactionMeta(),
          500
        ),

        updateLtv() {
          const collateralAmount = parseFloat(get().collateral.input)
          const collateralPrice = get().collateral.usdPrice
          const collateralValue = collateralAmount * collateralPrice

          const debtAmount = parseFloat(get().debt.input)
          const debtPrice = get().debt.usdPrice
          const debtValue = debtAmount * debtPrice

          const ltv =
            collateralValue && debtValue
              ? Math.round((debtValue / collateralValue) * 100)
              : 0

          set(
            produce((s: BorrowState) => {
              s.ltv.ltv = ltv
            })
          )
        },

        updateLiquidation() {
          const collateralAmount = parseFloat(get().collateral.input)
          const collateralPrice = get().collateral.usdPrice

          const debtAmount = parseFloat(get().debt.input)
          const debtPrice = get().debt.usdPrice
          const debtValue = debtAmount * debtPrice

          if (!debtValue || !collateralAmount) {
            return set(
              produce((s: BorrowState) => {
                s.liquidationMeta.liquidationPrice = 0
                s.liquidationMeta.liquidationDiff = 0
              })
            )
          }

          const liquidationTreshold = get().ltv.ltvThreshold

          const liquidationPrice =
            debtValue / (collateralAmount * (liquidationTreshold / 100))
          const liquidationDiff = Math.round(
            (1 - liquidationPrice / collateralPrice) * 100
          )

          set(
            produce((s: BorrowState) => {
              s.liquidationMeta.liquidationPrice = liquidationPrice
              s.liquidationMeta.liquidationDiff = liquidationDiff
            })
          )
        },

        async updateVaultBalance() {
          const vault = get().activeVault
          const address = useAuth.getState().address
          if (!vault || !address) {
            return
          }

          const { deposit, borrow } = await vault.getBalances(
            Address.from(address)
          )
          set(
            produce((s: BorrowState) => {
              const dec = s.collateral.token.decimals
              s.collateral.amount = parseFloat(formatUnits(deposit, dec))

              const dec2 = s.debt.token.decimals
              s.debt.amount = parseFloat(formatUnits(borrow, dec2))
            })
          )
        },

        /**
         * Allow fuji contract to spend on behalf of the user an amount
         * Token are deduced from collateral
         * @param amount
         * @param afterSuccess
         */
        async allow(amount, type, afterSuccess?) {
          const token = (type === "debt" ? get().debt : get().collateral).token
          const userAddress = useAuth.getState().address
          const provider = useAuth.getState().provider
          const spender = CONNEXT_ROUTER_ADDRESS[token.chainId].value

          if (!provider || !userAddress) {
            throw "Missing provider (check auth slice) or missing user address"
          }

          const changeAllowance = (
            status: AllowanceStatus,
            amount?: number
          ) => {
            set(
              produce((s: BorrowState) => {
                if (type === "debt") {
                  s.debt.allowance.status = status
                  if (amount) s.debt.allowance.value = amount
                } else {
                  s.collateral.allowance.status = status
                  if (amount) s.collateral.allowance.value = amount
                }
              })
            )
          }
          changeAllowance("allowing")
          const owner = provider.getSigner()
          try {
            const approval = await contracts.ERC20__factory.connect(
              token.address.value,
              owner
            ).approve(spender, parseUnits(amount.toString(), token.decimals))
            await approval.wait()

            changeAllowance("ready", amount)
            afterSuccess && afterSuccess()
          } catch (e) {
            changeAllowance("error")
          }
        },

        async signPermit() {
          const actions = get().actions
          const vault = get().activeVault
          const provider = useAuth.getState().provider
          if (!actions || !vault || !provider) {
            throw "Unexpected undefined value"
          }

          const permitAction = Sdk.findPermitAction(actions)
          if (!permitAction) {
            console.error("No permit action found")
            return set({ isSigning: false })
          }

          set({ isSigning: true })

          try {
            const { domain, types, value } = await vault.signPermitFor(
              permitAction
            )
            const signer = provider.getSigner()
            const s = await signer._signTypedData(domain, types, value)
            const signature = ethers.utils.splitSignature(s)

            set({ signature })
          } catch (e: any) {
            if (e.code === "ACTION_REJECTED") {
              useSnack.getState().display({
                type: "error",
                title: "Signature was canceled by the user.",
              })
            }
          } finally {
            set({ isSigning: false })
          }
        },

        async execute() {
          const { address, provider } = useAuth.getState()
          const { actions, signature, transactionMeta, needsSignature } = get()
          if (
            !actions ||
            !address ||
            !provider ||
            (needsSignature && !signature)
          ) {
            throw "Unexpected undefined param"
          }

          const srcChainId = transactionMeta.steps[0].chainId

          try {
            set({ isExecuting: true })

            const txRequest = sdk.getTxDetails(
              actions,
              srcChainId,
              Address.from(address),
              signature
            )
            const signer = provider.getSigner()
            const tx = await signer.sendTransaction(txRequest)

            if (tx) {
              useSnack.getState().display({
                type: "success",
                title: "The transaction was submitted successfully.",
              })
            }
            return tx
          } catch (e) {
            // TODO: what errors can we catch here?
            useSnack.getState().display({
              type: "warning",
              title:
                "The transaction was canceled by the user or cannot be submitted.",
            })
          } finally {
            set({ isExecuting: false })
          }
        },

        async signAndExecute() {
          if (get().needsSignature) {
            await get().signPermit()
          }

          const tx = await get().execute()

          // error was already displayed in execute()
          if (tx) {
            const vaultAddr = get().activeVault?.address.value as string
            useHistory
              .getState()
              .add(tx.hash, vaultAddr, get().transactionMeta.steps)

            get().changeInputValues("", "")
          }
        },
      }),
      {
        enabled: process.env.NEXT_PUBLIC_APP_ENV !== "production",
        name: "xFuji/borrow",
      }
    ),
    {
      name: "xFuji/borrow",
      partialize: (state) => ({ slippage: state.slippage }),
      onRehydrateStorage: () => {
        return (state, error) => {
          if (error) {
            return console.error("an error happened during hydration", error)
          }
          if (!state) {
            return console.error("no state")
          }
        }
      },
    }
  )
)<|MERGE_RESOLUTION|>--- conflicted
+++ resolved
@@ -1,7 +1,6 @@
 import {
   Address,
   BorrowingVault,
-  ChainId,
   CONNEXT_ROUTER_ADDRESS,
   contracts,
   LendingProviderDetails,
@@ -12,103 +11,74 @@
 } from "@x-fuji/sdk"
 import { formatUnits, parseUnits } from "ethers/lib/utils"
 import produce, { setAutoFreeze } from "immer"
-import { create } from "zustand"
+import create from "zustand"
 import { debounce } from "debounce"
-import { persist } from "zustand/middleware"
-
-import { useAuth } from "./auth.store"
-import { testChains } from "../helpers/chains"
-import { sdk } from "../services/sdk"
-import {
-  DEFAULT_LTV_MAX,
-  DEFAULT_LTV_TRESHOLD,
-  DEFAULT_SLIPPAGE,
-} from "../constants/borrow"
+
+import { sdk, testChains, useAuth } from "./auth.store"
+import { Position } from "./Position"
+import { DEFAULT_LTV_MAX, DEFAULT_LTV_TRESHOLD } from "../consts/borrow"
 import { ethers, Signature } from "ethers"
-import { useHistory } from "./history.store"
+import { toHistoryRoutingStep, useHistory } from "./history.store"
 import { useSnack } from "./snackbar.store"
 import { devtools } from "zustand/middleware"
-import { failureForMode } from "../helpers/borrow"
-import { fetchRoutes, RouteMeta } from "../helpers/routing"
-import {
-  AllowanceStatus,
-  AssetChange,
-  Mode,
-  LtvMeta,
-  LiquidationMeta,
-  AssetType,
-} from "../helpers/assets"
 
 setAutoFreeze(false)
-
-type FormType = "create" | "edit"
 
 export type BorrowStore = BorrowState & BorrowActions
 type BorrowState = {
-  formType: FormType
-  mode: Mode
-
+  formType: "create" | "edit"
+
+  position: Position
   availableVaults: BorrowingVault[]
   availableVaultsStatus: FetchStatus
   // Providers are mapped with their vault address
   allProviders: Record<string, LendingProviderDetails[]>
 
-  activeVault: BorrowingVault | undefined
-  activeProvider: LendingProviderDetails | undefined
-
-  collateral: AssetChange
-  debt: AssetChange
-
-  ltv: LtvMeta
-  liquidationMeta: LiquidationMeta
-
-  slippage: number
+  collateralTokens: Token[]
+  collateralBalances: Record<string, number>
+  collateralAllowance: {
+    status: "initial" | "fetching" | "allowing" | "ready" | "error"
+    value: number | undefined
+  }
+  collateralInput: string
+  collateralChainId: ChainId
+
+  debtTokens: Token[]
+  debtBalances: Record<string, number>
+  debtAllowance: number
+  debtInput: string
+  debtChainId: ChainId
 
   transactionMeta: {
     status: FetchStatus
-    gasFees: number // TODO: cannot estimate gas fees until the user has approved AND permit fuji to use its fund
-    bridgeFee: number
+    gasFees: number // TODO: cannot estimat gas fees until the user has approved AND permit fuji to use its fund
+    bridgeFees: number
     estimateTime: number
-    estimateSlippage: number
     steps: RoutingStepDetails[]
   }
-  availableRoutes: RouteMeta[]
-
-  needsSignature: boolean
+
+  needPermit: boolean
   isSigning: boolean
   signature?: Signature
   actions?: RouterActionParams[]
 
-  isExecuting: boolean
+  isBorrowing: boolean
 }
-export type FetchStatus = "initial" | "fetching" | "ready" | "error"
+type FetchStatus = "initial" | "fetching" | "ready" | "error"
 
 type BorrowActions = {
-  changeFormType: (type: FormType) => void
-  changeMode: (mode: Mode) => void
-  changeAll: (collateral: Token, debt: Token, vault: BorrowingVault) => void
-  changeInputValues: (collateral: string, debt: string) => void
-  changeAssetChain: (
-    type: AssetType,
-    chainId: ChainId,
-    updateVault: boolean
-  ) => void
-  changeAssetToken: (type: AssetType, token: Token) => void
-  changeAssetValue: (type: AssetType, value: string) => void
-  changeDebtChain: (chainId: ChainId, updateVault: boolean) => void // Convenience
-  changeDebtToken: (token: Token) => void // Convenience
-  changeDebtValue: (val: string) => void // Convenience
-  changeCollateralChain: (chainId: ChainId, updateVault: boolean) => void // Convenience
-  changeCollateralToken: (token: Token) => void // Convenience
-  changeCollateralValue: (val: string) => void // Convenience
+  changeBorrowChain: (chainId: ChainId) => void
+  changeBorrowToken: (token: Token) => void
+  changeBorrowValue: (val: string) => void
+  changeCollateralChain: (chainId: ChainId) => void
+  changeCollateralToken: (token: Token) => void
+  changeCollateralValue: (val: string) => void
   changeActiveVault: (v: BorrowingVault) => void
-  changeTransactionMeta: (route: RouteMeta) => void
-  changeSlippageValue: (slippage: number) => void
 
   updateAllProviders: () => void
-  updateTokenPrice: (type: AssetType) => void
-  updateBalances: (type: AssetType) => void
-  updateAllowance: (type: AssetType) => void
+  updateTokenPrice: (type: "debt" | "collateral") => void
+  updateBalances: (type: "debt" | "collateral") => void
+  updateAllowance: () => void
   updateVault: () => void
   updateTransactionMeta: () => void
   updateTransactionMetaDebounced: () => void
@@ -116,800 +86,567 @@
   updateLiquidation: () => void
   updateVaultBalance: () => void
 
-  allow: (amount: number, type: AssetType, callback: () => void) => void
+  allow: (amount: number, callback: () => void) => void
   signPermit: () => void
-  execute: () => Promise<ethers.providers.TransactionResponse | undefined>
-  signAndExecute: () => void
+  borrow: () => Promise<ethers.providers.TransactionResponse>
+  signAndBorrow: () => void
 }
-
-const initialChainId = ChainId.MATIC
-const initialDebtTokens = sdk.getDebtForChain(initialChainId)
-const initialCollateralTokens = sdk.getCollateralForChain(initialChainId)
+type ChainId = string // hex value as string
+
+const initialChainId = "0x1a4"
+const initialDebtTokens = sdk.getDebtForChain(parseInt(initialChainId, 16))
+const initialCollateralTokens = sdk.getCollateralForChain(
+  parseInt(initialChainId, 16)
+)
 
 const initialState: BorrowState = {
   formType: "create",
-  mode: Mode.DEPOSIT_AND_BORROW,
 
   availableVaults: [],
   availableVaultsStatus: "initial",
   allProviders: {},
-
-  activeVault: undefined,
-  activeProvider: undefined,
-
-  collateral: {
-    selectableTokens: initialCollateralTokens,
-    balances: {},
-    input: "",
-    chainId: initialChainId,
-    allowance: {
-      status: "initial",
-      value: undefined,
+  position: {
+    collateral: {
+      amount: 0,
+      token: initialCollateralTokens[0],
+      usdValue: 0,
     },
-    token: initialCollateralTokens[0],
-    amount: 0,
-    usdPrice: 0,
-  },
-
-  debt: {
-    selectableTokens: initialDebtTokens,
-    balances: {},
-    allowance: { status: "initial", value: undefined },
-    input: "",
-    chainId: initialChainId,
-    token: initialDebtTokens[0],
-    amount: 0,
-    usdPrice: 0,
-  },
-
-  ltv: {
+    debt: {
+      amount: 0,
+      token: initialDebtTokens[0],
+      usdValue: 0,
+    },
     ltv: 0,
+    liquidationDiff: 0,
+    liquidationPrice: 0,
     ltvMax: DEFAULT_LTV_MAX,
     ltvThreshold: DEFAULT_LTV_TRESHOLD,
   },
 
-  slippage: DEFAULT_SLIPPAGE,
-
-  liquidationMeta: {
-    liquidationPrice: 0,
-    liquidationDiff: 0,
+  collateralTokens: initialCollateralTokens,
+  collateralBalances: {},
+  collateralInput: "",
+  collateralChainId: initialChainId,
+  collateralAllowance: {
+    status: "initial",
+    value: undefined,
   },
+
+  debtTokens: initialDebtTokens,
+  debtBalances: {},
+  debtAllowance: 0,
+  debtInput: "",
+  debtChainId: initialChainId,
 
   transactionMeta: {
     status: "initial",
-    bridgeFee: 0,
+    bridgeFees: 0,
     gasFees: 0,
     estimateTime: 0,
-    estimateSlippage: 0,
     steps: [],
   },
-  availableRoutes: [],
-
-  needsSignature: true,
+
+  needPermit: true,
   isSigning: false,
-  isExecuting: false,
+  isBorrowing: false,
 }
 
 export const useBorrow = create<BorrowStore>()(
-  persist(
-    devtools(
-      (set, get) => ({
-        ...initialState,
-
-        async changeFormType(formType) {
-          set({ formType })
-        },
-
-        async changeMode(mode) {
-          set({ mode, needsSignature: false })
-        },
-
-        async changeAll(collateral, debt, vault) {
-          const collaterals = sdk.getCollateralForChain(collateral.chainId)
-          const debts = sdk.getDebtForChain(debt.chainId)
-          set(
-            produce((state: BorrowState) => {
-              state.activeVault = vault // Need to test this
-
-              state.collateral.chainId = chainIdToHex(collateral.chainId)
-              state.collateral.selectableTokens = collaterals
-              state.collateral.token = collateral
-
-<<<<<<< HEAD
-            state.collateral.chainId = collateral.chainId
-            state.collateral.selectableTokens = collaterals
-            state.collateral.token = collateral
-
-            state.debt.chainId = debt.chainId
-            state.debt.selectableTokens = debts
-            state.debt.token = debt
+  devtools(
+    (set, get) => ({
+      ...initialState,
+
+      async changeCollateralChain(chainId) {
+        const tokens = sdk.getCollateralForChain(parseInt(chainId, 16))
+
+        set(
+          produce((state: BorrowState) => {
+            state.collateralChainId = chainId
+            state.collateralTokens = tokens
+            state.position.collateral.token = tokens[0]
           })
         )
         get().updateTokenPrice("collateral")
         get().updateBalances("collateral")
+        get().updateVault()
+        get().updateAllowance()
+      },
+
+      changeCollateralToken(token) {
+        set(
+          produce((state: BorrowState) => {
+            state.position.collateral.token = token
+          })
+        )
+        get().updateTokenPrice("collateral")
+        get().updateVault()
+        get().updateAllowance()
+      },
+
+      changeCollateralValue(value) {
+        set({ collateralInput: value })
+        get().updateTransactionMetaDebounced()
+        get().updateLtv()
+        get().updateLiquidation()
+      },
+
+      async changeBorrowChain(chainId) {
+        const tokens = sdk.getDebtForChain(parseInt(chainId, 16))
+
+        set(
+          produce((state: BorrowState) => {
+            state.debtChainId = chainId
+            state.debtTokens = tokens
+            state.position.debt.token = tokens[0]
+          })
+        )
+
         get().updateTokenPrice("debt")
         get().updateBalances("debt")
-        get().updateAllowance("collateral")
-        get().updateAllowance("debt")
-
-        await get().changeActiveVault(vault)
-
+        get().updateVault()
+      },
+
+      changeBorrowToken(token) {
+        set(
+          produce((state: BorrowState) => {
+            state.position.debt.token = token
+          })
+        )
+        get().updateTokenPrice("debt")
+        get().updateVault()
+        get().updateTransactionMeta()
+      },
+
+      changeBorrowValue(value) {
+        set({ debtInput: value })
+        get().updateTransactionMetaDebounced()
+        get().updateLtv()
+        get().updateLiquidation()
+      },
+
+      async changeActiveVault(vault) {
+        const [providers] = await Promise.all([
+          vault.getProviders(),
+          vault.preLoad(),
+        ])
+
+        const ltvMax = vault.maxLtv
+          ? parseInt(ethers.utils.formatUnits(vault.maxLtv, 16))
+          : DEFAULT_LTV_MAX
+        const ltvThreshold = vault.liqRatio
+          ? parseInt(ethers.utils.formatUnits(vault.liqRatio, 16))
+          : DEFAULT_LTV_TRESHOLD
+
+        set(
+          produce((s: BorrowState) => {
+            s.position.vault = vault
+            s.position.ltvMax = ltvMax
+            s.position.ltvThreshold = ltvThreshold
+            s.position.providers = providers
+            s.position.activeProvider = providers[0]
+          })
+        )
+
+        await get().updateVaultBalance()
+      },
+
+      async updateBalances(type) {
+        const address = useAuth.getState().address
+        if (!address) {
+          return
+        }
+
+        const tokens =
+          type === "debt" ? get().debtTokens : get().collateralTokens
+        const token = get().position[type].token
+        const chainId = token.chainId
+
+        const rawBalances = await sdk.getTokenBalancesFor(
+          tokens,
+          new Address(address),
+          chainId
+        )
+        const balances: Record<string, number> = {}
+        rawBalances.forEach((b, i) => {
+          const value = parseFloat(formatUnits(b, tokens[i].decimals))
+          balances[tokens[i].symbol] = value
+        })
+
+        set(
+          produce((state: BorrowState) => {
+            if (type === "debt") {
+              state.debtBalances = balances
+            } else if (type === "collateral") {
+              state.collateralBalances = balances
+            }
+          })
+        )
+      },
+
+      async updateTokenPrice(type) {
+        const token = get().position[type].token
+
+        let tokenValue = await token.getPriceUSD()
+        const isTestNet = testChains.find(
+          (c) => parseInt(c.id) === token.chainId
+        )
+        if (token.symbol === "WETH" && isTestNet) {
+          tokenValue = 1242.42 // fix bc weth have no value on testnet
+        }
+
+        set(
+          produce((state: BorrowState) => {
+            state.position[type].usdValue = tokenValue
+          })
+        )
+        get().updateLtv()
+        get().updateLiquidation()
+      },
+
+      async updateAllowance() {
+        const token = get().position.collateral.token
+        const address = useAuth.getState().address
+
+        if (!address) {
+          return
+        }
+
+        set(
+          produce((s: BorrowState) => {
+            s.collateralAllowance.status = "fetching"
+          })
+        )
+        try {
+          const res = await sdk.getAllowanceFor(token, new Address(address))
+          const value = parseFloat(
+            ethers.utils.formatUnits(res, token.decimals)
+          )
+          set({ collateralAllowance: { status: "ready", value } })
+        } catch (e) {
+          // TODO: how to handle the case where we can't fetch allowance ?
+          console.error(e)
+          set(
+            produce((s: BorrowState) => {
+              s.collateralAllowance.status = "error"
+            })
+          )
+        }
+      },
+
+      async updateVault() {
+        set({ availableVaultsStatus: "fetching" })
+
+        const collateral = get().position.collateral.token
+        const debt = get().position.debt.token
         const availableVaults = await sdk.getBorrowingVaultsFor(
           collateral,
           debt
         )
+        const [vault] = availableVaults
+        if (!vault) {
+          // TODO: No vault = error, how to handle that in fe. Waiting for more informations from boyan
+          console.error("No available vault")
+          set({ availableVaultsStatus: "error" })
+          return
+        }
         set({ availableVaults })
 
+        await get().changeActiveVault(vault)
         await Promise.all([
           get().updateAllProviders(),
           get().updateTransactionMeta(),
         ])
         set({ availableVaultsStatus: "ready" })
       },
-=======
-              state.debt.chainId = chainIdToHex(debt.chainId)
-              state.debt.selectableTokens = debts
-              state.debt.token = debt
-            })
-          )
-          get().updateTokenPrice("collateral")
-          get().updateBalances("collateral")
-          get().updateTokenPrice("debt")
-          get().updateBalances("debt")
-          get().updateAllowance("collateral")
-          get().updateAllowance("debt")
-
-          await get().changeActiveVault(vault)
-
-          const availableVaults = await sdk.getBorrowingVaultsFor(
-            collateral,
-            debt
-          )
-          set({ availableVaults })
-
-          await Promise.all([
-            get().updateAllProviders(),
-            get().updateTransactionMeta(),
-          ])
-          set({ availableVaultsStatus: "ready" })
-        },
-
-        async changeInputValues(collateral, debt) {
-          await Promise.all([
-            get().changeCollateralValue(collateral),
-            get().changeDebtValue(debt),
-          ])
-        },
-
-        changeAssetChain(type, chainId, updateVault) {
-          const tokens =
-            type === "debt"
-              ? sdk.getDebtForChain(parseInt(chainId, 16))
-              : sdk.getCollateralForChain(parseInt(chainId, 16))
-
-          set(
+
+      async updateAllProviders() {
+        const { availableVaults } = get()
+
+        const allProviders: Record<string, LendingProviderDetails[]> = {}
+        for (const v of availableVaults) {
+          const providers = await v.getProviders()
+          allProviders[v.address.value] = providers
+        }
+
+        // TODO: status fetching ?
+        set({ allProviders })
+      },
+
+      async updateTransactionMeta() {
+        const address = useAuth.getState().address
+        if (!address) {
+          return
+        }
+
+        const { vault, collateral, debt } = get().position
+        const { collateralInput, debtInput } = get()
+        if (!vault || !collateralInput || !debtInput) {
+          return set(
             produce((state: BorrowState) => {
-              const t = type === "debt" ? state.debt : state.collateral
-              t.chainId = chainId
-              t.selectableTokens = tokens
-              t.token = tokens[0]
-            })
-          )
-          get().updateTokenPrice(type)
-          get().updateBalances(type)
->>>>>>> 41aaa210
-
-          if (updateVault) {
-            get().updateVault()
-          } else {
-            get().updateTransactionMeta()
+              state.transactionMeta.status = "error"
+            })
+          )
+        }
+
+        set(
+          produce((state: BorrowState) => {
+            state.transactionMeta.status = "fetching"
+            state.signature = undefined
+            state.actions = undefined
+          })
+        )
+
+        try {
+          const { bridgeFee, estimateTime, actions, steps } =
+            await sdk.previews.depositAndBorrow(
+              vault,
+              parseUnits(collateralInput, collateral.token.decimals),
+              parseUnits(debtInput, debt.token.decimals),
+              collateral.token,
+              debt.token,
+              new Address(address)
+            )
+          if (!actions.length) {
+            throw `empty action array returned by sdk.previewDepositAndBorrow with params`
           }
-
-<<<<<<< HEAD
-      changeAssetChain(type, chainId, updateVault) {
-        const tokens =
-          type === "debt"
-            ? sdk.getDebtForChain(chainId)
-            : sdk.getCollateralForChain(chainId)
-
-        set(
-          produce((state: BorrowState) => {
-            const t = type === "debt" ? state.debt : state.collateral
-            t.chainId = chainId
-            t.selectableTokens = tokens
-            t.token = tokens[0]
-          })
-        )
-        get().updateTokenPrice(type)
-        get().updateBalances(type)
-=======
-          get().updateAllowance(type)
-        },
->>>>>>> 41aaa210
-
-        changeAssetToken(type, token) {
-          set(
-            produce((state: BorrowState) => {
-              if (type === "debt") {
-                state.debt.token = token
-              } else {
-                state.collateral.token = token
-              }
-            })
-          )
-          get().updateTokenPrice(type)
-          get().updateVault()
-          get().updateAllowance(type)
-        },
-
-        changeAssetValue(type, value) {
-          set(
-            produce((state: BorrowState) => {
-              if (type === "debt") {
-                state.debt.input = value
-              } else {
-                state.collateral.input = value
-              }
-            })
-          )
-          get().updateTransactionMetaDebounced()
-          get().updateLtv()
-          get().updateLiquidation()
-        },
-
-        changeCollateralChain(chainId, updateVault) {
-          get().changeAssetChain("collateral", chainId, updateVault)
-        },
-
-        changeCollateralToken(token) {
-          get().changeAssetToken("collateral", token)
-        },
-
-        changeCollateralValue(value) {
-          get().changeAssetValue("collateral", value)
-        },
-
-        changeDebtChain(chainId, updateVault) {
-          get().changeAssetChain("debt", chainId, updateVault)
-        },
-
-        changeDebtToken(token) {
-          get().changeAssetToken("debt", token)
-        },
-
-        changeDebtValue(value) {
-          get().changeAssetValue("debt", value)
-        },
-
-        changeSlippageValue(slippage) {
-          const json = JSON.stringify(slippage)
-          localStorage.setItem("slippage", json)
-
-          set({ slippage })
-        },
-
-        async changeActiveVault(vault) {
-          const providers = await vault.getProviders()
-
-          const ltvMax = vault.maxLtv
-            ? parseInt(ethers.utils.formatUnits(vault.maxLtv, 16))
-            : DEFAULT_LTV_MAX
-          const ltvThreshold = vault.liqRatio
-            ? parseInt(ethers.utils.formatUnits(vault.liqRatio, 16))
-            : DEFAULT_LTV_TRESHOLD
-
-          set(
-            produce((s: BorrowState) => {
-              s.activeVault = vault
-              s.activeProvider = providers.find((p) => p.active)
-              s.ltv.ltvMax = ltvMax
-              s.ltv.ltvThreshold = ltvThreshold
-            })
-          )
-          const route = get().availableRoutes.find(
-            (r) => r.address === vault.address.value
-          )
-          if (route) {
-            get().changeTransactionMeta(route)
-          }
-          await get().updateVaultBalance()
-        },
-
-        async changeTransactionMeta(route) {
           set(
             produce((state: BorrowState) => {
               state.transactionMeta.status = "ready"
-              state.needsSignature = Sdk.needSignature(route.actions)
-              state.transactionMeta.bridgeFee = route.bridgeFee
-              state.transactionMeta.estimateTime = route.estimateTime
-              state.transactionMeta.steps = route.steps
-              state.actions = route.actions
-              state.transactionMeta.estimateSlippage = route.estimateSlippage
-            })
-          )
-        },
-
-        async updateBalances(type) {
-          const address = useAuth.getState().address
-          if (!address) {
-            return
-          }
-
-<<<<<<< HEAD
-        let tokenValue = await token.getPriceUSD()
-        const isTestNet = testChains.find((c) => c.chainId === token.chainId)
-        if (token.symbol === "WETH" && isTestNet) {
-          tokenValue = 1242.42 // fix bc weth has no value on testnet
-        }
-=======
-          const tokens = (type === "debt" ? get().debt : get().collateral)
-            .selectableTokens
-          const token =
-            type === "debt" ? get().debt.token : get().collateral.token
-          const chainId = token.chainId
->>>>>>> 41aaa210
-
-          const rawBalances = await sdk.getTokenBalancesFor(
-            tokens,
-            Address.from(address),
-            chainId
-          )
-          const balances: Record<string, number> = {}
-          rawBalances.forEach((b, i) => {
-            const value = parseFloat(formatUnits(b, tokens[i].decimals))
-            balances[tokens[i].symbol] = value
-          })
-
+              state.transactionMeta.bridgeFees = bridgeFee.toNumber()
+              state.transactionMeta.estimateTime = estimateTime
+              state.transactionMeta.steps = steps
+              // state.transactionMeta.gasFees = gasPrice?.toNumber() || 0
+              state.needPermit = Sdk.needSignature(actions)
+              state.actions = actions
+            })
+          )
+        } catch (e) {
           set(
             produce((state: BorrowState) => {
-              if (type === "debt") {
-                state.debt.balances = balances
-              } else if (type === "collateral") {
-                state.collateral.balances = balances
-              }
-            })
-          )
-        },
-
-        async updateTokenPrice(type) {
-          const token =
-            type === "debt" ? get().debt.token : get().collateral.token
-
-          let tokenValue = await token.getPriceUSD()
-          const isTestNet = testChains.find(
-            (c) => parseInt(c.id) === token.chainId
-          )
-          if (token.symbol === "WETH" && isTestNet) {
-            tokenValue = 1242.42 // fix bc weth has no value on testnet
-          }
-
-          set(
-            produce((state: BorrowState) => {
-              if (type === "debt") {
-                state.debt.usdPrice = tokenValue
-              } else {
-                state.collateral.usdPrice = tokenValue
-              }
-            })
-          )
-          get().updateLtv()
-          get().updateLiquidation()
-        },
-
-        async updateAllowance(type) {
-          const token =
-            type === "debt" ? get().debt.token : get().collateral.token
-          const address = useAuth.getState().address
-
-          if (!address) {
-            return
-          }
-
+              state.transactionMeta.status = "error"
+            })
+          )
+          console.error("Sdk error while attempting to set meta:", e)
+        }
+      },
+
+      updateTransactionMetaDebounced: debounce(
+        () => get().updateTransactionMeta(),
+        500
+      ),
+
+      updateLtv() {
+        const collateralValue = parseFloat(get().collateralInput)
+        const collateralUsdValue = get().position.collateral.usdValue
+        const collateral = collateralValue * collateralUsdValue
+
+        const debtValue = parseFloat(get().debtInput)
+        const debtUsdValue = get().position.debt.usdValue
+        const debt = debtValue * debtUsdValue
+
+        const ltv =
+          collateral && debt ? Math.round((debt / collateral) * 100) : 0
+
+        set(
+          produce((s: BorrowState) => {
+            s.position.ltv = ltv
+          })
+        )
+      },
+
+      updateLiquidation() {
+        const collateralAmount = parseFloat(get().collateralInput)
+        const collateralUsdValue = get().position.collateral.usdValue
+
+        const debtValue = parseFloat(get().debtInput)
+        const debtUsdValue = get().position.debt.usdValue
+        const debt = debtValue * debtUsdValue
+
+        if (!debt || !collateralAmount) {
+          return set(
+            produce((s: BorrowState) => {
+              s.position.liquidationPrice = 0
+              s.position.liquidationDiff = 0
+            })
+          )
+        }
+
+        const liquidationTreshold = get().position.ltvThreshold
+
+        const liquidationPrice =
+          debt / (collateralAmount * (liquidationTreshold / 100))
+        const liquidationDiff = Math.round(
+          (1 - liquidationPrice / collateralUsdValue) * 100
+        )
+
+        set(
+          produce((s: BorrowState) => {
+            s.position.liquidationPrice = liquidationPrice
+            s.position.liquidationDiff = liquidationDiff
+          })
+        )
+      },
+
+      async updateVaultBalance() {
+        const vault = get().position.vault
+        const address = useAuth.getState().address
+        if (!vault || !address) {
+          return
+        }
+
+        const { deposit, borrow } = await vault.getBalances(
+          new Address(address)
+        )
+        set(
+          produce((s: BorrowState) => {
+            s.formType = deposit.gt(0) || borrow.gt(0) ? "edit" : "create"
+
+            const dec = s.position.collateral.token.decimals
+            s.position.collateral.amount = parseFloat(formatUnits(deposit, dec))
+
+            const dec2 = s.position.debt.token.decimals
+            s.position.debt.amount = parseFloat(formatUnits(borrow, dec2))
+          })
+        )
+      },
+
+      /**
+       * Allow fuji contract to spend on behalf of the user an amount
+       * Token are deduced from collateral
+       * @param amount
+       * @param afterSuccess
+       */
+      async allow(amount, afterSuccess?) {
+        const token = get().position.collateral.token
+        const userAddress = useAuth.getState().address
+        const provider = useAuth.getState().provider
+        const spender = CONNEXT_ROUTER_ADDRESS[token.chainId].value
+
+        if (!provider || !userAddress) {
+          throw "Missing provider (check auth slice) or missing user address"
+        }
+
+        set(
+          produce((s: BorrowState) => {
+            s.collateralAllowance.status = "allowing"
+          })
+        )
+        const owner = provider.getSigner()
+        try {
+          const approval = await contracts.ERC20__factory.connect(
+            token.address.value,
+            owner
+          ).approve(spender, parseUnits(amount.toString()))
+          await approval.wait()
+          set({ collateralAllowance: { status: "ready", value: amount } })
+          afterSuccess && afterSuccess()
+        } catch (e) {
           set(
             produce((s: BorrowState) => {
-              if (type === "debt") {
-                s.debt.allowance.status = "fetching"
-              } else {
-                s.collateral.allowance.status = "fetching"
-              }
-            })
-          )
-          try {
-            const res = await sdk.getAllowanceFor(token, Address.from(address))
-            const value = parseFloat(formatUnits(res, token.decimals))
-            set(
-              produce((s: BorrowState) => {
-                if (type === "debt") {
-                  s.debt.allowance.status = "ready"
-                  s.debt.allowance.value = value
-                } else {
-                  s.collateral.allowance.status = "ready"
-                  s.collateral.allowance.value = value
-                }
-              })
-            )
-          } catch (e) {
-            // TODO: how to handle the case where we can't fetch allowance ?
-            console.error(e)
-            set(
-              produce((s: BorrowState) => {
-                if (type === "debt") {
-                  s.debt.allowance.status = "error"
-                } else {
-                  s.collateral.allowance.status = "error"
-                }
-              })
-            )
+              s.collateralAllowance.status = "error"
+            })
+          )
+        }
+      },
+
+      async signPermit() {
+        const actions = get().actions
+        const vault = get().position.vault
+        const provider = useAuth.getState().provider
+        if (!actions || !vault || !provider) {
+          throw "Unexpected undefined value"
+        }
+
+        set({ isSigning: true })
+
+        const permitAction = Sdk.findPermitAction(actions)
+        if (!permitAction) {
+          console.error("No permit action found")
+          return set({ isSigning: false })
+        }
+
+        let signature
+        try {
+          const { domain, types, value } = await vault.signPermitFor(
+            permitAction
+          )
+          const signer = provider.getSigner()
+          const s = await signer._signTypedData(domain, types, value)
+          signature = ethers.utils.splitSignature(s)
+        } catch (e: any) {
+          set({ isSigning: false })
+          if (e.code === "ACTION_REJECTED") {
+            // IDEA: can be moved into some const for refacto
+            // IDEA: add a link "why do I need to sign ?"
+            useSnack.getState().display({
+              icon: "error",
+              title: "Error: Fuji cannot borrow without your signature",
+              // body: "Please retry and ",
+            })
           }
-        },
-
-        async updateVault() {
-          set({ availableVaultsStatus: "fetching" })
-
-          const collateral = get().collateral.token
-          const debt = get().debt.token
-          const availableVaults = await sdk.getBorrowingVaultsFor(
-            collateral,
-            debt
-          )
-          const [vault] = availableVaults
-          if (!vault) {
-            // TODO: No vault = error, how to handle that in fe. Waiting for more informations from boyan
-            console.error("No available vault")
-            set({ availableVaultsStatus: "error" })
-            return
-          }
-          set({ availableVaults })
-
-          await get().changeActiveVault(vault)
-          await Promise.all([
-            get().updateAllProviders(),
-            get().updateTransactionMeta(),
-          ])
-          set({ availableVaultsStatus: "ready" })
-        },
-
-        async updateAllProviders() {
-          const { availableVaults } = get()
-
-          const allProviders: Record<string, LendingProviderDetails[]> = {}
-          for (const v of availableVaults) {
-            const providers = await v.getProviders()
-            allProviders[v.address.value] = providers
-          }
-
-          // TODO: status fetching ?
-          set({ allProviders })
-        },
-
-        async updateTransactionMeta() {
-          const address = useAuth.getState().address
-          if (!address) {
-            return
-          }
-
-          const { activeVault, collateral, debt, mode, slippage } = get()
-          if (
-            !activeVault ||
-            failureForMode(mode, collateral.input, debt.input)
-          ) {
-            return set(
-              produce((state: BorrowState) => {
-                state.transactionMeta.status = "error"
-              })
-            )
-          }
-
-          set(
-            produce((state: BorrowState) => {
-              state.transactionMeta.status = "fetching"
-              state.signature = undefined
-              state.actions = undefined
-            })
-          )
-
-          try {
-            const formType = get().formType
-            // when editing a position, we need to fetch routes only for the active vault
-            const vaults =
-              formType === "create"
-                ? get().availableVaults
-                : [get().activeVault as BorrowingVault]
-            const results = await Promise.all(
-              vaults.map((v, i) => {
-                const recommended = i === 0
-
-                return fetchRoutes(
-                  mode,
-                  v,
-                  collateral.token,
-                  debt.token,
-                  collateral.input,
-                  debt.input,
-                  address,
-                  recommended,
-                  slippage
-                )
-              })
-            )
-            const selectedValue = results.find(
-              (r) => r.data?.address === activeVault.address.value
-            )
-            if (
-              !selectedValue ||
-              (!selectedValue.error && !selectedValue.data)
-            ) {
-              throw "Data not found"
-            }
-            if (selectedValue.error) {
-              throw selectedValue.error
-            }
-            const selectedRoute = selectedValue.data as RouteMeta
-            if (!selectedRoute.actions.length) {
-              throw `empty action array returned by sdk.preview.xxx with params`
-            }
-            const availableRoutes = results
-              .filter((r) => r.data)
-              .map((r) => r.data) as RouteMeta[]
-
-            set({ availableRoutes })
-            get().changeTransactionMeta(selectedRoute)
-          } catch (e) {
-            set(
-              produce((state: BorrowState) => {
-                state.transactionMeta.status = "error"
-              })
-            )
-            console.error("Sdk error while attempting to set meta:", e)
-          }
-        },
-
-        updateTransactionMetaDebounced: debounce(
-          () => get().updateTransactionMeta(),
-          500
-        ),
-
-        updateLtv() {
-          const collateralAmount = parseFloat(get().collateral.input)
-          const collateralPrice = get().collateral.usdPrice
-          const collateralValue = collateralAmount * collateralPrice
-
-          const debtAmount = parseFloat(get().debt.input)
-          const debtPrice = get().debt.usdPrice
-          const debtValue = debtAmount * debtPrice
-
-          const ltv =
-            collateralValue && debtValue
-              ? Math.round((debtValue / collateralValue) * 100)
-              : 0
-
+          throw e
+        }
+
+        set({ signature, isSigning: false })
+      },
+
+      async borrow() {
+        const address = useAuth.getState().address
+        const provider = useAuth.getState().provider
+        const { actions, signature, position } = get()
+        if (!actions || !address || !signature || !provider) {
+          throw "Unexpected undefined param"
+        }
+        const srcChainId = position.collateral.token.chainId
+
+        try {
+          set({ isBorrowing: true })
+
+          const txRequest = sdk.getTxDetails(
+            actions,
+            srcChainId,
+            Address.from(address),
+            signature
+          )
+          const signer = provider.getSigner()
+          const t = await signer.sendTransaction(txRequest)
           set(
             produce((s: BorrowState) => {
-              s.ltv.ltv = ltv
-            })
-          )
-        },
-
-        updateLiquidation() {
-          const collateralAmount = parseFloat(get().collateral.input)
-          const collateralPrice = get().collateral.usdPrice
-
-          const debtAmount = parseFloat(get().debt.input)
-          const debtPrice = get().debt.usdPrice
-          const debtValue = debtAmount * debtPrice
-
-          if (!debtValue || !collateralAmount) {
-            return set(
-              produce((s: BorrowState) => {
-                s.liquidationMeta.liquidationPrice = 0
-                s.liquidationMeta.liquidationDiff = 0
-              })
-            )
-          }
-
-          const liquidationTreshold = get().ltv.ltvThreshold
-
-          const liquidationPrice =
-            debtValue / (collateralAmount * (liquidationTreshold / 100))
-          const liquidationDiff = Math.round(
-            (1 - liquidationPrice / collateralPrice) * 100
-          )
-
-          set(
-            produce((s: BorrowState) => {
-              s.liquidationMeta.liquidationPrice = liquidationPrice
-              s.liquidationMeta.liquidationDiff = liquidationDiff
-            })
-          )
-        },
-
-        async updateVaultBalance() {
-          const vault = get().activeVault
-          const address = useAuth.getState().address
-          if (!vault || !address) {
-            return
-          }
-
-          const { deposit, borrow } = await vault.getBalances(
-            Address.from(address)
-          )
-          set(
-            produce((s: BorrowState) => {
-              const dec = s.collateral.token.decimals
-              s.collateral.amount = parseFloat(formatUnits(deposit, dec))
-
-              const dec2 = s.debt.token.decimals
-              s.debt.amount = parseFloat(formatUnits(borrow, dec2))
-            })
-          )
-        },
-
-        /**
-         * Allow fuji contract to spend on behalf of the user an amount
-         * Token are deduced from collateral
-         * @param amount
-         * @param afterSuccess
-         */
-        async allow(amount, type, afterSuccess?) {
-          const token = (type === "debt" ? get().debt : get().collateral).token
-          const userAddress = useAuth.getState().address
-          const provider = useAuth.getState().provider
-          const spender = CONNEXT_ROUTER_ADDRESS[token.chainId].value
-
-          if (!provider || !userAddress) {
-            throw "Missing provider (check auth slice) or missing user address"
-          }
-
-          const changeAllowance = (
-            status: AllowanceStatus,
-            amount?: number
-          ) => {
-            set(
-              produce((s: BorrowState) => {
-                if (type === "debt") {
-                  s.debt.allowance.status = status
-                  if (amount) s.debt.allowance.value = amount
-                } else {
-                  s.collateral.allowance.status = status
-                  if (amount) s.collateral.allowance.value = amount
-                }
-              })
-            )
-          }
-          changeAllowance("allowing")
-          const owner = provider.getSigner()
-          try {
-            const approval = await contracts.ERC20__factory.connect(
-              token.address.value,
-              owner
-            ).approve(spender, parseUnits(amount.toString(), token.decimals))
-            await approval.wait()
-
-            changeAllowance("ready", amount)
-            afterSuccess && afterSuccess()
-          } catch (e) {
-            changeAllowance("error")
-          }
-        },
-
-        async signPermit() {
-          const actions = get().actions
-          const vault = get().activeVault
-          const provider = useAuth.getState().provider
-          if (!actions || !vault || !provider) {
-            throw "Unexpected undefined value"
-          }
-
-          const permitAction = Sdk.findPermitAction(actions)
-          if (!permitAction) {
-            console.error("No permit action found")
-            return set({ isSigning: false })
-          }
-
-          set({ isSigning: true })
-
-          try {
-            const { domain, types, value } = await vault.signPermitFor(
-              permitAction
-            )
-            const signer = provider.getSigner()
-            const s = await signer._signTypedData(domain, types, value)
-            const signature = ethers.utils.splitSignature(s)
-
-            set({ signature })
-          } catch (e: any) {
-            if (e.code === "ACTION_REJECTED") {
-              useSnack.getState().display({
-                type: "error",
-                title: "Signature was canceled by the user.",
-              })
-            }
-          } finally {
-            set({ isSigning: false })
-          }
-        },
-
-        async execute() {
-          const { address, provider } = useAuth.getState()
-          const { actions, signature, transactionMeta, needsSignature } = get()
-          if (
-            !actions ||
-            !address ||
-            !provider ||
-            (needsSignature && !signature)
-          ) {
-            throw "Unexpected undefined param"
-          }
-
-          const srcChainId = transactionMeta.steps[0].chainId
-
-          try {
-            set({ isExecuting: true })
-
-            const txRequest = sdk.getTxDetails(
-              actions,
-              srcChainId,
-              Address.from(address),
-              signature
-            )
-            const signer = provider.getSigner()
-            const tx = await signer.sendTransaction(txRequest)
-
-            if (tx) {
-              useSnack.getState().display({
-                type: "success",
-                title: "The transaction was submitted successfully.",
-              })
-            }
-            return tx
-          } catch (e) {
-            // TODO: what errors can we catch here?
-            useSnack.getState().display({
-              type: "warning",
-              title:
-                "The transaction was canceled by the user or cannot be submitted.",
-            })
-          } finally {
-            set({ isExecuting: false })
-          }
-        },
-
-        async signAndExecute() {
-          if (get().needsSignature) {
-            await get().signPermit()
-          }
-
-          const tx = await get().execute()
-
-          // error was already displayed in execute()
-          if (tx) {
-            const vaultAddr = get().activeVault?.address.value as string
-            useHistory
-              .getState()
-              .add(tx.hash, vaultAddr, get().transactionMeta.steps)
-
-            get().changeInputValues("", "")
-          }
-        },
-      }),
-      {
-        enabled: process.env.NEXT_PUBLIC_APP_ENV !== "production",
-        name: "xFuji/borrow",
-      }
-    ),
+              if (s.collateralAllowance.value) {
+                // optimistic: we assume transaction will success and update allowance according to that
+                s.collateralAllowance.value -= parseFloat(s.collateralInput)
+              }
+            })
+          )
+          return t
+        } catch (e) {
+          // TODO: user cancel tx
+          throw e
+        } finally {
+          set({ isBorrowing: false })
+        }
+      },
+
+      async signAndBorrow() {
+        try {
+          await get().signPermit()
+          const t = await get().borrow()
+          useHistory.getState().add({
+            hash: t.hash,
+            type: "borrow",
+            steps: toHistoryRoutingStep(get().transactionMeta.steps),
+            status: "ongoing",
+          })
+          get().changeCollateralValue("")
+          get().changeBorrowValue("")
+        } catch (e) {
+          console.error(e)
+        }
+      },
+    }),
     {
+      enabled: process.env.NEXT_PUBLIC_APP_ENV !== "production",
       name: "xFuji/borrow",
-      partialize: (state) => ({ slippage: state.slippage }),
-      onRehydrateStorage: () => {
-        return (state, error) => {
-          if (error) {
-            return console.error("an error happened during hydration", error)
-          }
-          if (!state) {
-            return console.error("no state")
-          }
-        }
-      },
     }
   )
 )