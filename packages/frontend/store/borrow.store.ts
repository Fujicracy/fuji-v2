--- conflicted
+++ resolved
@@ -14,11 +14,7 @@
   LendingProviderWithFinancials,
   RouterActionParams,
   Sdk,
-<<<<<<< HEAD
-  Token,
   VaultWithFinancials,
-=======
->>>>>>> e41b74e1
 } from '@x-fuji/sdk';
 import { debounce } from 'debounce';
 import { BigNumber, ethers, Signature } from 'ethers';
@@ -39,12 +35,8 @@
   AssetChange,
   AssetType,
   defaultAssetForType,
-  defaultCurrency,
-<<<<<<< HEAD
   FetchStatus,
-=======
   foundCurrency,
->>>>>>> e41b74e1
   LiquidationMeta,
   LtvMeta,
   Mode,
@@ -321,7 +313,8 @@
               t.selectableCurrencies = currencies;
               const found = foundCurrency(t.selectableCurrencies, t.currency);
               if (found) t.currency = found;
-              else if (state.formType === 'create') t.currency = currencies[0];
+              else if (state.formType === FormType.Create)
+                t.currency = currencies[0];
             })
           );
           get().updateCurrencyPrice(type);
