--- conflicted
+++ resolved
@@ -36,10 +36,7 @@
   assetForData,
   AssetType,
   defaultAssetForType,
-<<<<<<< HEAD
   defaultCurrency,
-=======
->>>>>>> f3f07025
   FetchStatus,
   foundCurrency,
   LiquidationMeta,
@@ -104,11 +101,7 @@
 };
 
 type BorrowActions = {
-<<<<<<< HEAD
   assetForType: (type: AssetType) => AssetChange | undefined;
-=======
-  assetForType: (type: AssetType) => AssetChange;
->>>>>>> f3f07025
   changeFormType: (type: FormType) => void;
   changeMode: (mode: Mode) => void;
   changeAll: (
@@ -116,35 +109,13 @@
     debt: Currency,
     vault: BorrowingVault
   ) => void;
-<<<<<<< HEAD
   clearDebt: () => void;
-=======
->>>>>>> f3f07025
   changeInputValues: (collateral: string, debt: string) => void;
   changeAssetChain: (
     type: AssetType,
     chainId: ChainId,
     updateVault: boolean,
     currency?: Currency
-<<<<<<< HEAD
-  ) => void;
-  changeAssetCurrency: (type: AssetType, currency: Currency) => void;
-  changeAssetValue: (type: AssetType, value: string) => void;
-  changeDebtChain: (
-    chainId: ChainId,
-    updateVault: boolean,
-    currency?: Currency
-  ) => void; // Convenience
-  changeDebtCurrency: (currency: Currency) => void; // Convenience
-  changeDebtValue: (val: string) => void; // Convenience
-  changeCollateralChain: (
-    chainId: ChainId,
-    updateVault: boolean,
-    currency?: Currency
-  ) => void; // Convenience
-  changeCollateralCurrency: (currency: Currency) => void; // Convenience
-  changeCollateralValue: (val: string) => void; // Convenience
-=======
   ) => void;
   changeAssetCurrency: (
     type: AssetType,
@@ -152,7 +123,6 @@
     updateVault: boolean
   ) => void;
   changeAssetValue: (type: AssetType, value: string) => void;
->>>>>>> f3f07025
   changeActiveVault: (v: VaultWithFinancials) => void;
   changeTransactionMeta: (route: RouteMeta) => void;
   changeSlippageValue: (slippage: number) => void;
@@ -194,11 +164,7 @@
   activeProvider: undefined,
 
   collateral: defaultAssetForType(AssetType.Collateral),
-<<<<<<< HEAD
   debt: undefined,
-=======
-  debt: defaultAssetForType(AssetType.Debt),
->>>>>>> f3f07025
 
   ltv: {
     ltv: 0,
@@ -263,7 +229,6 @@
               state.collateral.selectableCurrencies = collaterals;
               state.collateral.currency = collateral;
 
-<<<<<<< HEAD
               if (!state.debt)
                 state.debt = assetForData(debt.chainId, debts, debt);
               else {
@@ -271,11 +236,6 @@
                 state.debt.selectableCurrencies = debts;
                 state.debt.currency = debt;
               }
-=======
-              state.debt.chainId = debt.chainId;
-              state.debt.selectableCurrencies = debts;
-              state.debt.currency = debt;
->>>>>>> f3f07025
             })
           );
 
@@ -315,13 +275,10 @@
 
           get().updateTransactionMeta();
           set({ availableVaultsStatus: FetchStatus.Ready });
-<<<<<<< HEAD
         },
 
         async clearDebt() {
           set({ debt: undefined });
-=======
->>>>>>> f3f07025
         },
 
         async changeInputValues(collateral, debt) {
@@ -332,10 +289,7 @@
         },
 
         changeAssetChain(type, chainId, updateVault, currency) {
-<<<<<<< HEAD
           console.log('changeAssetChain', type, chainId, updateVault, currency);
-=======
->>>>>>> f3f07025
           if (!isSupported(chainId)) return;
 
           const currencies =
@@ -357,7 +311,6 @@
           }
           set(
             produce((state: BorrowState) => {
-<<<<<<< HEAD
               let t = type === AssetType.Debt ? state.debt : state.collateral;
               if (!t)
                 t = assetForData(
@@ -373,15 +326,6 @@
                 else if (state.formType === FormType.Create)
                   t.currency = currencies[0];
               }
-=======
-              const t = type === AssetType.Debt ? state.debt : state.collateral;
-              t.chainId = chainId;
-              t.selectableCurrencies = currencies;
-              const found = foundCurrency(t.selectableCurrencies, t.currency);
-              if (found) t.currency = found;
-              else if (state.formType === FormType.Create)
-                t.currency = currencies[0];
->>>>>>> f3f07025
             })
           );
           get().updateCurrencyPrice(type);
@@ -396,47 +340,27 @@
           get().updateAllowance(type);
         },
 
-<<<<<<< HEAD
-        changeAssetCurrency(type, currency) {
+        changeAssetCurrency(type, currency, updateVault) {
           set(
             produce((state: BorrowState) => {
               if (type === AssetType.Collateral) {
                 state.collateral.currency = currency;
               } else if (state.debt) {
                 state.debt.currency = currency;
-=======
-        changeAssetCurrency(type, currency, updateVault) {
-          set(
-            produce((state: BorrowState) => {
-              if (type === AssetType.Debt) {
-                state.debt.currency = currency;
-              } else {
-                state.collateral.currency = currency;
->>>>>>> f3f07025
               }
             })
           );
           get().updateCurrencyPrice(type);
-<<<<<<< HEAD
-          get().updateVault();
-=======
           if (updateVault) {
             get().updateVault();
           }
->>>>>>> f3f07025
           get().updateAllowance(type);
         },
 
         changeAssetValue(type, value) {
           set(
             produce((state: BorrowState) => {
-<<<<<<< HEAD
               if (type === AssetType.Collateral) {
-=======
-              if (type === AssetType.Debt) {
-                state.debt.input = value;
-              } else {
->>>>>>> f3f07025
                 state.collateral.input = value;
               } else if (state.debt) {
                 state.debt.input = value;
@@ -448,43 +372,6 @@
           get().updateLiquidation();
         },
 
-<<<<<<< HEAD
-        changeCollateralChain(chainId, updateVault, currency) {
-          get().changeAssetChain(
-            AssetType.Collateral,
-            chainId,
-            updateVault,
-            currency
-          );
-        },
-
-        changeCollateralCurrency(currency) {
-          get().changeAssetCurrency(AssetType.Collateral, currency);
-        },
-
-        changeCollateralValue(value) {
-          get().changeAssetValue(AssetType.Collateral, value);
-        },
-
-        changeDebtChain(chainId, updateVault, currency) {
-          get().changeAssetChain(
-            AssetType.Debt,
-            chainId,
-            updateVault,
-            currency
-          );
-        },
-
-        changeDebtCurrency(currency) {
-          get().changeAssetCurrency(AssetType.Debt, currency);
-        },
-
-        changeDebtValue(value) {
-          get().changeAssetValue(AssetType.Debt, value);
-        },
-
-=======
->>>>>>> f3f07025
         changeSlippageValue(slippage) {
           set({ slippage });
         },
@@ -515,10 +402,7 @@
                 formatUnits(depositBalance, dec)
               );
 
-<<<<<<< HEAD
               if (!s.debt) return;
-=======
->>>>>>> f3f07025
               const dec2 = s.debt.currency.decimals;
               s.debt.amount = parseFloat(formatUnits(borrowBalance, dec2));
             })
@@ -552,10 +436,6 @@
             return;
           }
 
-<<<<<<< HEAD
-=======
-          const asset = get().assetForType(type);
->>>>>>> f3f07025
           const currencies = asset.selectableCurrencies;
           const currency = asset.currency;
           const chainId = currency.chainId;
@@ -564,13 +444,9 @@
             console.error(result.error.message);
             return;
           }
-<<<<<<< HEAD
           const currentAsset = get().assetForType(type);
           if (!currentAsset) return; // TODO: handle this case?
           const currentCurrency = currentAsset.currency;
-=======
-          const currentCurrency = get().assetForType(type).currency;
->>>>>>> f3f07025
           if (
             currency.address !== currentCurrency.address ||
             currency.chainId !== currentCurrency.chainId
@@ -583,13 +459,7 @@
         async changeBalances(type, balances) {
           set(
             produce((state: BorrowState) => {
-<<<<<<< HEAD
               if (type === AssetType.Collateral) {
-=======
-              if (type === AssetType.Debt) {
-                state.debt.balances = balances;
-              } else if (type === AssetType.Collateral) {
->>>>>>> f3f07025
                 state.collateral.balances = balances;
               } else if (state.debt) {
                 state.debt.balances = balances;
@@ -601,34 +471,21 @@
         async changeAllowance(type, status, amount) {
           set(
             produce((s: BorrowState) => {
-<<<<<<< HEAD
               if (type === AssetType.Collateral) {
                 s.collateral.allowance.status = status;
                 if (amount !== undefined) s.collateral.allowance.value = amount;
               } else if (s.debt) {
                 s.debt.allowance.status = status;
                 if (amount !== undefined) s.debt.allowance.value = amount;
-=======
-              if (type === AssetType.Debt) {
-                s.debt.allowance.status = status;
-                if (amount !== undefined) s.debt.allowance.value = amount;
-              } else {
-                s.collateral.allowance.status = status;
-                if (amount !== undefined) s.collateral.allowance.value = amount;
->>>>>>> f3f07025
               }
             })
           );
         },
 
         async updateCurrencyPrice(type) {
-<<<<<<< HEAD
           const asset = get().assetForType(type);
           if (!asset) return;
           const currency = asset.currency;
-=======
-          const currency = get().assetForType(type).currency;
->>>>>>> f3f07025
 
           const result = await currency.getPriceUSD();
           if (!result.success) {
@@ -636,14 +493,9 @@
             return;
           }
 
-<<<<<<< HEAD
           const currentCurrency = get().assetForType(type)?.currency;
           if (!currentCurrency || currency.address !== currentCurrency.address)
             return;
-=======
-          const currentCurrency = get().assetForType(type).currency;
-          if (currency.address !== currentCurrency.address) return;
->>>>>>> f3f07025
 
           let currencyValue = result.data;
           const isTestNet = testChains.some(
@@ -655,17 +507,10 @@
 
           set(
             produce((state: BorrowState) => {
-<<<<<<< HEAD
               if (type === AssetType.Collateral) {
                 state.collateral.usdPrice = currencyValue;
               } else if (state.debt) {
                 state.debt.usdPrice = currencyValue;
-=======
-              if (type === AssetType.Debt) {
-                state.debt.usdPrice = currencyValue;
-              } else {
-                state.collateral.usdPrice = currencyValue;
->>>>>>> f3f07025
               }
             })
           );
@@ -674,13 +519,9 @@
         },
 
         async updateAllowance(type) {
-<<<<<<< HEAD
           const asset = get().assetForType(type);
           if (!asset) return;
           const currency = asset.currency;
-=======
-          const currency = get().assetForType(type).currency;
->>>>>>> f3f07025
           const address = useAuth.getState().address;
 
           if (!address) {
@@ -697,14 +538,9 @@
               Address.from(address)
             );
 
-<<<<<<< HEAD
             const currentCurrency = get().assetForType(type)?.currency;
             if (
               !currentCurrency ||
-=======
-            const currentCurrency = get().assetForType(type).currency;
-            if (
->>>>>>> f3f07025
               currency.address !== currentCurrency.address ||
               currency.chainId !== currentCurrency.chainId
             )
@@ -720,7 +556,6 @@
         },
 
         async updateVault() {
-<<<<<<< HEAD
           const debt = get().debt?.currency;
           if (!debt) return;
           set({ availableVaultsStatus: FetchStatus.Loading });
@@ -729,15 +564,6 @@
           const addr = useAuth.getState().address;
           const account = addr ? Address.from(addr) : undefined;
 
-=======
-          set({ availableVaultsStatus: FetchStatus.Loading });
-
-          const collateral = get().collateral.currency;
-          const debt = get().debt.currency;
-          const addr = useAuth.getState().address;
-          const account = addr ? Address.from(addr) : undefined;
-
->>>>>>> f3f07025
           const result = await sdk.getBorrowingVaultsFor(
             collateral,
             debt,
@@ -750,16 +576,10 @@
             return;
           }
           // check if currencies already changed before the previous async call completed
-<<<<<<< HEAD
           const currentDebt = get().debt;
           if (
             !collateral.equals(get().collateral.currency) ||
             (currentDebt && !debt.equals(currentDebt.currency))
-=======
-          if (
-            !collateral.equals(get().collateral.currency) ||
-            !debt.equals(get().debt.currency)
->>>>>>> f3f07025
           ) {
             await get().updateVault();
             return;
@@ -949,13 +769,9 @@
          * @param type
          */
         async allow(type) {
-<<<<<<< HEAD
           const asset = get().assetForType(type);
           if (!asset) return;
           const { currency, input } = asset;
-=======
-          const { currency, input } = get().assetForType(type);
->>>>>>> f3f07025
           const amount = parseFloat(input);
           const userAddress = useAuth.getState().address;
           const provider = useAuth.getState().provider;
