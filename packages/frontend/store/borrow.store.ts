--- conflicted
+++ resolved
@@ -14,7 +14,6 @@
   LendingProviderDetails,
   RouterActionParams,
   Sdk,
-  Token,
 } from '@x-fuji/sdk';
 import { debounce } from 'debounce';
 import { BigNumber, ethers, Signature } from 'ethers';
@@ -36,6 +35,7 @@
   AssetType,
   defaultAssetForType,
   defaultCurrency,
+  foundCurrency,
   LiquidationMeta,
   LtvMeta,
   Mode,
@@ -296,15 +296,10 @@
             produce((state: BorrowState) => {
               const t = type === 'debt' ? state.debt : state.collateral;
               t.chainId = chainId;
-<<<<<<< HEAD
               t.selectableCurrencies = currencies;
-              t.currency = defaultCurrency(currencies, currency);
-=======
-              t.selectableTokens = tokens;
-              const found = tokens.find((e) => e.symbol === t.token.symbol);
-              if (found) t.token = found;
-              else if (state.formType === 'create') t.token = tokens[0];
->>>>>>> 48da1b38
+              const found = foundCurrency(t.selectableCurrencies, t.currency);
+              if (found) t.currency = found;
+              else if (state.formType === 'create') t.currency = currencies[0];
             })
           );
           get().updateCurrencyPrice(type);
@@ -515,9 +510,6 @@
           }
           get().changeAllowance(type, 'fetching');
           try {
-            if (!(currency instanceof Token)) {
-              return;
-            }
             const res = await sdk.getAllowanceFor(
               currency,
               Address.from(address)
@@ -551,10 +543,10 @@
             set({ availableVaultsStatus: 'error' });
             return;
           }
-          // check if tokens already changed before the previous async call completed
+          // check if currencies already changed before the previous async call completed
           if (
-            !collateral.equals(get().collateral.token) ||
-            !debt.equals(get().debt.token)
+            !collateral.equals(get().collateral.currency) ||
+            !debt.equals(get().debt.currency)
           ) {
             await get().updateVault();
             return;
@@ -772,7 +764,7 @@
 
         /**
          * Allow fuji contract to spend on behalf of the user an amount
-         * Token are deduced from collateral or debt
+         * Currency are deduced from collateral or debt
          * @param type
          */
         async allow(type) {
