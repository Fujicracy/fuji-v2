import {
  Address,
  BorrowingVault,
  CONNEXT_ROUTER_ADDRESS,
  contracts,
  LendingProviderDetails,
  RouterActionParams,
  RoutingStepDetails,
  Sdk,
  Token,
} from "@x-fuji/sdk"
import { formatUnits, parseUnits } from "ethers/lib/utils"
import produce, { setAutoFreeze } from "immer"
import { create } from "zustand"
import { debounce } from "debounce"

import { useAuth } from "./auth.store"
<<<<<<< HEAD
import { testChains } from "../services/chains"
=======
import { Position } from "./models/Position"
import { chainIdToHex, testChains } from "../services/chains"
>>>>>>> c71d2c68
import { sdk } from "../services/sdk"
import { DEFAULT_LTV_MAX, DEFAULT_LTV_TRESHOLD } from "../constants/borrow"
import { ethers, Signature } from "ethers"
import { toHistoryRoutingStep, useHistory } from "./history.store"
import { useSnack } from "./snackbar.store"
import { devtools } from "zustand/middleware"
import { PositionType, fetchRoutes, RouteMeta, Mode } from "../helpers/borrow"

setAutoFreeze(false)

export type BorrowStore = BorrowState & BorrowActions
type BorrowState = {
  formType: "create" | "edit"
  mode: Mode

  availableVaults: BorrowingVault[]
  availableVaultsStatus: FetchStatus
  // Providers are mapped with their vault address
  allProviders: Record<string, LendingProviderDetails[]>

  activeVault: BorrowingVault | undefined
  activeProvider: LendingProviderDetails | undefined

  collateral: PositionType
  debt: PositionType

  ltv: number
  liquidationDiff: number
  liquidationPrice: number
  ltvMax: number
  ltvThreshold: number

  transactionMeta: {
    status: FetchStatus
    gasFees: number // TODO: cannot estimat gas fees until the user has approved AND permit fuji to use its fund
    bridgeFee: number
    estimateTime: number
    steps: RoutingStepDetails[]
  }
  availableRoutes: RouteMeta[]

  needPermit: boolean
  isSigning: boolean
  signature?: Signature
  actions?: RouterActionParams[]

  isBorrowing: boolean
}
export type FetchStatus = "initial" | "fetching" | "ready" | "error"

type BorrowActions = {
<<<<<<< HEAD
  changeMode: (mode: Mode) => void
=======
  changeAll: (collateral: Token, debt: Token, vault: BorrowingVault) => void
>>>>>>> c71d2c68
  changeBorrowChain: (chainId: ChainId) => void
  changeBorrowToken: (token: Token) => void
  changeBorrowValue: (val: string) => void
  changeCollateralChain: (chainId: ChainId) => void
  changeCollateralToken: (token: Token) => void
  changeCollateralValue: (val: string) => void
  changeActiveVault: (v: BorrowingVault) => void
  changeTransactionMeta: (route: RouteMeta) => void

  updateAllProviders: () => void
  updateTokenPrice: (type: "debt" | "collateral") => void
  updateBalances: (type: "debt" | "collateral") => void
  updateAllowance: () => void
  updateVault: () => void
  updateTransactionMeta: () => void
  updateTransactionMetaDebounced: () => void
  updateLtv: () => void
  updateLiquidation: () => void
  updateVaultBalance: () => void

  allow: (amount: number, callback: () => void) => void
  signPermit: () => void
  borrow: () => Promise<ethers.providers.TransactionResponse>
  signAndBorrow: () => void
}
type ChainId = string // hex value as string

const initialChainId = "0x89"
const initialDebtTokens = sdk.getDebtForChain(parseInt(initialChainId, 16))
const initialCollateralTokens = sdk.getCollateralForChain(
  parseInt(initialChainId, 16)
)

const initialState: BorrowState = {
  formType: "create",
  mode: Mode.DEPOSIT_AND_BORROW,

  availableVaults: [],
  availableVaultsStatus: "initial",
  allProviders: {},

  activeVault: undefined,
  activeProvider: undefined,

  collateral: {
    allTokens: initialCollateralTokens,
    balances: {},
    input: "",
    chainId: initialChainId,
    allowance: {
      status: "initial",
      value: undefined,
    },
    token: initialCollateralTokens[0],
    amount: 0,
    usdValue: 0,
  },

  debt: {
    allTokens: initialDebtTokens,
    balances: {},
    allowance: { status: "initial", value: 0 },
    input: "",
    chainId: initialChainId,
    token: initialDebtTokens[0],
    amount: 0,
    usdValue: 0,
  },

  ltv: 0,
  liquidationDiff: 0,
  liquidationPrice: 0,
  ltvMax: DEFAULT_LTV_MAX,
  ltvThreshold: DEFAULT_LTV_TRESHOLD,

  transactionMeta: {
    status: "initial",
    bridgeFee: 0,
    gasFees: 0,
    estimateTime: 0,
    steps: [],
  },
  availableRoutes: [],

  needPermit: true,
  isSigning: false,
  isBorrowing: false,
}

export const useBorrow = create<BorrowStore>()(
  devtools(
    (set, get) => ({
      ...initialState,

<<<<<<< HEAD
      async changeMode(mode) {
        set(
          produce((state: BorrowState) => {
            state.mode = mode
          })
        )
      },

      async changeCollateralChain(chainId) {
=======
      async changeAll(collateral, debt, vault) {
        const collaterals = sdk.getCollateralForChain(collateral.chainId)
        const debts = sdk.getDebtForChain(debt.chainId)
        set(
          produce((state: BorrowState) => {
            state.collateralChainId = chainIdToHex(collateral.chainId)
            state.collateralTokens = collaterals
            state.position.collateral.token = collateral

            state.debtChainId = chainIdToHex(debt.chainId)
            state.debtTokens = debts
            state.position.debt.token = debt
          })
        )

        get().updateTokenPrice("collateral")
        get().updateBalances("collateral")
        get().updateTokenPrice("debt")
        get().updateBalances("debt")
        get().updateAllowance()

        await get().changeActiveVault(vault)
        await Promise.all([
          get().updateAllProviders(),
          get().updateTransactionMeta(),
        ])
        set({ availableVaultsStatus: "ready" })
      },

      changeCollateralChain(chainId) {
>>>>>>> c71d2c68
        const tokens = sdk.getCollateralForChain(parseInt(chainId, 16))

        set(
          produce((state: BorrowState) => {
            state.collateral.chainId = chainId
            state.collateral.allTokens = tokens
            state.collateral.token = tokens[0]
          })
        )
        get().updateTokenPrice("collateral")
        get().updateBalances("collateral")
        get().updateVault()
        get().updateAllowance()
      },

      changeCollateralToken(token) {
        set(
          produce((state: BorrowState) => {
            state.collateral.token = token
          })
        )
        get().updateTokenPrice("collateral")
        get().updateVault()
        get().updateAllowance()
      },

      changeCollateralValue(value) {
        set(
          produce((state: BorrowState) => {
            state.collateral.input = value
          })
        )
        get().updateTransactionMetaDebounced()
        get().updateLtv()
        get().updateLiquidation()
      },

      changeBorrowChain(chainId) {
        const tokens = sdk.getDebtForChain(parseInt(chainId, 16))

        set(
          produce((state: BorrowState) => {
            state.debt.chainId = chainId
            state.debt.allTokens = tokens
            state.debt.token = tokens[0]
          })
        )

        get().updateTokenPrice("debt")
        get().updateBalances("debt")
        get().updateVault()
      },

      changeBorrowToken(token) {
        set(
          produce((state: BorrowState) => {
            state.debt.token = token
          })
        )
        get().updateTokenPrice("debt")
        get().updateVault()
        get().updateTransactionMeta() // updateVault already calls updateTransactionMeta
      },

      changeBorrowValue(value) {
        set(
          produce((state: BorrowState) => {
            state.debt.input = value
          })
        )
        get().updateTransactionMetaDebounced()
        get().updateLtv()
        get().updateLiquidation()
      },

      async changeActiveVault(vault) {
        const providers = await vault.getProviders()

        const ltvMax = vault.maxLtv
          ? parseInt(ethers.utils.formatUnits(vault.maxLtv, 16))
          : DEFAULT_LTV_MAX
        const ltvThreshold = vault.liqRatio
          ? parseInt(ethers.utils.formatUnits(vault.liqRatio, 16))
          : DEFAULT_LTV_TRESHOLD

        set(
          produce((s: BorrowState) => {
<<<<<<< HEAD
            s.activeVault = vault
            s.ltvMax = ltvMax
            s.ltvThreshold = ltvThreshold
            s.activeProvider = providers[0]
=======
            s.position.vault = vault
            s.position.ltvMax = ltvMax
            s.position.ltvThreshold = ltvThreshold
            s.position.providers = providers
            s.position.activeProvider = providers.find((p) => p.active)
>>>>>>> c71d2c68
          })
        )
        const route = get().availableRoutes.find(
          (r) => r.address === vault.address.value
        )
        if (route) {
          get().changeTransactionMeta(route)
        }
        await get().updateVaultBalance()
      },

      async changeTransactionMeta(route) {
        set(
          produce((state: BorrowState) => {
            state.transactionMeta.status = "ready"
            state.transactionMeta.bridgeFee = route.bridgeFee
            state.transactionMeta.estimateTime = route.estimateTime
            state.transactionMeta.steps = route.steps
            state.needPermit = Sdk.needSignature(route.actions)
            state.actions = route.actions
          })
        )
      },

      async updateBalances(type) {
        const address = useAuth.getState().address
        if (!address) {
          return
        }

        const tokens =
<<<<<<< HEAD
          type === "debt" ? get().debt.allTokens : get().collateral.allTokens
        const token =
          type === "debt" ? get().debt.token : get().collateral.token
        const chainId = token.chainId
=======
          type === "debt" ? get().debtTokens : get().collateralTokens
        const chainId = get().position[type].token.chainId
>>>>>>> c71d2c68

        const rawBalances = await sdk.getTokenBalancesFor(
          tokens,
          new Address(address),
          chainId
        )
        const balances: Record<string, number> = {}
        rawBalances.forEach((b, i) => {
          const value = parseFloat(formatUnits(b, tokens[i].decimals))
          balances[tokens[i].symbol] = value
        })

        set(
          produce((state: BorrowState) => {
            if (type === "debt") {
              state.debt.balances = balances
            } else if (type === "collateral") {
              state.collateral.balances = balances
            }
          })
        )
      },

      async updateTokenPrice(type) {
        const token =
          type === "debt" ? get().debt.token : get().collateral.token

        let tokenValue = await token.getPriceUSD()
        const isTestNet = testChains.find(
          (c) => parseInt(c.id) === token.chainId
        )
        if (token.symbol === "WETH" && isTestNet) {
          tokenValue = 1242.42 // fix bc weth has no value on testnet
        }

        set(
          produce((state: BorrowState) => {
            if (type === "debt") {
              state.debt.usdValue = tokenValue
            } else {
              state.collateral.usdValue = tokenValue
            }
          })
        )
        get().updateLtv()
        get().updateLiquidation()
      },

      async updateAllowance() {
        const token = get().collateral.token
        const address = useAuth.getState().address

        if (!address) {
          return
        }

        set(
          produce((s: BorrowState) => {
            s.collateral.allowance.status = "fetching"
          })
        )
        try {
          const res = await sdk.getAllowanceFor(token, new Address(address))
          const value = parseFloat(formatUnits(res, token.decimals))
          set(
            produce((s: BorrowState) => {
              s.collateral.allowance.status = "ready"
              s.collateral.allowance.value = value
            })
          )
        } catch (e) {
          // TODO: how to handle the case where we can't fetch allowance ?
          console.error(e)
          set(
            produce((s: BorrowState) => {
              s.collateral.allowance.status = "error"
            })
          )
        }
      },

      async updateVault() {
        set({ availableVaultsStatus: "fetching" })

        const collateral = get().collateral.token
        const debt = get().debt.token
        const availableVaults = await sdk.getBorrowingVaultsFor(
          collateral,
          debt
        )
        const [vault] = availableVaults
        if (!vault) {
          // TODO: No vault = error, how to handle that in fe. Waiting for more informations from boyan
          console.error("No available vault")
          set({ availableVaultsStatus: "error" })
          return
        }
        set({ availableVaults })

        await get().changeActiveVault(vault)
        await Promise.all([
          get().updateAllProviders(),
          get().updateTransactionMeta(),
        ])
        set({ availableVaultsStatus: "ready" })
      },

      async updateAllProviders() {
        const { availableVaults } = get()

        const allProviders: Record<string, LendingProviderDetails[]> = {}
        for (const v of availableVaults) {
          const providers = await v.getProviders()
          allProviders[v.address.value] = providers
        }

        // TODO: status fetching ?
        set({ allProviders })
      },

      async updateTransactionMeta() {
        const address = useAuth.getState().address
        if (!address) {
          return
        }

        const { activeVault, collateral, debt, mode } = get()
        if (!activeVault || !collateral.input || !debt.input) {
          return set(
            produce((state: BorrowState) => {
              state.transactionMeta.status = "error"
            })
          )
        }
        set(
          produce((state: BorrowState) => {
            state.transactionMeta.status = "fetching"
            state.signature = undefined
            state.actions = undefined
          })
        )
        try {
          const vaults = get().availableVaults
          const results = await Promise.all(
            vaults.map((v, i) => {
              const recommended = i === 0

              return fetchRoutes(
                mode,
                v,
                collateral.token,
                debt.token,
                collateral.input,
                debt.input,
                address,
                recommended
              )
            })
          )
          const selectedValue = results.find(
            (r) => r.data?.address === activeVault.address.value
          )
          if (!selectedValue || (!selectedValue.error && !selectedValue.data)) {
            throw "Data not found"
          }
          if (selectedValue.error) {
            throw selectedValue.error
          }
          const selectedRoute = selectedValue.data as RouteMeta
          if (!selectedRoute.actions.length) {
            throw `empty action array returned by sdk.previewDepositAndBorrow with params`
          }
          const availableRoutes = results
            .filter((r) => r.data)
            .map((r) => r.data) as RouteMeta[]

          set({ availableRoutes })
          get().changeTransactionMeta(selectedRoute)
        } catch (e) {
          set(
            produce((state: BorrowState) => {
              state.transactionMeta.status = "error"
            })
          )
          console.error("Sdk error while attempting to set meta:", e)
        }
      },

      updateTransactionMetaDebounced: debounce(
        () => get().updateTransactionMeta(),
        500
      ),

      updateLtv() {
        const collateralValue = parseFloat(get().collateral.input)
        const collateralUsdValue = get().collateral.usdValue
        const collateral = collateralValue * collateralUsdValue

        const debtValue = parseFloat(get().debt.input)
        const debtUsdValue = get().debt.usdValue
        const debt = debtValue * debtUsdValue

        const ltv =
          collateral && debt ? Math.round((debt / collateral) * 100) : 0

        set(
          produce((s: BorrowState) => {
            s.ltv = ltv
          })
        )
      },

      updateLiquidation() {
        const collateralAmount = parseFloat(get().collateral.input)
        const collateralUsdValue = get().collateral.usdValue

        const debtValue = parseFloat(get().debt.input)
        const debtUsdValue = get().debt.usdValue
        const debt = debtValue * debtUsdValue

        if (!debt || !collateralAmount) {
          return set(
            produce((s: BorrowState) => {
              s.liquidationPrice = 0
              s.liquidationDiff = 0
            })
          )
        }

        const liquidationTreshold = get().ltvThreshold

        const liquidationPrice =
          debt / (collateralAmount * (liquidationTreshold / 100))
        const liquidationDiff = Math.round(
          (1 - liquidationPrice / collateralUsdValue) * 100
        )

        set(
          produce((s: BorrowState) => {
            s.liquidationPrice = liquidationPrice
            s.liquidationDiff = liquidationDiff
          })
        )
      },

      async updateVaultBalance() {
        const vault = get().activeVault
        const address = useAuth.getState().address
        if (!vault || !address) {
          return
        }

        const { deposit, borrow } = await vault.getBalances(
          new Address(address)
        )
        set(
          produce((s: BorrowState) => {
            s.formType = deposit.gt(0) || borrow.gt(0) ? "edit" : "create"

            const dec = s.collateral.token.decimals
            s.collateral.amount = parseFloat(formatUnits(deposit, dec))

            const dec2 = s.debt.token.decimals
            s.debt.amount = parseFloat(formatUnits(borrow, dec2))
          })
        )
      },

      /**
       * Allow fuji contract to spend on behalf of the user an amount
       * Token are deduced from collateral
       * @param amount
       * @param afterSuccess
       */
      async allow(amount, afterSuccess?) {
        const token = get().collateral.token
        const userAddress = useAuth.getState().address
        const provider = useAuth.getState().provider
        const spender = CONNEXT_ROUTER_ADDRESS[token.chainId].value

        if (!provider || !userAddress) {
          throw "Missing provider (check auth slice) or missing user address"
        }

        set(
          produce((s: BorrowState) => {
            s.collateral.allowance.status = "allowing"
          })
        )
        const owner = provider.getSigner()
        try {
          const approval = await contracts.ERC20__factory.connect(
            token.address.value,
            owner
          ).approve(spender, parseUnits(amount.toString(), token.decimals))
          await approval.wait()

          set(
            produce((s: BorrowState) => {
              s.collateral.allowance.status = "ready"
              s.collateral.allowance.value = amount
            })
          )
          afterSuccess && afterSuccess()
        } catch (e) {
          set(
            produce((s: BorrowState) => {
              s.collateral.allowance.status = "error"
            })
          )
        }
      },

      async signPermit() {
        const actions = get().actions
        const vault = get().activeVault
        const provider = useAuth.getState().provider
        if (!actions || !vault || !provider) {
          throw "Unexpected undefined value"
        }

        set({ isSigning: true })

        const permitAction = Sdk.findPermitAction(actions)
        if (!permitAction) {
          console.error("No permit action found")
          return set({ isSigning: false })
        }

        let signature
        try {
          const { domain, types, value } = await vault.signPermitFor(
            permitAction
          )
          const signer = provider.getSigner()
          const s = await signer._signTypedData(domain, types, value)
          signature = ethers.utils.splitSignature(s)
        } catch (e: any) {
          set({ isSigning: false })
          if (e.code === "ACTION_REJECTED") {
            // IDEA: can be moved into some const for refacto
            // IDEA: add a link "why do I need to sign ?"
            useSnack.getState().display({
              icon: "error",
              title: "Error: Fuji cannot borrow without your signature",
              // body: "Please retry and ",
            })
          }
          throw e
        }

        set({ signature, isSigning: false })
      },

      async borrow() {
        const address = useAuth.getState().address
        const provider = useAuth.getState().provider
        const { actions, signature, collateral } = get()
        if (!actions || !address || !signature || !provider) {
          throw "Unexpected undefined param"
        }
        const srcChainId = collateral.token.chainId

        try {
          set({ isBorrowing: true })

          const txRequest = sdk.getTxDetails(
            actions,
            srcChainId,
            Address.from(address),
            signature
          )
          const signer = provider.getSigner()
          const t = await signer.sendTransaction(txRequest)
          set(
            produce((s: BorrowState) => {
              if (s.collateral.allowance.value) {
                // optimistic: we assume transaction will success and update allowance according to that
                s.collateral.allowance.value -= parseFloat(s.collateral.input)
              }
            })
          )
          return t
        } catch (e) {
          // TODO: user cancel tx
          throw e
        } finally {
          set({ isBorrowing: false })
        }
      },

      async signAndBorrow() {
        try {
          await get().signPermit()
          const t = await get().borrow()
          useHistory.getState().add({
            hash: t.hash,
            type: "borrow",
            steps: toHistoryRoutingStep(get().transactionMeta.steps),
            status: "ongoing",
          })
          get().changeCollateralValue("")
          get().changeBorrowValue("")
        } catch (e) {
          console.error(e)
          if (e instanceof Error) {
            useSnack.getState().display({
              icon: "error",
              title: "Error",
              body: "There was a problem making the transaction, please try again later", // TODO: Improve
            })
          }
        }
      },
    }),
    {
      enabled: process.env.NEXT_PUBLIC_APP_ENV !== "production",
      name: "xFuji/borrow",
    }
  )
)<|MERGE_RESOLUTION|>--- conflicted
+++ resolved
@@ -15,12 +15,7 @@
 import { debounce } from "debounce"
 
 import { useAuth } from "./auth.store"
-<<<<<<< HEAD
-import { testChains } from "../services/chains"
-=======
-import { Position } from "./models/Position"
 import { chainIdToHex, testChains } from "../services/chains"
->>>>>>> c71d2c68
 import { sdk } from "../services/sdk"
 import { DEFAULT_LTV_MAX, DEFAULT_LTV_TRESHOLD } from "../constants/borrow"
 import { ethers, Signature } from "ethers"
@@ -72,11 +67,8 @@
 export type FetchStatus = "initial" | "fetching" | "ready" | "error"
 
 type BorrowActions = {
-<<<<<<< HEAD
   changeMode: (mode: Mode) => void
-=======
   changeAll: (collateral: Token, debt: Token, vault: BorrowingVault) => void
->>>>>>> c71d2c68
   changeBorrowChain: (chainId: ChainId) => void
   changeBorrowToken: (token: Token) => void
   changeBorrowValue: (val: string) => void
@@ -171,7 +163,6 @@
     (set, get) => ({
       ...initialState,
 
-<<<<<<< HEAD
       async changeMode(mode) {
         set(
           produce((state: BorrowState) => {
@@ -180,20 +171,18 @@
         )
       },
 
-      async changeCollateralChain(chainId) {
-=======
       async changeAll(collateral, debt, vault) {
         const collaterals = sdk.getCollateralForChain(collateral.chainId)
         const debts = sdk.getDebtForChain(debt.chainId)
         set(
           produce((state: BorrowState) => {
-            state.collateralChainId = chainIdToHex(collateral.chainId)
-            state.collateralTokens = collaterals
-            state.position.collateral.token = collateral
-
-            state.debtChainId = chainIdToHex(debt.chainId)
-            state.debtTokens = debts
-            state.position.debt.token = debt
+            state.collateral.chainId = chainIdToHex(collateral.chainId)
+            state.collateral.allTokens = collaterals
+            state.collateral.token = collateral
+
+            state.debt.chainId = chainIdToHex(debt.chainId)
+            state.debt.allTokens = debts
+            state.debt.token = debt
           })
         )
 
@@ -212,7 +201,6 @@
       },
 
       changeCollateralChain(chainId) {
->>>>>>> c71d2c68
         const tokens = sdk.getCollateralForChain(parseInt(chainId, 16))
 
         set(
@@ -300,18 +288,10 @@
 
         set(
           produce((s: BorrowState) => {
-<<<<<<< HEAD
             s.activeVault = vault
             s.ltvMax = ltvMax
             s.ltvThreshold = ltvThreshold
-            s.activeProvider = providers[0]
-=======
-            s.position.vault = vault
-            s.position.ltvMax = ltvMax
-            s.position.ltvThreshold = ltvThreshold
-            s.position.providers = providers
-            s.position.activeProvider = providers.find((p) => p.active)
->>>>>>> c71d2c68
+            s.activeProvider = providers.find((p) => p.active)
           })
         )
         const route = get().availableRoutes.find(
@@ -343,15 +323,10 @@
         }
 
         const tokens =
-<<<<<<< HEAD
           type === "debt" ? get().debt.allTokens : get().collateral.allTokens
         const token =
           type === "debt" ? get().debt.token : get().collateral.token
         const chainId = token.chainId
-=======
-          type === "debt" ? get().debtTokens : get().collateralTokens
-        const chainId = get().position[type].token.chainId
->>>>>>> c71d2c68
 
         const rawBalances = await sdk.getTokenBalancesFor(
           tokens,
