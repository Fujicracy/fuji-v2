import {
  Address,
  BorrowingVault,
  ChainId,
  CONNEXT_ROUTER_ADDRESS,
  contracts,
  LendingProviderDetails,
  RouterActionParams,
  RoutingStepDetails,
  Sdk,
  Token,
} from '@x-fuji/sdk';
import { debounce } from 'debounce';
import { ethers, Signature } from 'ethers';
import { formatUnits, parseUnits } from 'ethers/lib/utils';
import produce, { setAutoFreeze } from 'immer';
import { create } from 'zustand';
import { persist } from 'zustand/middleware';
import { devtools } from 'zustand/middleware';

import {
  DEFAULT_LTV_MAX,
  DEFAULT_LTV_TRESHOLD,
  DEFAULT_SLIPPAGE,
} from '../constants';
import {
  AllowanceStatus,
  AssetChange,
  AssetType,
  LiquidationMeta,
  LtvMeta,
  Mode,
} from '../helpers/assets';
import { fetchBalances } from '../helpers/balances';
import { failureForMode } from '../helpers/borrow';
import { testChains } from '../helpers/chains';
import { notify } from '../helpers/notifications';
import { fetchRoutes, RouteMeta } from '../helpers/routing';
import { sdk } from '../services/sdk';
import { useAuth } from './auth.store';
import { useHistory } from './history.store';

setAutoFreeze(false);

type FormType = 'create' | 'edit';

export type BorrowStore = BorrowState & BorrowActions;
type BorrowState = {
  formType: FormType;
  mode: Mode;

  availableVaults: BorrowingVault[];
  availableVaultsStatus: FetchStatus;
  // Providers are mapped with their vault address
  allProviders: Record<string, LendingProviderDetails[]>;

  activeVault: BorrowingVault | undefined;
  activeProvider: LendingProviderDetails | undefined;

  collateral: AssetChange;
  debt: AssetChange;

  ltv: LtvMeta;
  liquidationMeta: LiquidationMeta;

  slippage: number;

  transactionMeta: {
    status: FetchStatus;
    gasFees: number; // TODO: cannot estimate gas fees until the user has approved AND permit fuji to use its fund
    bridgeFee: number;
    estimateTime: number;
    estimateSlippage: number;
    steps: RoutingStepDetails[];
  };
  availableRoutes: RouteMeta[];

  needsSignature: boolean;
  isSigning: boolean;
  signature?: Signature;
  actions?: RouterActionParams[];

  isExecuting: boolean;
};
export type FetchStatus = 'initial' | 'fetching' | 'ready' | 'error';

type BorrowActions = {
  changeFormType: (type: FormType) => void;
  changeMode: (mode: Mode) => void;
  changeAll: (collateral: Token, debt: Token, vault: BorrowingVault) => void;
  changeInputValues: (collateral: string, debt: string) => void;
  changeAssetChain: (
    type: AssetType,
    chainId: ChainId,
    updateVault: boolean
  ) => void;
  changeAssetToken: (type: AssetType, token: Token) => void;
  changeAssetValue: (type: AssetType, value: string) => void;
  changeDebtChain: (chainId: ChainId, updateVault: boolean) => void; // Convenience
  changeDebtToken: (token: Token) => void; // Convenience
  changeDebtValue: (val: string) => void; // Convenience
  changeCollateralChain: (chainId: ChainId, updateVault: boolean) => void; // Convenience
  changeCollateralToken: (token: Token) => void; // Convenience
  changeCollateralValue: (val: string) => void; // Convenience
  changeActiveVault: (v: BorrowingVault) => void;
  changeTransactionMeta: (route: RouteMeta) => void;
  changeSlippageValue: (slippage: number) => void;
  changeBalances: (type: AssetType, balances: Record<string, number>) => void;

  updateAllProviders: () => void;
  updateTokenPrice: (type: AssetType) => void;
  updateBalances: (type: AssetType) => void;
  updateAllowance: (type: AssetType) => void;
  updateVault: () => void;
  updateTransactionMeta: () => void;
  updateTransactionMetaDebounced: () => void;
  updateLtv: () => void;
  updateLiquidation: () => void;
  updateVaultBalance: () => void;

  updateAvailableRoutes: (routes: RouteMeta[]) => void;

  allow: (amount: number, type: AssetType, callback: () => void) => void;
  signPermit: () => void;
  execute: () => Promise<ethers.providers.TransactionResponse | undefined>;
  signAndExecute: () => void;
};

const initialChainId = ChainId.MATIC;
const initialDebtTokens = sdk.getDebtForChain(initialChainId);
const initialCollateralTokens = sdk.getCollateralForChain(initialChainId);

const initialState: BorrowState = {
  formType: 'create',
  mode: Mode.DEPOSIT_AND_BORROW,

  availableVaults: [],
  availableVaultsStatus: 'initial',
  allProviders: {},

  activeVault: undefined,
  activeProvider: undefined,

  collateral: {
    selectableTokens: initialCollateralTokens,
    balances: {},
    input: '',
    chainId: initialChainId,
    allowance: {
      status: 'initial',
      value: undefined,
    },
    token: initialCollateralTokens[0],
    amount: 0,
    usdPrice: 0,
  },

  debt: {
    selectableTokens: initialDebtTokens,
    balances: {},
    allowance: { status: 'initial', value: undefined },
    input: '',
    chainId: initialChainId,
    token: initialDebtTokens[0],
    amount: 0,
    usdPrice: 0,
  },

  ltv: {
    ltv: 0,
    ltvMax: DEFAULT_LTV_MAX,
    ltvThreshold: DEFAULT_LTV_TRESHOLD,
  },

  slippage: DEFAULT_SLIPPAGE,

  liquidationMeta: {
    liquidationPrice: 0,
    liquidationDiff: 0,
  },

  transactionMeta: {
    status: 'initial',
    bridgeFee: 0,
    gasFees: 0,
    estimateTime: 0,
    estimateSlippage: 0,
    steps: [],
  },
  availableRoutes: [],

  needsSignature: true,
  isSigning: false,
  isExecuting: false,
};

export const useBorrow = create<BorrowStore>()(
  persist(
    devtools(
      (set, get) => ({
        ...initialState,

        async changeFormType(formType) {
          set({ formType });
        },

        async changeMode(mode) {
          set({ mode, needsSignature: false });
        },

        async updateAvailableRoutes(routes: RouteMeta[]) {
          set({ availableRoutes: routes });
        },

        async changeAll(collateral, debt, vault) {
          const collaterals = sdk.getCollateralForChain(collateral.chainId);
          const debts = sdk.getDebtForChain(debt.chainId);
          set(
            produce((state: BorrowState) => {
              state.activeVault = vault; // Need to test this

              state.collateral.chainId = collateral.chainId;
              state.collateral.selectableTokens = collaterals;
              state.collateral.token = collateral;

              state.debt.chainId = debt.chainId;
              state.debt.selectableTokens = debts;
              state.debt.token = debt;
            })
          );
          get().updateTokenPrice('collateral');
          get().updateBalances('collateral');
          get().updateTokenPrice('debt');
          get().updateBalances('debt');
          get().updateAllowance('collateral');
          get().updateAllowance('debt');

          await get().changeActiveVault(vault);

          const availableVaults = await sdk.getBorrowingVaultsFor(
            collateral,
            debt
          );
          set({ availableVaults });

          await Promise.all([
            get().updateAllProviders(),
            get().updateTransactionMeta(),
          ]);
          set({ availableVaultsStatus: 'ready' });
        },

        async changeInputValues(collateral, debt) {
          await Promise.all([
            get().changeCollateralValue(collateral),
            get().changeDebtValue(debt),
          ]);
        },

        changeAssetChain(type, chainId: ChainId, updateVault) {
          const tokens =
            type === 'debt'
              ? sdk.getDebtForChain(chainId)
              : sdk.getCollateralForChain(chainId);

          set(
            produce((state: BorrowState) => {
              const t = type === 'debt' ? state.debt : state.collateral;
              t.chainId = chainId;
              t.selectableTokens = tokens;
              t.token = tokens[0];
            })
          );
          get().updateTokenPrice(type);
          get().updateBalances(type);

          if (updateVault) {
            get().updateVault();
          } else {
            get().updateTransactionMeta();
          }

          get().updateAllowance(type);
        },

        changeAssetToken(type, token) {
          set(
            produce((state: BorrowState) => {
              if (type === 'debt') {
                state.debt.token = token;
              } else {
                state.collateral.token = token;
              }
            })
          );
          get().updateTokenPrice(type);
          get().updateVault();
          get().updateAllowance(type);
        },

        changeAssetValue(type, value) {
          set(
            produce((state: BorrowState) => {
              if (type === 'debt') {
                state.debt.input = value;
              } else {
                state.collateral.input = value;
              }
            })
          );
          get().updateTransactionMetaDebounced();
          get().updateLtv();
          get().updateLiquidation();
        },

        changeCollateralChain(chainId: ChainId, updateVault) {
          get().changeAssetChain('collateral', chainId, updateVault);
        },

        changeCollateralToken(token) {
          get().changeAssetToken('collateral', token);
        },

        changeCollateralValue(value) {
          get().changeAssetValue('collateral', value);
        },

        changeDebtChain(chainId: ChainId, updateVault) {
          get().changeAssetChain('debt', chainId, updateVault);
        },

        changeDebtToken(token) {
          get().changeAssetToken('debt', token);
        },

        changeDebtValue(value) {
          get().changeAssetValue('debt', value);
        },

        changeSlippageValue(slippage) {
          set({ slippage });
        },

        async changeActiveVault(vault) {
          const providers = await vault.getProviders();

          const ltvMax = vault.maxLtv
            ? parseInt(ethers.utils.formatUnits(vault.maxLtv, 16))
            : DEFAULT_LTV_MAX;
          const ltvThreshold = vault.liqRatio
            ? parseInt(ethers.utils.formatUnits(vault.liqRatio, 16))
            : DEFAULT_LTV_TRESHOLD;

          set(
            produce((s: BorrowState) => {
              s.activeVault = vault;
              s.activeProvider = providers.find((p) => p.active);
              s.ltv.ltvMax = ltvMax;
              s.ltv.ltvThreshold = ltvThreshold;
            })
          );
          const route = get().availableRoutes.find(
            (r) => r.address === vault.address.value
          );
          if (route) {
            get().changeTransactionMeta(route);
          }
          await get().updateVaultBalance();
        },

        async changeTransactionMeta(route) {
          set(
            produce((state: BorrowState) => {
              state.transactionMeta.status = 'ready';
              state.needsSignature = Sdk.needSignature(route.actions);
              state.transactionMeta.bridgeFee = route.bridgeFee;
              state.transactionMeta.estimateTime = route.estimateTime;
              state.transactionMeta.steps = route.steps;
              state.actions = route.actions;
              state.transactionMeta.estimateSlippage = route.estimateSlippage;
            })
          );
        },

        async updateBalances(type) {
          const address = useAuth.getState().address;
          if (!address) {
            return;
          }

          const tokens = (type === 'debt' ? get().debt : get().collateral)
            .selectableTokens;
          const token =
            type === 'debt' ? get().debt.token : get().collateral.token;
          const chainId = token.chainId;
          const balances = await fetchBalances(tokens, address, chainId);

<<<<<<< HEAD
          const result = await sdk.getTokenBalancesFor(
            tokens,
            Address.from(address),
            chainId
          );
          if (!result.success) {
            console.error(result.error.message);
            return;
          }

          const rawBalances = result.data;

          const balances: Record<string, number> = {};
          rawBalances.forEach((b, i) => {
            const value = parseFloat(formatUnits(b, tokens[i].decimals));
            balances[tokens[i].symbol] = value;
          });
=======
          get().changeBalances(type, balances);
        },
>>>>>>> 7d5523ef

        async changeBalances(type, balances) {
          set(
            produce((state: BorrowState) => {
              if (type === 'debt') {
                state.debt.balances = balances;
              } else if (type === 'collateral') {
                state.collateral.balances = balances;
              }
            })
          );
        },

        async updateTokenPrice(type) {
          const token =
            type === 'debt' ? get().debt.token : get().collateral.token;

          let tokenValue = await token.getPriceUSD();
          const isTestNet = testChains.find((c) => c.chainId === token.chainId);
          if (token.symbol === 'WETH' && isTestNet) {
            tokenValue = 1242.42; // fix bc weth has no value on testnet
          }

          set(
            produce((state: BorrowState) => {
              if (type === 'debt') {
                state.debt.usdPrice = tokenValue;
              } else {
                state.collateral.usdPrice = tokenValue;
              }
            })
          );
          get().updateLtv();
          get().updateLiquidation();
        },

        async updateAllowance(type) {
          const token =
            type === 'debt' ? get().debt.token : get().collateral.token;
          const address = useAuth.getState().address;

          if (!address) {
            return;
          }

          set(
            produce((s: BorrowState) => {
              if (type === 'debt') {
                s.debt.allowance.status = 'fetching';
              } else {
                s.collateral.allowance.status = 'fetching';
              }
            })
          );
          try {
            const res = await sdk.getAllowanceFor(token, Address.from(address));
            const value = parseFloat(formatUnits(res, token.decimals));
            set(
              produce((s: BorrowState) => {
                if (type === 'debt') {
                  s.debt.allowance.status = 'ready';
                  s.debt.allowance.value = value;
                } else {
                  s.collateral.allowance.status = 'ready';
                  s.collateral.allowance.value = value;
                }
              })
            );
          } catch (e) {
            // TODO: how to handle the case where we can't fetch allowance ?
            console.error(e);
            set(
              produce((s: BorrowState) => {
                if (type === 'debt') {
                  s.debt.allowance.status = 'error';
                } else {
                  s.collateral.allowance.status = 'error';
                }
              })
            );
          }
        },

        async updateVault() {
          set({ availableVaultsStatus: 'fetching' });

          const collateral = get().collateral.token;
          const debt = get().debt.token;
          const availableVaults = await sdk.getBorrowingVaultsFor(
            collateral,
            debt
          );
          const [vault] = availableVaults;
          if (!vault) {
            // TODO: No vault = error, how to handle that in fe. Waiting for more informations from boyan
            console.error('No available vault');
            set({ availableVaultsStatus: 'error' });
            return;
          }
          set({ availableVaults });

          await get().changeActiveVault(vault);
          await Promise.all([
            get().updateAllProviders(),
            get().updateTransactionMeta(),
          ]);
          set({ availableVaultsStatus: 'ready' });
        },

        async updateAllProviders() {
          const { availableVaults } = get();

          const allProviders: Record<string, LendingProviderDetails[]> = {};
          for (const v of availableVaults) {
            const providers = await v.getProviders();
            allProviders[v.address.value] = providers;
          }

          // TODO: status fetching ?
          set({ allProviders });
        },

        async updateTransactionMeta() {
          const address = useAuth.getState().address;
          if (!address) {
            return;
          }

          const { activeVault, collateral, debt, mode, slippage } = get();
          if (
            !activeVault ||
            failureForMode(mode, collateral.input, debt.input)
          ) {
            return set(
              produce((state: BorrowState) => {
                state.transactionMeta.status = 'error';
              })
            );
          }

          set(
            produce((state: BorrowState) => {
              state.transactionMeta.status = 'fetching';
              state.signature = undefined;
              state.actions = undefined;
            })
          );

          try {
            const formType = get().formType;
            // when editing a position, we need to fetch routes only for the active vault
            const vaults =
              formType === 'create'
                ? get().availableVaults
                : [get().activeVault as BorrowingVault];
            const results = await Promise.all(
              vaults.map((v, i) => {
                const recommended = i === 0;

                return fetchRoutes(
                  mode,
                  v,
                  collateral.token,
                  debt.token,
                  collateral.input,
                  debt.input,
                  address,
                  recommended,
                  slippage
                );
              })
            );
            const selectedValue = results.find(
              (r) => r.data?.address === activeVault.address.value
            );
            if (
              !selectedValue ||
              (!selectedValue.error && !selectedValue.data)
            ) {
              throw 'Data not found';
            }
            if (selectedValue.error) {
              throw selectedValue.error;
            }
            const selectedRoute = selectedValue.data as RouteMeta;
            if (!selectedRoute.actions.length) {
              throw `empty action array returned by sdk.preview.xxx with params`;
            }
            const availableRoutes = results
              .filter((r) => r.data)
              .map((r) => r.data) as RouteMeta[];

            set({ availableRoutes });
            get().changeTransactionMeta(selectedRoute);
          } catch (e) {
            set(
              produce((state: BorrowState) => {
                state.transactionMeta.status = 'error';
              })
            );
            console.error('Sdk error while attempting to set meta:', e);
          }
        },

        updateTransactionMetaDebounced: debounce(
          () => get().updateTransactionMeta(),
          500
        ),

        updateLtv() {
          const collateralAmount = parseFloat(get().collateral.input);
          const collateralPrice = get().collateral.usdPrice;
          const collateralValue = collateralAmount * collateralPrice;

          const debtAmount = parseFloat(get().debt.input);
          const debtPrice = get().debt.usdPrice;
          const debtValue = debtAmount * debtPrice;

          const ltv =
            collateralValue && debtValue
              ? Math.round((debtValue / collateralValue) * 100)
              : 0;

          set(
            produce((s: BorrowState) => {
              s.ltv.ltv = ltv;
            })
          );
        },

        updateLiquidation() {
          const collateralAmount = parseFloat(get().collateral.input);
          const collateralPrice = get().collateral.usdPrice;

          const debtAmount = parseFloat(get().debt.input);
          const debtPrice = get().debt.usdPrice;
          const debtValue = debtAmount * debtPrice;

          if (!debtValue || !collateralAmount) {
            return set(
              produce((s: BorrowState) => {
                s.liquidationMeta.liquidationPrice = 0;
                s.liquidationMeta.liquidationDiff = 0;
              })
            );
          }

          const liquidationTreshold = get().ltv.ltvThreshold;

          const liquidationPrice =
            debtValue / (collateralAmount * (liquidationTreshold / 100));
          const liquidationDiff = Math.round(
            (1 - liquidationPrice / collateralPrice) * 100
          );

          set(
            produce((s: BorrowState) => {
              s.liquidationMeta.liquidationPrice = liquidationPrice;
              s.liquidationMeta.liquidationDiff = liquidationDiff;
            })
          );
        },

        async updateVaultBalance() {
          const vault = get().activeVault;
          const address = useAuth.getState().address;
          if (!vault || !address) {
            return;
          }

          const { deposit, borrow } = await vault.getBalances(
            Address.from(address)
          );
          set(
            produce((s: BorrowState) => {
              const dec = s.collateral.token.decimals;
              s.collateral.amount = parseFloat(formatUnits(deposit, dec));

              const dec2 = s.debt.token.decimals;
              s.debt.amount = parseFloat(formatUnits(borrow, dec2));
            })
          );
        },

        /**
         * Allow fuji contract to spend on behalf of the user an amount
         * Token are deduced from collateral
         * @param amount
         * @param afterSuccess
         */
        async allow(amount, type, afterSuccess?) {
          const token = (type === 'debt' ? get().debt : get().collateral).token;
          const userAddress = useAuth.getState().address;
          const provider = useAuth.getState().provider;
          const spender = CONNEXT_ROUTER_ADDRESS[token.chainId].value;

          if (!provider || !userAddress) {
            throw 'Missing provider (check auth slice) or missing user address';
          }

          const changeAllowance = (
            status: AllowanceStatus,
            amount?: number
          ) => {
            set(
              produce((s: BorrowState) => {
                if (type === 'debt') {
                  s.debt.allowance.status = status;
                  if (amount) s.debt.allowance.value = amount;
                } else {
                  s.collateral.allowance.status = status;
                  if (amount) s.collateral.allowance.value = amount;
                }
              })
            );
          };
          changeAllowance('allowing');
          const owner = provider.getSigner();
          try {
            const approval = await contracts.ERC20__factory.connect(
              token.address.value,
              owner
            ).approve(spender, parseUnits(amount.toString(), token.decimals));
            await approval.wait();

            changeAllowance('ready', amount);
            afterSuccess && afterSuccess();
          } catch (e) {
            changeAllowance('error');
          }
        },

        async signPermit() {
          const actions = get().actions;
          const vault = get().activeVault;
          const provider = useAuth.getState().provider;
          if (!actions || !vault || !provider) {
            throw 'Unexpected undefined value';
          }

          const permitAction = Sdk.findPermitAction(actions);
          if (!permitAction) {
            console.error('No permit action found');
            return set({ isSigning: false });
          }

          set({ isSigning: true });

          try {
            const { domain, types, value } = await vault.signPermitFor(
              permitAction
            );
            const signer = provider.getSigner();
            const s = await signer._signTypedData(domain, types, value);
            const signature = ethers.utils.splitSignature(s);

            set({ signature });
          } catch (e: any) {
            if (e.code === 'ACTION_REJECTED') {
              notify({
                type: 'error',
                message: 'Signature was canceled by the user.',
              });
            }
          } finally {
            set({ isSigning: false });
          }
        },

        async execute() {
          const { address, provider } = useAuth.getState();
          const { actions, signature, transactionMeta, needsSignature } = get();
          if (
            !actions ||
            !address ||
            !provider ||
            (needsSignature && !signature)
          ) {
            throw 'Unexpected undefined param';
          }

          const srcChainId = transactionMeta.steps[0].chainId;

          try {
            set({ isExecuting: true });

            const txRequest = sdk.getTxDetails(
              actions,
              srcChainId,
              Address.from(address),
              signature
            );
            const signer = provider.getSigner();
            const tx = await signer.sendTransaction(txRequest);

            if (tx) {
              notify({
                type: 'success',
                message: 'The transaction was submitted successfully.',
              });
            }
            return tx;
          } catch (e) {
            notify({
              type: 'warning',
              message:
                'The transaction was canceled by the user or cannot be submitted.',
            });
          } finally {
            set({ isExecuting: false });
          }
        },

        async signAndExecute() {
          if (get().needsSignature) {
            await get().signPermit();
          }

          const tx = await get().execute();

          // error was already displayed in execute()
          if (tx) {
            const vaultAddr = get().activeVault?.address.value as string;
            useHistory
              .getState()
              .add(tx.hash, vaultAddr, get().transactionMeta.steps);

            get().changeInputValues('', '');
          }
        },
      }),
      {
        enabled: process.env.NEXT_PUBLIC_APP_ENV !== 'production',
        name: 'xFuji/borrow',
      }
    ),
    {
      name: 'xFuji/borrow',
      partialize: (state) => ({ slippage: state.slippage }),
      onRehydrateStorage: () => {
        return (state, error) => {
          if (error) {
            return console.error('an error happened during hydration', error);
          }
          if (!state) {
            return console.error('no state');
          }
        };
      },
    }
  )
);<|MERGE_RESOLUTION|>--- conflicted
+++ resolved
@@ -393,30 +393,14 @@
           const token =
             type === 'debt' ? get().debt.token : get().collateral.token;
           const chainId = token.chainId;
-          const balances = await fetchBalances(tokens, address, chainId);
-
-<<<<<<< HEAD
-          const result = await sdk.getTokenBalancesFor(
-            tokens,
-            Address.from(address),
-            chainId
-          );
+          const result = await fetchBalances(tokens, address, chainId);
           if (!result.success) {
             console.error(result.error.message);
             return;
           }
-
-          const rawBalances = result.data;
-
-          const balances: Record<string, number> = {};
-          rawBalances.forEach((b, i) => {
-            const value = parseFloat(formatUnits(b, tokens[i].decimals));
-            balances[tokens[i].symbol] = value;
-          });
-=======
+          const balances = result.data;
           get().changeBalances(type, balances);
         },
->>>>>>> 7d5523ef
 
         async changeBalances(type, balances) {
           set(
