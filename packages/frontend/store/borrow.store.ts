--- conflicted
+++ resolved
@@ -296,7 +296,7 @@
               : sdk.getCollateralForChain(chainId);
 
           if (
-            get().formType === 'edit' &&
+            get().formType === FormType.Edit &&
             currency &&
             (!isBridgeable(currency) ||
               !currencies.find((c) => c.symbol === currency.symbol))
@@ -357,18 +357,13 @@
           get().updateLiquidation();
         },
 
-<<<<<<< HEAD
-        changeCollateralChain(chainId, updateVault, symbol) {
+        changeCollateralChain(chainId, updateVault, currency) {
           get().changeAssetChain(
             AssetType.Collateral,
             chainId,
             updateVault,
-            symbol
-          );
-=======
-        changeCollateralChain(chainId, updateVault, currency) {
-          get().changeAssetChain('collateral', chainId, updateVault, currency);
->>>>>>> 991ac2a7
+            currency
+          );
         },
 
         changeCollateralCurrency(currency) {
@@ -379,13 +374,13 @@
           get().changeAssetValue(AssetType.Collateral, value);
         },
 
-<<<<<<< HEAD
-        changeDebtChain(chainId, updateVault, symbol) {
-          get().changeAssetChain(AssetType.Debt, chainId, updateVault, symbol);
-=======
         changeDebtChain(chainId, updateVault, currency) {
-          get().changeAssetChain('debt', chainId, updateVault, currency);
->>>>>>> 991ac2a7
+          get().changeAssetChain(
+            AssetType.Debt,
+            chainId,
+            updateVault,
+            currency
+          );
         },
 
         changeDebtCurrency(currency) {
@@ -400,7 +395,6 @@
           set({ slippage });
         },
 
-<<<<<<< HEAD
         changeActiveVault({
           vault,
           activeProvider,
@@ -408,12 +402,6 @@
           depositBalance,
           borrowBalance,
         }) {
-          console.log(`changeActiveVault, ${vault.chainId}`);
-=======
-        async changeActiveVault(vault) {
-          const providers = await vault.getProviders();
->>>>>>> 991ac2a7
-
           const ltvMax = vault.maxLtv
             ? parseInt(formatUnits(vault.maxLtv, 16))
             : DEFAULT_LTV_MAX;
