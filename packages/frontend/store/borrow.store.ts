--- conflicted
+++ resolved
@@ -15,7 +15,6 @@
 import { debounce } from "debounce"
 
 import { useAuth } from "./auth.store"
-import { Position } from "./models/Position"
 import { chainIdToHex, testChains } from "../services/chains"
 import { sdk } from "../services/sdk"
 import { DEFAULT_LTV_MAX, DEFAULT_LTV_TRESHOLD } from "../constants/borrow"
@@ -177,17 +176,11 @@
         const debts = sdk.getDebtForChain(debt.chainId)
         set(
           produce((state: BorrowState) => {
-<<<<<<< HEAD
+            state.activeVault = vault // Need to test this
+
             state.collateral.chainId = chainIdToHex(collateral.chainId)
             state.collateral.allTokens = collaterals
             state.collateral.token = collateral
-=======
-            state.position.vault = vault
-
-            state.collateralChainId = chainIdToHex(collateral.chainId)
-            state.collateralTokens = collaterals
-            state.position.collateral.token = collateral
->>>>>>> 04e634c7
 
             state.debt.chainId = chainIdToHex(debt.chainId)
             state.debt.allTokens = debts
