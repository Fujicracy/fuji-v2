--- conflicted
+++ resolved
@@ -1,260 +1,8 @@
 import create from "zustand"
-<<<<<<< HEAD
-import Onboard, { ConnectOptions } from "@web3-onboard/core"
-import { Chain as IChain } from "@web3-onboard/common"
-import injectedModule from "@web3-onboard/injected-wallets"
-import walletConnectModule from "@web3-onboard/walletconnect"
-import {
-  Balances,
-  ConnectedChain,
-  WalletState,
-} from "@web3-onboard/core/dist/types"
-import { Sdk } from "@x-fuji/sdk"
-
-const fujiLogo = `<svg width="57" height="57" viewBox="0 0 57 57" fill="none" xmlns="http://www.w3.org/2000/svg">
-<path d="M28.2012 56.4025C43.7763 56.4025 56.4025 43.7763 56.4025 28.2012C56.4025 12.6261 43.7763 0 28.2012 0C12.6261 0 0 12.6261 0 28.2012C0 43.7763 12.6261 56.4025 28.2012 56.4025Z" fill="url(#paint0_linear)"/>
-<path d="M28.2007 43.7037C36.7624 43.7037 43.7031 36.763 43.7031 28.2012C43.7031 19.6395 36.7624 12.6988 28.2007 12.6988C19.6389 12.6988 12.6982 19.6395 12.6982 28.2012C12.6982 36.763 19.6389 43.7037 28.2007 43.7037Z" fill="#101010"/>
-<path d="M28.2004 56.4026C32.3325 56.4066 36.4147 55.5002 40.1569 53.7479C43.899 51.9956 47.2092 49.4404 49.852 46.264L34.2946 30.738C33.4921 29.9331 32.5386 29.2944 31.4888 28.8586C30.439 28.4228 29.3135 28.1985 28.1768 28.1985C27.0402 28.1985 25.9147 28.4228 24.8649 28.8586C23.8151 29.2944 22.8616 29.9331 22.0591 30.738L6.54883 46.264C9.19166 49.4404 12.5018 51.9956 16.244 53.7479C19.9861 55.5002 24.0683 56.4066 28.2004 56.4026Z" fill="#F5F5FD"/>
-<path d="M40.805 37.2177C39.3723 39.2246 37.4811 40.8604 35.2888 41.989C33.0964 43.1176 30.6662 43.7064 28.2004 43.7064C25.7346 43.7064 23.3044 43.1176 21.1121 41.989C18.9197 40.8604 17.0285 39.2246 15.5958 37.2177L6.54883 46.2647C9.19401 49.4385 12.5046 51.992 16.2462 53.7443C19.9878 55.4966 24.0688 56.4049 28.2004 56.4049C32.332 56.4049 36.4131 55.4966 40.1546 53.7443C43.8962 51.992 47.2068 49.4385 49.852 46.2647L40.805 37.2177Z" fill="black" fill-opacity="0.1"/>
-<defs>
-<linearGradient id="paint0_linear" x1="28.1546" y1="56.4043" x2="28.1546" y2="0" gradientUnits="userSpaceOnUse">
-<stop stop-color="#101010"/>
-<stop offset="0.653724" stop-color="#F0014F"/>
-<stop offset="0.854082" stop-color="#FE0B5C"/>
-</linearGradient>
-</defs>
-</svg>`
-
-const walletConnect = walletConnectModule({
-  // bridge: "YOUR_CUSTOM_BRIDGE_SERVER",
-  qrcodeModalOptions: {
-    mobileLinks: [
-      "rainbow",
-      "metamask",
-      "argent",
-      "trust",
-      "imtoken",
-      "pillar",
-    ],
-  },
-})
-
-export type Chain = IChain
-
-export const sdk = new Sdk({
-  infuraId: "4f80981ed6b54f3b94ef23423f1b2353",
-  alchemy: {},
-})
-
-export const chains: Chain[] = [
-  {
-    id: "0x1",
-    token: "ETH",
-    label: "Ethereum",
-    rpcUrl: `https://mainnet.infura.io/v3/${process.env.NEXT_PUBLIC_INFURA_KEY}`,
-  },
-  {
-    id: "0x5",
-    token: "GTH",
-    label: "Goerli",
-    rpcUrl: `https://goerli.infura.io/v3/`,
-  },
-  {
-    id: "0x89",
-    token: "MATIC",
-    label: "Polygon",
-    rpcUrl: "https://matic-mainnet.chainstacklabs.com",
-  },
-  {
-    id: "0x13881",
-    token: "MATIC",
-    label: "Mumbai",
-    rpcUrl: "https://matic-mainnet.chainstacklabs.com",
-  },
-  {
-    id: "0xfa",
-    token: "FTM",
-    label: "Fantom",
-    rpcUrl: "https://rpc.ftm.tools/",
-  },
-  {
-    id: "0xa4b1",
-    token: "AETH",
-    label: "Arbitrum",
-    rpcUrl: "https://arb1.arbitrum.io/rpc",
-  },
-  {
-    id: "0xa",
-    token: "ETH",
-    label: "Optimism",
-    rpcUrl: "https://optimism-mainnet.public.blastapi.io/",
-  },
-  {
-    id: "0x1a4",
-    token: "ETH",
-    label: "Optimism Goerli",
-    rpcUrl: "https://goerli.optimism.io/",
-  },
-]
-
-// TODO: if testnet  chains.push({
-//   id: "0x3",
-//   token: "tROP",
-//   label: "Ethereum Ropsten Testnet",
-//   rpcUrl: ETH_ROPSTEN_RPC,
-// },
-// {
-//   id: "0x4",
-//   token: "rETH",
-//   label: "Ethereum Rinkeby Testnet",
-//   rpcUrl: ETH_RINKEBY_RPC,
-// })
-
-// TODO: map on SDK chains to convert id in hexa
-
-const onboard = Onboard({
-  chains,
-  wallets: [injectedModule(), walletConnect],
-  appMetadata: {
-    name: "Fuji II - Himalaya",
-    icon: fujiLogo, // svg string icon
-    description: "Borrow in any chain, and always have the best rate",
-    recommendedInjectedWallets: [
-      { name: "MetaMask", url: "https://metamask.io" },
-      { name: "Coinbase", url: "https://wallet.coinbase.com/" },
-    ],
-  },
-  accountCenter: {
-    desktop: { enabled: false },
-    mobile: { enabled: false },
-  },
-})
-
-type StateConnected = {
-  status: "connected"
-  address: string
-  ens: string | null
-  balance: Balances
-  chain: ConnectedChain
-}
-type StateInitial = {
-  status: "disconnected"
-  address: null
-  ens: null
-  balance: null
-  chain: null
-}
-
-type State = StateInitial | StateConnected
-
-type Action = {
-  login: (options?: ConnectOptions) => void
-  init: () => void
-  logout: () => void
-  changeChain: (chainId: string) => void
-}
-
-const initialState: State = {
-  status: "disconnected",
-  address: null,
-  ens: null,
-  balance: null,
-  chain: null,
-}
-
-export const useStore = create<State & Action>((set) => ({
-  ...initialState,
-
-  init: async () => {
-    reconnect()
-    onOnboardChange()
-  },
-
-  login: async (options?) => {
-    const wallets = await onboard.connectWallet(options)
-
-    if (!wallets[0]) {
-      set({ status: "disconnected" })
-      throw "Cannot login"
-    }
-
-    const json = JSON.stringify(wallets.map(({ label }) => label))
-    localStorage.setItem("connectedWallets", json)
-
-    const balance = wallets[0].accounts[0].balance
-    const address = wallets[0].accounts[0].address
-    const chain = wallets[0].chains[0]
-
-    set({ status: "connected", address, balance, chain })
-  },
-
-  logout: async () => {
-    const wallets = onboard.state.get().wallets
-    for (const { label } of wallets) {
-      await onboard.disconnectWallet({ label })
-    }
-
-    localStorage.removeItem("connectedWallets")
-
-    set(initialState)
-  },
-
-  changeChain: async (chainId) => {
-    await onboard.setChain({ chainId })
-  },
-}))
-
-async function reconnect() {
-  const previouslyConnectedWallets = localStorage.getItem("connectedWallets")
-  const { getState: get } = useStore
-
-  if (!previouslyConnectedWallets) {
-    return Promise.reject("No previously connected wallets found.")
-  }
-  const wallets = JSON.parse(previouslyConnectedWallets)
-  await get().login({
-    autoSelect: { label: wallets[0], disableModals: true },
-  })
-}
-
-function onOnboardChange() {
-  onboard.state.select("wallets").subscribe((w: WalletState[]) => {
-    const { getState: get, setState: set } = useStore
-
-    if (!w[0] && get().status === "disconnected") {
-      return
-    } else if (!w[0]) {
-      // Triggered when user disconnect from its wallet
-      return get().logout()
-    }
-
-    const chain = w[0].chains[0]
-    if (chain.id !== get().chain?.id) {
-      set({ chain })
-    }
-
-    const balance = w[0].accounts[0].balance
-    if (balance && balance !== get().balance) {
-      set({ balance })
-    }
-
-    const address = w[0].accounts[0].address
-    if (address && address !== get().address) {
-      set({ address })
-    }
-
-    const ens = w[0].accounts[0].ens?.name
-    if (ens !== get().ens) {
-      set({ ens })
-    }
-  })
-}
-=======
 import { createAuthSlice, AuthStore } from "./auth.slice"
 import { createTransactionSlice, TransactionStore } from "./transaction.slice"
 
 export const useStore = create<AuthStore & TransactionStore>()((...a) => ({
   ...createAuthSlice(...a),
   ...createTransactionSlice(...a),
-}))
->>>>>>> 4985a847
+}))