--- conflicted
+++ resolved
@@ -20,7 +20,6 @@
   isExploreInfoSkipped?: boolean;
 };
 
-<<<<<<< HEAD
 export enum AuthStatus {
   Disconnected,
   Connecting,
@@ -28,36 +27,16 @@
 }
 
 type ConnectingState = {
-  status: AuthStatus.Connecting
-  address: undefined
-  ens: undefined
-  balance: undefined
-  chain: undefined
-  provider: undefined
-  walletName: undefined
-}
+  status: AuthStatus.Connecting;
+  address: undefined;
+  ens: undefined;
+  balance: undefined;
+  chain: undefined;
+  provider: undefined;
+  walletName: undefined;
+};
 type ConnectedState = {
-  status: AuthStatus.Connected
-  address: string
-  ens: string | undefined
-  balance: Balances
-  chain: ConnectedChain
-  provider: ethers.providers.Web3Provider
-  walletName: string
-}
-type DisconnectedState = {
-  status: AuthStatus.Disconnected
-  address: undefined
-  ens: undefined
-  balance: undefined
-  chain: undefined
-  provider: undefined
-  walletName: undefined
-}
-type State = ConnectingState | ConnectedState | DisconnectedState
-=======
-type ConnectedState = {
-  status: 'connected';
+  status: AuthStatus.Connected;
   address: string;
   ens: string | undefined;
   balance: Balances;
@@ -65,8 +44,8 @@
   provider: ethers.providers.Web3Provider;
   walletName: string;
 };
-type InitialState = {
-  status: 'initial';
+type DisconnectedState = {
+  status: AuthStatus.Disconnected;
   address: undefined;
   ens: undefined;
   balance: undefined;
@@ -74,17 +53,7 @@
   provider: undefined;
   walletName: undefined;
 };
-type DisconnectedState = {
-  status: 'disconnected';
-  address: undefined;
-  ens: undefined;
-  balance: undefined;
-  chain: undefined;
-  provider: undefined;
-  walletName: undefined;
-};
-type State = InitialState | ConnectedState | DisconnectedState;
->>>>>>> 8402801f
+type State = ConnectingState | ConnectedState | DisconnectedState;
 
 type Action = {
   login: (options?: ConnectOptions) => void;
@@ -98,13 +67,8 @@
 
 type AuthStore = State & Action;
 
-<<<<<<< HEAD
 const initialState: DisconnectedState = {
   status: AuthStatus.Disconnected,
-=======
-const initialState: InitialState = {
-  status: 'initial',
->>>>>>> 8402801f
   address: undefined,
   ens: undefined,
   balance: undefined,
@@ -123,23 +87,13 @@
         onOnboardChange(set, get);
       },
 
-<<<<<<< HEAD
-      login: async (options?) => {
-        set({ status: AuthStatus.Connecting })
-
-        const wallets = await onboard.connectWallet(options)
-
-        if (!wallets[0]) {
-          set({ status: AuthStatus.Disconnected })
-          throw "Cannot login"
-=======
       login: async (options) => {
+        set({ status: AuthStatus.Connecting });
         const wallets = await onboard.connectWallet(options);
 
         if (!wallets[0] || !wallets[0].accounts[0]) {
-          set({ status: 'disconnected' });
+          set({ status: AuthStatus.Disconnected });
           return;
->>>>>>> 8402801f
         }
 
         const json = JSON.stringify(wallets.map(({ label }) => label));
@@ -150,11 +104,13 @@
         const chain = wallets[0].chains[0];
         const provider = new ethers.providers.Web3Provider(wallets[0].provider);
 
-<<<<<<< HEAD
-        set({ status: AuthStatus.Connected, address, balance, chain, provider })
-=======
-        set({ status: 'connected', address, balance, chain, provider });
->>>>>>> 8402801f
+        set({
+          status: AuthStatus.Connected,
+          address,
+          balance,
+          chain,
+          provider,
+        });
       },
 
       logout: async () => {
@@ -165,11 +121,7 @@
 
         localStorage.removeItem('connectedWallets');
 
-<<<<<<< HEAD
-        set({ ...initialState, status: AuthStatus.Disconnected })
-=======
-        set({ ...initialState, status: 'disconnected' });
->>>>>>> 8402801f
+        set({ ...initialState, status: AuthStatus.Disconnected });
       },
 
       acceptTermsOfUse: () => {
@@ -223,11 +175,7 @@
   const previouslyConnectedWallets = localStorage.getItem('connectedWallets');
 
   if (!previouslyConnectedWallets) {
-<<<<<<< HEAD
-    return set({ status: AuthStatus.Disconnected })
-=======
-    return set({ status: 'disconnected' });
->>>>>>> 8402801f
+    return set({ status: AuthStatus.Disconnected });
   }
   const wallets = JSON.parse(previouslyConnectedWallets);
   await get().login({
@@ -239,25 +187,14 @@
   set: StoreApi<State & Action>['setState'],
   get: StoreApi<State & Action>['getState']
 ) {
-<<<<<<< HEAD
-  onboard.state.select("wallets").subscribe((w: WalletState[]) => {
-    const updates: Partial<ConnectedState> = {}
+  onboard.state.select('wallets').subscribe((w: WalletState[]) => {
+    const updates: Partial<ConnectedState> = {};
 
     if (!w[0] && get().status === AuthStatus.Disconnected) {
-      return
+      return;
     } else if (!w[0]) {
       // Triggered when user disconnect from its wallet
-      return get().logout()
-=======
-  onboard.state.select('wallets').subscribe((w: WalletState[]) => {
-    const updates: Partial<ConnectedState> = {};
-
-    if (!w[0] && get().status === 'disconnected') {
-      return;
-    } else if (!w[0] || !w[0].accounts[0]) {
-      // Triggered when user disconnects from its wallet
       return get().logout();
->>>>>>> 8402801f
     }
 
     const chain = w[0].chains[0];
