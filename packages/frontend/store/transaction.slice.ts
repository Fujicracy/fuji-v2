import {
  Address,
  BorrowingVault,
  CONNEXT_ROUTER_ADDRESS,
  contracts,
  LendingProviderDetails,
  RouterActionParams,
<<<<<<< HEAD
=======
  RoutingStepDetails,
>>>>>>> 4256fc40
  Sdk,
  Token,
} from "@x-fuji/sdk"
import { formatUnits, parseUnits } from "ethers/lib/utils"
import produce, { setAutoFreeze } from "immer"
import { StateCreator } from "zustand"
import { debounce } from "debounce"

import { useStore } from "."
import { sdk } from "./auth.slice"
import { Position } from "./Position"
import { DEFAULT_LTV_MAX, DEFAULT_LTV_TRESHOLD } from "../consts/borrow"
import { ethers, Signature } from "ethers"
<<<<<<< HEAD

setAutoFreeze(false)

type TransactionSlice = StateCreator<TransactionStore, [], [], TransactionStore>
export type TransactionStore = TransactionState & TransactionActions
type TransactionState = {
  transactionStatus: boolean
  showTransactionAbstract: boolean

  position: Position
  availableVaults: BorrowingVault[]
  // Providers are mapped with their vault address
  allProviders: Record<string, LendingProviderDetails[]>

  collateralTokens: Token[]
  collateralBalances: Record<string, number>
  collateralAllowance: {
    status: "initial" | "fetching" | "allowing" | "ready" | "error"
    value: number | undefined
  }
  collateralInput: string
  collateralChainId: ChainId

  debtTokens: Token[]
  debtBalances: Record<string, number>
  debtAllowance: number
  debtInput: string
  debtChainId: ChainId

  transactionMeta: {
    status: "initial" | "fetching" | "ready" | "error" // TODO: What if error ?
    gasFees: number // TODO: cannot estimat gas fees until the user has approved AND permit fuji to use its fund
    bridgeFees: number
    estimateTime: number
  }

  needPermit: boolean
  isSigning: boolean
  signature?: Signature
  actions?: RouterActionParams[]

  isBorrowing: boolean
  // history: TransactionHistory[] // State normalization ? (all id / by id ?)
}

// type TransactionHistory = {
//   id: string // TX hash
//   type: "borrow"
//   position: Position
//   status: "ongoing" | "error" | "done"
// }

type TransactionActions = {
  setTransactionStatus: (newStatus: boolean) => void
  setShowTransactionAbstract: (show: boolean) => void

  changeBorrowChain: (chainId: ChainId) => void
  changeBorrowToken: (token: Token) => void
  changeBorrowValue: (val: string) => void
  changeCollateralChain: (chainId: ChainId) => void
  changeCollateralToken: (token: Token) => void
  changeCollateralValue: (val: string) => void
  changeActiveVault: (v: BorrowingVault) => void

  updateAllProviders: () => void
  updateTokenPrice: (type: "debt" | "collateral") => void
  updateBalances: (type: "debt" | "collateral") => void
  updateAllowance: () => void
  updateVault: () => void
  updateTransactionMeta: () => void
  updateLtv: () => void
  updateLiquidation: () => void

  allow: (amount: number, callback: () => void) => void
  signPermit: () => void
  borrow: () => void
  signAndBorrow: () => void
}
type ChainId = string // hex value as string

=======
import { toHistoryRoutingStep, useHistory } from "./history.store"
import { useSnack } from "./snackbar.store"

setAutoFreeze(false)

type TransactionSlice = StateCreator<TransactionStore, [], [], TransactionStore>
export type TransactionStore = TransactionState & TransactionActions
type TransactionState = {
  position: Position
  availableVaults: BorrowingVault[]
  availableVaultsStatus: FetchStatus
  // Providers are mapped with their vault address
  allProviders: Record<string, LendingProviderDetails[]>

  collateralTokens: Token[]
  collateralBalances: Record<string, number>
  collateralAllowance: {
    status: "initial" | "fetching" | "allowing" | "ready" | "error"
    value: number | undefined
  }
  collateralInput: string
  collateralChainId: ChainId

  debtTokens: Token[]
  debtBalances: Record<string, number>
  debtAllowance: number
  debtInput: string
  debtChainId: ChainId

  transactionMeta: {
    status: FetchStatus
    gasFees: number // TODO: cannot estimat gas fees until the user has approved AND permit fuji to use its fund
    bridgeFees: number
    estimateTime: number
    steps: RoutingStepDetails[]
  }

  needPermit: boolean
  isSigning: boolean
  signature?: Signature
  actions?: RouterActionParams[]

  isBorrowing: boolean
}
type FetchStatus = "initial" | "fetching" | "ready" | "error"

type TransactionActions = {
  changeBorrowChain: (chainId: ChainId) => void
  changeBorrowToken: (token: Token) => void
  changeBorrowValue: (val: string) => void
  changeCollateralChain: (chainId: ChainId) => void
  changeCollateralToken: (token: Token) => void
  changeCollateralValue: (val: string) => void
  changeActiveVault: (v: BorrowingVault) => void

  updateAllProviders: () => void
  updateTokenPrice: (type: "debt" | "collateral") => void
  updateBalances: (type: "debt" | "collateral") => void
  updateAllowance: () => void
  updateVault: () => void
  updateTransactionMeta: () => void
  updateTransactionMetaDebounced: () => void
  updateLtv: () => void
  updateLiquidation: () => void

  allow: (amount: number, callback: () => void) => void
  signPermit: () => void
  borrow: () => Promise<ethers.providers.TransactionResponse>
  signAndBorrow: () => void
}
type ChainId = string // hex value as string

>>>>>>> 4256fc40
const initialChainId = "0x1a4"
const initialDebtTokens = sdk.getDebtForChain(parseInt(initialChainId, 16))
const initialCollateralTokens = sdk.getCollateralForChain(
  parseInt(initialChainId, 16)
)
<<<<<<< HEAD

const initialState: TransactionState = {
  transactionStatus: false,
  showTransactionAbstract: false,

  availableVaults: [],
  allProviders: {},
  position: {
    collateral: {
      amount: 0,
      token: initialCollateralTokens[0],
      usdValue: 0,
    },
    debt: {
      amount: 0,
      token: initialDebtTokens[0],
      usdValue: 0,
    },
    ltv: 0,
    liquidationDiff: 0,
    liquidationPrice: 0,
    ltvMax: DEFAULT_LTV_MAX,
    ltvThreshold: DEFAULT_LTV_TRESHOLD,
  },

  collateralTokens: initialCollateralTokens,
  collateralBalances: {},
  collateralInput: "",
  collateralChainId: initialChainId,
  collateralAllowance: {
    status: "initial",
    value: undefined,
  },

  debtTokens: initialDebtTokens,
  debtBalances: {},
  debtAllowance: 0,
  debtInput: "",
  debtChainId: initialChainId,

  transactionMeta: {
    status: "initial",
    bridgeFees: 0,
    gasFees: 0,
    estimateTime: 0,
  },

  needPermit: true,
  isSigning: false,
  isBorrowing: false,
  // history: [],
}

export const createTransactionSlice: TransactionSlice = (set, get) => ({
  ...initialState,

  setTransactionStatus: (transactionStatus: boolean) => {
    set({ transactionStatus })
=======

const initialState: TransactionState = {
  availableVaults: [],
  availableVaultsStatus: "initial",
  allProviders: {},
  position: {
    collateral: {
      amount: 0,
      token: initialCollateralTokens[0],
      usdValue: 0,
    },
    debt: {
      amount: 0,
      token: initialDebtTokens[0],
      usdValue: 0,
    },
    ltv: 0,
    liquidationDiff: 0,
    liquidationPrice: 0,
    ltvMax: DEFAULT_LTV_MAX,
    ltvThreshold: DEFAULT_LTV_TRESHOLD,
  },

  collateralTokens: initialCollateralTokens,
  collateralBalances: {},
  collateralInput: "",
  collateralChainId: initialChainId,
  collateralAllowance: {
    status: "initial",
    value: undefined,
  },

  debtTokens: initialDebtTokens,
  debtBalances: {},
  debtAllowance: 0,
  debtInput: "",
  debtChainId: initialChainId,

  transactionMeta: {
    status: "initial",
    bridgeFees: 0,
    gasFees: 0,
    estimateTime: 0,
    steps: [],
  },

  needPermit: true,
  isSigning: false,
  isBorrowing: false,
}

export const createTransactionSlice: TransactionSlice = (set, get) => ({
  ...initialState,

  async changeCollateralChain(chainId) {
    const tokens = sdk.getCollateralForChain(parseInt(chainId, 16))

    set(
      produce((state: TransactionState) => {
        state.collateralChainId = chainId
        state.collateralTokens = tokens
        state.position.collateral.token = tokens[0]
      })
    )
    get().updateTokenPrice("collateral")
    get().updateBalances("collateral")
    get().updateVault()
    get().updateAllowance()
  },

  changeCollateralToken(token) {
    set(
      produce((state: TransactionState) => {
        state.position.collateral.token = token
      })
    )
    get().updateTokenPrice("collateral")
    get().updateVault()
    get().updateAllowance()
  },

  changeCollateralValue(value) {
    set(
      produce((state: TransactionState) => {
        state.collateralInput = value
        state.position.collateral.amount = value ? parseFloat(value) : 0
      })
    )
    get().updateTransactionMetaDebounced()
    get().updateLtv()
    get().updateLiquidation()
  },

  async changeBorrowChain(chainId) {
    const tokens = sdk.getDebtForChain(parseInt(chainId, 16))

    set(
      produce((state: TransactionState) => {
        state.debtChainId = chainId
        state.debtTokens = tokens
        state.position.debt.token = tokens[0]
      })
    )

    get().updateTokenPrice("debt")
    get().updateBalances("debt")
    get().updateVault()
  },

  changeBorrowToken(token) {
    set(
      produce((state: TransactionState) => {
        state.position.debt.token = token
      })
    )
    get().updateTokenPrice("debt")
    get().updateVault()
    get().updateTransactionMeta()
  },

  changeBorrowValue(value) {
    set(
      produce((state: TransactionState) => {
        state.debtInput = value
        state.position.debt.amount = value ? parseFloat(value) : 0
      })
    )
    get().updateTransactionMetaDebounced()
    get().updateLtv()
    get().updateLiquidation()
  },

  async changeActiveVault(vault) {
    const providers = await vault.getProviders()
    await vault.preLoad()

    const ltvMax = vault.maxLtv
      ? parseInt(ethers.utils.formatUnits(vault.maxLtv, 16))
      : DEFAULT_LTV_MAX
    const ltvThreshold = vault.liqRatio
      ? parseInt(ethers.utils.formatUnits(vault.liqRatio, 16))
      : DEFAULT_LTV_TRESHOLD

    set(
      produce((s: TransactionState) => {
        s.position.vault = vault
        s.position.ltvMax = ltvMax
        s.position.ltvThreshold = ltvThreshold
        s.position.providers = providers
        s.position.activeProvider = providers[0]
      })
    )
  },

  async updateBalances(type) {
    const address = useStore.getState().address
    const tokens = type === "debt" ? get().debtTokens : get().collateralTokens
    const token =
      type === "debt"
        ? get().position.debt.token
        : get().position.collateral.token
    const chainId = token.chainId

    if (!address) {
      return
    }

    const rawBalances = await sdk.getTokenBalancesFor(
      tokens,
      new Address(address),
      chainId
    )
    const balances: Record<string, number> = {}
    rawBalances.forEach((b, i) => {
      const value = parseFloat(formatUnits(b, tokens[i].decimals))
      balances[tokens[i].symbol] = value
    })

    set(
      produce((state: TransactionState) => {
        if (type === "debt") {
          state.debtBalances = balances
        } else if (type === "collateral") {
          state.collateralBalances = balances
        }
      })
    )
  },

  async updateTokenPrice(type) {
    const token = get().position[type].token

    let tokenValue = await token.getPriceUSD()
    if (token.symbol === "WETH") {
      // TODO: remove (fix bc value on testnet is too low)
      tokenValue = 1242.42
    }

    set(
      produce((state: TransactionState) => {
        state.position[type].usdValue = tokenValue
      })
    )
    get().updateLtv()
    get().updateLiquidation()
  },

  async updateAllowance() {
    const token = get().position.collateral.token
    const address = useStore.getState().address as string

    if (!address) {
      return
    }

    set(
      produce((s: TransactionState) => {
        s.collateralAllowance.status = "fetching"
      })
    )
    try {
      const res = await sdk.getAllowanceFor(token, new Address(address))
      const value = parseFloat(ethers.utils.formatUnits(res, token.decimals))
      set({ collateralAllowance: { status: "ready", value } })
    } catch (e) {
      // TODO: how to handle the case where we can't fetch allowance ?
      console.error(e)
      set(
        produce((s: TransactionState) => {
          s.collateralAllowance.status = "error"
        })
      )
    }
  },

  async updateVault() {
    set({ availableVaultsStatus: "fetching" })

    const collateral = get().position.collateral.token
    const debt = get().position.debt.token
    const availableVaults = await sdk.getBorrowingVaultsFor(collateral, debt)
    const [vault] = availableVaults
    if (!vault) {
      // TODO: No vault = error, how to handle that in fe. Waiting for more informations from boyan
      console.error("No available vault")
      set({ availableVaultsStatus: "error" })
      return
    }

    await get().changeActiveVault(vault)
    set({ availableVaults })
    await get().updateAllProviders()
    await get().updateTransactionMeta()
    set({ availableVaultsStatus: "ready" })
  },

  async updateAllProviders() {
    const { availableVaults } = get()

    const allProviders: Record<string, LendingProviderDetails[]> = {}
    for (const v of availableVaults) {
      const providers = await v.getProviders()
      allProviders[v.address.value] = providers
    }

    // TODO: status fetching ?
    set({ allProviders })
  },

  async updateTransactionMeta() {
    const address = useStore.getState().address
    if (!address) {
      return
    }

    const position = get().position
    const { collateral, debt, vault } = position
    if (!vault || !collateral.amount || !debt.amount) {
      return set(
        produce((state: TransactionState) => {
          state.transactionMeta.status = "error"
        })
      )
    }

    set(
      produce((state: TransactionState) => {
        state.transactionMeta.status = "fetching"
        state.signature = undefined
        state.actions = undefined
      })
    )

    try {
      const { bridgeFee, estimateTime, actions, steps } =
        await sdk.previewDepositAndBorrow(
          vault,
          parseUnits(collateral.amount.toString(), collateral.token.decimals),
          parseUnits(debt.amount.toString(), debt.token.decimals),
          collateral.token,
          debt.token,
          new Address(address)
        )
      if (!actions.length) {
        throw `empty action array returned by sdk.previewDepositAndBorrow with params`
      }
      set(
        produce((state: TransactionState) => {
          state.transactionMeta.status = "ready"
          state.transactionMeta.bridgeFees = bridgeFee.toNumber()
          state.transactionMeta.estimateTime = estimateTime
          state.transactionMeta.steps = steps
          // state.transactionMeta.gasFees = gasPrice?.toNumber() || 0
          state.needPermit = Sdk.needSignature(actions)
          state.actions = actions
        })
      )
    } catch (e) {
      set(
        produce((state: TransactionState) => {
          state.transactionMeta.status = "error"
        })
      )
      console.error("Sdk error while attempting to set meta:", e)
    }
  },

  updateTransactionMetaDebounced: debounce(
    () => get().updateTransactionMeta(),
    500
  ),

  updateLtv() {
    const collateralValue = parseFloat(get().collateralInput)
    const collateralUsdValue = get().position.collateral.usdValue
    const collateral = collateralValue * collateralUsdValue

    const debtValue = parseFloat(get().debtInput)
    const debtUsdValue = get().position.debt.usdValue
    const debt = debtValue * debtUsdValue

    const ltv = collateral && debt ? Math.round((debt / collateral) * 100) : 0

    set(
      produce((s: TransactionState) => {
        s.position.ltv = ltv
      })
    )
  },

  updateLiquidation() {
    const collateralAmount = parseFloat(get().collateralInput)
    const collateralUsdValue = get().position.collateral.usdValue

    const debtValue = parseFloat(get().debtInput)
    const debtUsdValue = get().position.debt.usdValue
    const debt = debtValue * debtUsdValue

    if (!debt || !collateralAmount) {
      return { liquidationPrice: 0, liquidationDiff: 0 }
    }

    const liquidationTreshold = get().position.ltvThreshold

    const liquidationPrice =
      debt / (collateralAmount * (liquidationTreshold / 100))
    const liquidationDiff = Math.round(
      (1 - liquidationPrice / collateralUsdValue) * 100
    )

    set(
      produce((s: TransactionState) => {
        s.position.liquidationPrice = liquidationPrice
        s.position.liquidationDiff = liquidationDiff
      })
    )
  },

  /**
   * Allow fuji contract to spend on behalf of the user an amount
   * Token are deduced from collateral
   * @param amount
   * @param afterSuccess
   */
  async allow(amount, afterSuccess?) {
    const token = get().position.collateral.token
    const userAddress = useStore.getState().address
    const provider = useStore.getState().provider
    const spender = CONNEXT_ROUTER_ADDRESS[token.chainId].value

    if (!provider || !userAddress) {
      throw "Missing params"
    }

    set(
      produce((s: TransactionState) => {
        s.collateralAllowance.status = "allowing"
      })
    )
    const owner = provider.getSigner()
    try {
      const approval = await contracts.ERC20__factory.connect(
        token.address.value,
        owner
      ).approve(spender, parseUnits(amount.toString()))
      await approval.wait()
      set({ collateralAllowance: { status: "ready", value: amount } })
      afterSuccess && afterSuccess()
    } catch (e) {
      set(
        produce((s: TransactionState) => {
          s.collateralAllowance.status = "error"
        })
      )
    }
  },

  async signPermit() {
    const actions = get().actions
    const vault = get().position.vault
    const provider = useStore.getState().provider
    if (!actions || !vault || !provider) {
      throw "Unexpected undefined value"
    }

    set({ isSigning: true })

    const permitAction = Sdk.findPermitAction(actions)
    if (!permitAction) {
      console.error("No permit action found")
      return set({ isSigning: false })
    }

    let signature
    try {
      const { domain, types, value } = await vault.signPermitFor(permitAction)
      const signer = provider.getSigner()
      const s = await signer._signTypedData(domain, types, value)
      signature = ethers.utils.splitSignature(s)
    } catch (e: any) {
      set({ isSigning: false })
      if (e.code === "ACTION_REJECTED") {
        // IDEA: can be moved into some const for refacto
        // IDEA: add a link "why do I need to sign ?"
        useSnack.getState().display({
          icon: "error",
          title: "Error: Fuji cannot borrow without your signature",
          // body: "Please retry and ",
        })
      }
      throw e
    }

    set({ signature, isSigning: false })
  },

  async borrow() {
    const address = useStore.getState().address
    const provider = useStore.getState().provider
    const { actions, signature, position, transactionMeta } = get()
    if (!actions || !address || !signature || !provider) {
      throw "Unexpected undefined param"
    }
    const srcChainId = position.collateral.token.chainId

    try {
      set({ isBorrowing: true })

      const txRequest = sdk.getTxDetails(
        actions,
        srcChainId,
        Address.from(address),
        signature
      )
      const signer = provider.getSigner()
      const t = await signer.sendTransaction(txRequest)
      set(
        produce((s: TransactionState) => {
          if (s.collateralAllowance.value) {
            // optimistic: we assume transaction will success and update allowance according to that
            s.collateralAllowance.value -= s.position.collateral.amount
          }
        })
      )
      return t
    } catch (e) {
      // TODO: user cancel tx
      throw e
    } finally {
      set({ isBorrowing: false })
    }
>>>>>>> 4256fc40
  },

  async signAndBorrow() {
    try {
      await get().signPermit()
      const t = await get().borrow()
      useHistory.getState().add({
        hash: t.hash,
        type: "borrow",
        steps: toHistoryRoutingStep(get().transactionMeta.steps),
        status: "ongoing",
      })
      get().changeCollateralValue("")
      get().changeBorrowValue("")
    } catch (e) {
      console.error(e)
    }
  },

  async changeCollateralChain(chainId) {
    const tokens = sdk.getCollateralForChain(parseInt(chainId, 16))

    set(
      produce((state: TransactionState) => {
        state.collateralChainId = chainId
        state.collateralTokens = tokens
        state.position.collateral.token = tokens[0]
      })
    )
    get().updateTokenPrice("collateral")
    get().updateBalances("collateral")
    get().updateVault()
    get().updateTransactionMeta()
    get().updateAllowance()
  },

  changeCollateralToken(token) {
    set(
      produce((state: TransactionState) => {
        state.position.collateral.token = token
      })
    )
    get().updateTokenPrice("collateral")
    get().updateAllowance()
    get().updateVault()
    get().updateTransactionMeta()
    get().updateAllowance()
  },

  async changeBorrowChain(chainId) {
    const tokens = sdk.getDebtForChain(parseInt(chainId, 16))

    set(
      produce((state: TransactionState) => {
        state.debtChainId = chainId
        state.debtTokens = tokens
        state.position.debt.token = tokens[0]
      })
    )

    get().updateTokenPrice("debt")
    get().updateBalances("debt")
    get().updateVault()
    get().updateTransactionMeta()
  },

  changeBorrowToken(token) {
    set(
      produce((state: TransactionState) => {
        state.position.debt.token = token
      })
    )
    get().updateTokenPrice("debt")
    get().updateVault()
    get().updateTransactionMeta()
  },

  changeBorrowValue(value) {
    set(
      produce((state: TransactionState) => {
        state.debtInput = value
        state.position.debt.amount = value ? parseFloat(value) : 0
      })
    )
    get().updateTransactionMeta()
    get().updateLtv()
    get().updateLiquidation()
  },

  changeCollateralValue(value) {
    set(
      produce((state: TransactionState) => {
        state.collateralInput = value
        state.position.collateral.amount = value ? parseFloat(value) : 0
      })
    )
    get().updateTransactionMeta()
    get().updateLtv()
    get().updateLiquidation()
  },

  async changeActiveVault(vault) {
    const address = useStore.getState().address
    if (!address) {
      return
    }
    const providers = await vault.getProviders()
    await vault.preLoad(address ? new Address(address) : undefined)

    const ltvMax = vault.maxLtv
      ? parseInt(ethers.utils.formatUnits(vault.maxLtv, 16))
      : DEFAULT_LTV_MAX
    const ltvThreshold = vault.liqRatio
      ? parseInt(ethers.utils.formatUnits(vault.liqRatio, 16))
      : DEFAULT_LTV_TRESHOLD

    set(
      produce((s: TransactionState) => {
        s.position.vault = vault
        s.position.vault = vault
        s.position.ltvMax = ltvMax
        s.position.ltvThreshold = ltvThreshold
        s.position.providers = providers
        s.position.activeProvider = providers[0]
      })
    )
  },

  async updateBalances(type) {
    const address = useStore.getState().address
    const tokens = type === "debt" ? get().debtTokens : get().collateralTokens
    const token =
      type === "debt"
        ? get().position.debt.token
        : get().position.collateral.token
    const chainId = token.chainId

    if (!address) {
      return
    }

    const rawBalances = await sdk.getTokenBalancesFor(
      tokens,
      new Address(address),
      chainId
    )
    const balances: Record<string, number> = {}
    rawBalances.forEach((b, i) => {
      const value = parseFloat(formatUnits(b, tokens[i].decimals))
      balances[tokens[i].symbol] = value
    })

    set(
      produce((state: TransactionState) => {
        if (type === "debt") {
          state.debtBalances = balances
        } else if (type === "collateral") {
          state.collateralBalances = balances
        }
      })
    )
  },

  async updateTokenPrice(type) {
    const token = get().position[type].token

    let tokenValue = await token.getPriceUSD()
    if (token.symbol === "WETH") {
      // TODO: remove (fix bc value on testnet is too low)
      tokenValue = 1242.42
    }

    set(
      produce((state: TransactionState) => {
        state.position[type].usdValue = tokenValue
      })
    )
    get().updateLtv()
    get().updateLiquidation()
  },

  async updateAllowance() {
    const token = get().position.collateral.token
    const address = useStore.getState().address as string

    if (!address) {
      return
    }

    set(
      produce((s: TransactionState) => {
        s.collateralAllowance.status = "fetching"
      })
    )
    try {
      const res = await sdk.getAllowanceFor(token, new Address(address))
      const value = parseFloat(ethers.utils.formatUnits(res, token.decimals))
      set({ collateralAllowance: { status: "ready", value } })
    } catch (e) {
      // TODO: how to handle the case where we can't fetch allowance ?
      console.error(e)
      set(
        produce((s: TransactionState) => {
          s.collateralAllowance.status = "error"
        })
      )
    }
  },

  async updateVault() {
    const address = useStore.getState().address
    if (!address) {
      return
    }
    const collateral = get().position.collateral.token
    const debt = get().position.debt.token
    const availableVaults = await sdk.getBorrowingVaultsFor(collateral, debt)
    const [vault] = availableVaults
    if (!vault) {
      // TODO: No vault = error, how to handle that in fe. Waiting for more informations from boyan
      return
    }

    set({ availableVaults })
    get().changeActiveVault(vault)
    get().updateAllProviders()
  },

  async updateAllProviders() {
    const { availableVaults } = get()

    const allProviders: Record<string, LendingProviderDetails[]> = {}
    for (const v of availableVaults) {
      const providers = await v.getProviders()
      allProviders[v.address.value] = providers
    }

    // TODO: status fetching ?
    set({ allProviders })
  },

  updateTransactionMeta: debounce(async () => {
    const address = useStore.getState().address
    const provider = useStore.getState().provider
    if (!address || !provider) {
      return
    }

    const position = get().position
    const { collateral, debt, vault } = position
    if (!vault || !collateral.amount || !debt.amount) {
      return set(
        produce((state: TransactionState) => {
          state.transactionMeta.status = "error"
        })
      )
    }

    set(
      produce((state: TransactionState) => {
        state.transactionMeta.status = "fetching"
        state.signature = undefined
        state.actions = undefined
      })
    )

    try {
      const { bridgeFee, estimateTime, actions } =
        await sdk.previewDepositAndBorrow(
          vault,
          parseUnits(collateral.amount.toString(), collateral.token.decimals),
          parseUnits(debt.amount.toString(), debt.token.decimals),
          collateral.token,
          debt.token,
          new Address(address)
        )

      // TODO (see in TxState for more details)
      // const tx = sdk.getTxDetails(
      //   withoutPermits(actions),
      //   collateral.token.chainId,
      //   new Address(address)
      // )
      // const signer = provider.getSigner()
      // // https://github.com/ethers-io/ethers.js/discussions/2439#discussioncomment-1857403
      // const gasLimit = await signer.estimateGas(tx)
      // const gasPrice = (await provider.getFeeData()).maxFeePerGas?.mul(gasLimit)
      // if (gasPrice) {
      //   console.debug({ gasPrice: ethers.utils.formatUnits(gasPrice, "gwei") })
      // }

      set(
        produce((state: TransactionState) => {
          state.transactionMeta.status = "ready"
          state.transactionMeta.bridgeFees = bridgeFee.toNumber()
          state.transactionMeta.estimateTime = estimateTime
          // state.transactionMeta.gasFees = gasPrice?.toNumber() || 0
          state.needPermit = Sdk.needSignature(actions)
          state.actions = actions
        })
      )
    } catch (e) {
      set(
        produce((state: TransactionState) => {
          state.transactionMeta.status = "error"
        })
      )
      console.error("sdk error", e)
    }
  }, 500),

  updateLtv() {
    const collateralValue = parseFloat(get().collateralInput)
    const collateralUsdValue = get().position.collateral.usdValue
    const collateral = collateralValue * collateralUsdValue

    const debtValue = parseFloat(get().debtInput)
    const debtUsdValue = get().position.debt.usdValue
    const debt = debtValue * debtUsdValue

    const ltv = collateral && debt ? Math.round((debt / collateral) * 100) : 0

    set(
      produce((s: TransactionState) => {
        s.position.ltv = ltv
      })
    )
  },

  updateLiquidation() {
    const collateralAmount = parseFloat(get().collateralInput)
    const collateralUsdValue = get().position.collateral.usdValue

    const debtValue = parseFloat(get().debtInput)
    const debtUsdValue = get().position.debt.usdValue
    const debt = debtValue * debtUsdValue

    if (!debt || !collateralAmount) {
      return { liquidationPrice: 0, liquidationDiff: 0 }
    }

    const liquidationTreshold = get().position.ltvThreshold

    const liquidationPrice =
      debt / (collateralAmount * (liquidationTreshold / 100))
    const liquidationDiff = Math.round(
      (1 - liquidationPrice / collateralUsdValue) * 100
    )

    set(
      produce((s: TransactionState) => {
        s.position.liquidationPrice = liquidationPrice
        s.position.liquidationDiff = liquidationDiff
      })
    )
  },

  /**
   * Allow fuji contract to spend on behalf of the user an amount
   * Token are deduced from collateral
   * @param amount
   * @param afterSuccess
   */
  async allow(amount, afterSuccess?) {
    const token = get().position.collateral.token
    const userAddress = useStore.getState().address
    const provider = useStore.getState().provider
    const spender = CONNEXT_ROUTER_ADDRESS[token.chainId].value

    if (!provider || !userAddress) {
      throw "Missing params"
    }

    set(
      produce((s: TransactionState) => {
        s.collateralAllowance.status = "allowing"
      })
    )
    const owner = provider.getSigner()
    try {
      const approval = await contracts.ERC20__factory.connect(
        token.address.value,
        owner
      ).approve(spender, parseUnits(amount.toString()))
      await approval.wait()
      set({ collateralAllowance: { status: "ready", value: amount } })
      afterSuccess && afterSuccess()
    } catch (e) {
      set(
        produce((s: TransactionState) => {
          s.collateralAllowance.status = "error"
        })
      )
    }
  },

  async signPermit() {
    const actions = get().actions
    const vault = get().position.vault
    const provider = useStore.getState().provider
    if (!actions || !vault || !provider) {
      throw "Unexpected undefined value"
    }

    set({ isSigning: true })

    const permitAction = Sdk.findPermitAction(actions)
    if (!permitAction) {
      return
    }

    let signature
    try {
      const { domain, types, value } = await vault.signPermitFor(permitAction)
      const signer = provider.getSigner()
      const s = await signer._signTypedData(domain, types, value)
      signature = ethers.utils.splitSignature(s)
    } catch (e) {
      console.error(e)
    }

    set({ signature, isSigning: false })
  },

  async borrow() {
    const address = useStore.getState().address
    const provider = useStore.getState().provider
    const { actions, signature } = get()
    if (!actions || !address || !signature || !provider) {
      throw "Unexpected undefined param"
    }
    const srcChainId = get().position.collateral.token.chainId

    set({ isBorrowing: true })
    let t
    try {
      const txRequest = sdk.getTxDetails(
        actions,
        srcChainId,
        Address.from(address),
        signature
      )
      const signer = provider.getSigner()
      t = await signer.sendTransaction(txRequest)
    } catch (e) {
      // TODO: handle borrow error, if error refuse in metamask or the tx fail for some reason
      console.error(e)
      return set({ isBorrowing: false })
    }
    set({ transactionStatus: true, showTransactionAbstract: true }) // TODO: Tx successfully sent
    await t.wait()
    set({
      isBorrowing: false,
      transactionStatus: false,
      showTransactionAbstract: false,
    })
    // TODO: set success
    get().updateBalances("debt")
    get().updateAllowance()
    get().updateBalances("collateral")
  },

  async signAndBorrow() {
    await get().signPermit()
    get().borrow()
  },
})<|MERGE_RESOLUTION|>--- conflicted
+++ resolved
@@ -5,10 +5,7 @@
   contracts,
   LendingProviderDetails,
   RouterActionParams,
-<<<<<<< HEAD
-=======
   RoutingStepDetails,
->>>>>>> 4256fc40
   Sdk,
   Token,
 } from "@x-fuji/sdk"
@@ -22,88 +19,6 @@
 import { Position } from "./Position"
 import { DEFAULT_LTV_MAX, DEFAULT_LTV_TRESHOLD } from "../consts/borrow"
 import { ethers, Signature } from "ethers"
-<<<<<<< HEAD
-
-setAutoFreeze(false)
-
-type TransactionSlice = StateCreator<TransactionStore, [], [], TransactionStore>
-export type TransactionStore = TransactionState & TransactionActions
-type TransactionState = {
-  transactionStatus: boolean
-  showTransactionAbstract: boolean
-
-  position: Position
-  availableVaults: BorrowingVault[]
-  // Providers are mapped with their vault address
-  allProviders: Record<string, LendingProviderDetails[]>
-
-  collateralTokens: Token[]
-  collateralBalances: Record<string, number>
-  collateralAllowance: {
-    status: "initial" | "fetching" | "allowing" | "ready" | "error"
-    value: number | undefined
-  }
-  collateralInput: string
-  collateralChainId: ChainId
-
-  debtTokens: Token[]
-  debtBalances: Record<string, number>
-  debtAllowance: number
-  debtInput: string
-  debtChainId: ChainId
-
-  transactionMeta: {
-    status: "initial" | "fetching" | "ready" | "error" // TODO: What if error ?
-    gasFees: number // TODO: cannot estimat gas fees until the user has approved AND permit fuji to use its fund
-    bridgeFees: number
-    estimateTime: number
-  }
-
-  needPermit: boolean
-  isSigning: boolean
-  signature?: Signature
-  actions?: RouterActionParams[]
-
-  isBorrowing: boolean
-  // history: TransactionHistory[] // State normalization ? (all id / by id ?)
-}
-
-// type TransactionHistory = {
-//   id: string // TX hash
-//   type: "borrow"
-//   position: Position
-//   status: "ongoing" | "error" | "done"
-// }
-
-type TransactionActions = {
-  setTransactionStatus: (newStatus: boolean) => void
-  setShowTransactionAbstract: (show: boolean) => void
-
-  changeBorrowChain: (chainId: ChainId) => void
-  changeBorrowToken: (token: Token) => void
-  changeBorrowValue: (val: string) => void
-  changeCollateralChain: (chainId: ChainId) => void
-  changeCollateralToken: (token: Token) => void
-  changeCollateralValue: (val: string) => void
-  changeActiveVault: (v: BorrowingVault) => void
-
-  updateAllProviders: () => void
-  updateTokenPrice: (type: "debt" | "collateral") => void
-  updateBalances: (type: "debt" | "collateral") => void
-  updateAllowance: () => void
-  updateVault: () => void
-  updateTransactionMeta: () => void
-  updateLtv: () => void
-  updateLiquidation: () => void
-
-  allow: (amount: number, callback: () => void) => void
-  signPermit: () => void
-  borrow: () => void
-  signAndBorrow: () => void
-}
-type ChainId = string // hex value as string
-
-=======
 import { toHistoryRoutingStep, useHistory } from "./history.store"
 import { useSnack } from "./snackbar.store"
 
@@ -176,72 +91,11 @@
 }
 type ChainId = string // hex value as string
 
->>>>>>> 4256fc40
 const initialChainId = "0x1a4"
 const initialDebtTokens = sdk.getDebtForChain(parseInt(initialChainId, 16))
 const initialCollateralTokens = sdk.getCollateralForChain(
   parseInt(initialChainId, 16)
 )
-<<<<<<< HEAD
-
-const initialState: TransactionState = {
-  transactionStatus: false,
-  showTransactionAbstract: false,
-
-  availableVaults: [],
-  allProviders: {},
-  position: {
-    collateral: {
-      amount: 0,
-      token: initialCollateralTokens[0],
-      usdValue: 0,
-    },
-    debt: {
-      amount: 0,
-      token: initialDebtTokens[0],
-      usdValue: 0,
-    },
-    ltv: 0,
-    liquidationDiff: 0,
-    liquidationPrice: 0,
-    ltvMax: DEFAULT_LTV_MAX,
-    ltvThreshold: DEFAULT_LTV_TRESHOLD,
-  },
-
-  collateralTokens: initialCollateralTokens,
-  collateralBalances: {},
-  collateralInput: "",
-  collateralChainId: initialChainId,
-  collateralAllowance: {
-    status: "initial",
-    value: undefined,
-  },
-
-  debtTokens: initialDebtTokens,
-  debtBalances: {},
-  debtAllowance: 0,
-  debtInput: "",
-  debtChainId: initialChainId,
-
-  transactionMeta: {
-    status: "initial",
-    bridgeFees: 0,
-    gasFees: 0,
-    estimateTime: 0,
-  },
-
-  needPermit: true,
-  isSigning: false,
-  isBorrowing: false,
-  // history: [],
-}
-
-export const createTransactionSlice: TransactionSlice = (set, get) => ({
-  ...initialState,
-
-  setTransactionStatus: (transactionStatus: boolean) => {
-    set({ transactionStatus })
-=======
 
 const initialState: TransactionState = {
   availableVaults: [],
@@ -733,7 +587,6 @@
     } finally {
       set({ isBorrowing: false })
     }
->>>>>>> 4256fc40
   },
 
   async signAndBorrow() {
@@ -752,452 +605,4 @@
       console.error(e)
     }
   },
-
-  async changeCollateralChain(chainId) {
-    const tokens = sdk.getCollateralForChain(parseInt(chainId, 16))
-
-    set(
-      produce((state: TransactionState) => {
-        state.collateralChainId = chainId
-        state.collateralTokens = tokens
-        state.position.collateral.token = tokens[0]
-      })
-    )
-    get().updateTokenPrice("collateral")
-    get().updateBalances("collateral")
-    get().updateVault()
-    get().updateTransactionMeta()
-    get().updateAllowance()
-  },
-
-  changeCollateralToken(token) {
-    set(
-      produce((state: TransactionState) => {
-        state.position.collateral.token = token
-      })
-    )
-    get().updateTokenPrice("collateral")
-    get().updateAllowance()
-    get().updateVault()
-    get().updateTransactionMeta()
-    get().updateAllowance()
-  },
-
-  async changeBorrowChain(chainId) {
-    const tokens = sdk.getDebtForChain(parseInt(chainId, 16))
-
-    set(
-      produce((state: TransactionState) => {
-        state.debtChainId = chainId
-        state.debtTokens = tokens
-        state.position.debt.token = tokens[0]
-      })
-    )
-
-    get().updateTokenPrice("debt")
-    get().updateBalances("debt")
-    get().updateVault()
-    get().updateTransactionMeta()
-  },
-
-  changeBorrowToken(token) {
-    set(
-      produce((state: TransactionState) => {
-        state.position.debt.token = token
-      })
-    )
-    get().updateTokenPrice("debt")
-    get().updateVault()
-    get().updateTransactionMeta()
-  },
-
-  changeBorrowValue(value) {
-    set(
-      produce((state: TransactionState) => {
-        state.debtInput = value
-        state.position.debt.amount = value ? parseFloat(value) : 0
-      })
-    )
-    get().updateTransactionMeta()
-    get().updateLtv()
-    get().updateLiquidation()
-  },
-
-  changeCollateralValue(value) {
-    set(
-      produce((state: TransactionState) => {
-        state.collateralInput = value
-        state.position.collateral.amount = value ? parseFloat(value) : 0
-      })
-    )
-    get().updateTransactionMeta()
-    get().updateLtv()
-    get().updateLiquidation()
-  },
-
-  async changeActiveVault(vault) {
-    const address = useStore.getState().address
-    if (!address) {
-      return
-    }
-    const providers = await vault.getProviders()
-    await vault.preLoad(address ? new Address(address) : undefined)
-
-    const ltvMax = vault.maxLtv
-      ? parseInt(ethers.utils.formatUnits(vault.maxLtv, 16))
-      : DEFAULT_LTV_MAX
-    const ltvThreshold = vault.liqRatio
-      ? parseInt(ethers.utils.formatUnits(vault.liqRatio, 16))
-      : DEFAULT_LTV_TRESHOLD
-
-    set(
-      produce((s: TransactionState) => {
-        s.position.vault = vault
-        s.position.vault = vault
-        s.position.ltvMax = ltvMax
-        s.position.ltvThreshold = ltvThreshold
-        s.position.providers = providers
-        s.position.activeProvider = providers[0]
-      })
-    )
-  },
-
-  async updateBalances(type) {
-    const address = useStore.getState().address
-    const tokens = type === "debt" ? get().debtTokens : get().collateralTokens
-    const token =
-      type === "debt"
-        ? get().position.debt.token
-        : get().position.collateral.token
-    const chainId = token.chainId
-
-    if (!address) {
-      return
-    }
-
-    const rawBalances = await sdk.getTokenBalancesFor(
-      tokens,
-      new Address(address),
-      chainId
-    )
-    const balances: Record<string, number> = {}
-    rawBalances.forEach((b, i) => {
-      const value = parseFloat(formatUnits(b, tokens[i].decimals))
-      balances[tokens[i].symbol] = value
-    })
-
-    set(
-      produce((state: TransactionState) => {
-        if (type === "debt") {
-          state.debtBalances = balances
-        } else if (type === "collateral") {
-          state.collateralBalances = balances
-        }
-      })
-    )
-  },
-
-  async updateTokenPrice(type) {
-    const token = get().position[type].token
-
-    let tokenValue = await token.getPriceUSD()
-    if (token.symbol === "WETH") {
-      // TODO: remove (fix bc value on testnet is too low)
-      tokenValue = 1242.42
-    }
-
-    set(
-      produce((state: TransactionState) => {
-        state.position[type].usdValue = tokenValue
-      })
-    )
-    get().updateLtv()
-    get().updateLiquidation()
-  },
-
-  async updateAllowance() {
-    const token = get().position.collateral.token
-    const address = useStore.getState().address as string
-
-    if (!address) {
-      return
-    }
-
-    set(
-      produce((s: TransactionState) => {
-        s.collateralAllowance.status = "fetching"
-      })
-    )
-    try {
-      const res = await sdk.getAllowanceFor(token, new Address(address))
-      const value = parseFloat(ethers.utils.formatUnits(res, token.decimals))
-      set({ collateralAllowance: { status: "ready", value } })
-    } catch (e) {
-      // TODO: how to handle the case where we can't fetch allowance ?
-      console.error(e)
-      set(
-        produce((s: TransactionState) => {
-          s.collateralAllowance.status = "error"
-        })
-      )
-    }
-  },
-
-  async updateVault() {
-    const address = useStore.getState().address
-    if (!address) {
-      return
-    }
-    const collateral = get().position.collateral.token
-    const debt = get().position.debt.token
-    const availableVaults = await sdk.getBorrowingVaultsFor(collateral, debt)
-    const [vault] = availableVaults
-    if (!vault) {
-      // TODO: No vault = error, how to handle that in fe. Waiting for more informations from boyan
-      return
-    }
-
-    set({ availableVaults })
-    get().changeActiveVault(vault)
-    get().updateAllProviders()
-  },
-
-  async updateAllProviders() {
-    const { availableVaults } = get()
-
-    const allProviders: Record<string, LendingProviderDetails[]> = {}
-    for (const v of availableVaults) {
-      const providers = await v.getProviders()
-      allProviders[v.address.value] = providers
-    }
-
-    // TODO: status fetching ?
-    set({ allProviders })
-  },
-
-  updateTransactionMeta: debounce(async () => {
-    const address = useStore.getState().address
-    const provider = useStore.getState().provider
-    if (!address || !provider) {
-      return
-    }
-
-    const position = get().position
-    const { collateral, debt, vault } = position
-    if (!vault || !collateral.amount || !debt.amount) {
-      return set(
-        produce((state: TransactionState) => {
-          state.transactionMeta.status = "error"
-        })
-      )
-    }
-
-    set(
-      produce((state: TransactionState) => {
-        state.transactionMeta.status = "fetching"
-        state.signature = undefined
-        state.actions = undefined
-      })
-    )
-
-    try {
-      const { bridgeFee, estimateTime, actions } =
-        await sdk.previewDepositAndBorrow(
-          vault,
-          parseUnits(collateral.amount.toString(), collateral.token.decimals),
-          parseUnits(debt.amount.toString(), debt.token.decimals),
-          collateral.token,
-          debt.token,
-          new Address(address)
-        )
-
-      // TODO (see in TxState for more details)
-      // const tx = sdk.getTxDetails(
-      //   withoutPermits(actions),
-      //   collateral.token.chainId,
-      //   new Address(address)
-      // )
-      // const signer = provider.getSigner()
-      // // https://github.com/ethers-io/ethers.js/discussions/2439#discussioncomment-1857403
-      // const gasLimit = await signer.estimateGas(tx)
-      // const gasPrice = (await provider.getFeeData()).maxFeePerGas?.mul(gasLimit)
-      // if (gasPrice) {
-      //   console.debug({ gasPrice: ethers.utils.formatUnits(gasPrice, "gwei") })
-      // }
-
-      set(
-        produce((state: TransactionState) => {
-          state.transactionMeta.status = "ready"
-          state.transactionMeta.bridgeFees = bridgeFee.toNumber()
-          state.transactionMeta.estimateTime = estimateTime
-          // state.transactionMeta.gasFees = gasPrice?.toNumber() || 0
-          state.needPermit = Sdk.needSignature(actions)
-          state.actions = actions
-        })
-      )
-    } catch (e) {
-      set(
-        produce((state: TransactionState) => {
-          state.transactionMeta.status = "error"
-        })
-      )
-      console.error("sdk error", e)
-    }
-  }, 500),
-
-  updateLtv() {
-    const collateralValue = parseFloat(get().collateralInput)
-    const collateralUsdValue = get().position.collateral.usdValue
-    const collateral = collateralValue * collateralUsdValue
-
-    const debtValue = parseFloat(get().debtInput)
-    const debtUsdValue = get().position.debt.usdValue
-    const debt = debtValue * debtUsdValue
-
-    const ltv = collateral && debt ? Math.round((debt / collateral) * 100) : 0
-
-    set(
-      produce((s: TransactionState) => {
-        s.position.ltv = ltv
-      })
-    )
-  },
-
-  updateLiquidation() {
-    const collateralAmount = parseFloat(get().collateralInput)
-    const collateralUsdValue = get().position.collateral.usdValue
-
-    const debtValue = parseFloat(get().debtInput)
-    const debtUsdValue = get().position.debt.usdValue
-    const debt = debtValue * debtUsdValue
-
-    if (!debt || !collateralAmount) {
-      return { liquidationPrice: 0, liquidationDiff: 0 }
-    }
-
-    const liquidationTreshold = get().position.ltvThreshold
-
-    const liquidationPrice =
-      debt / (collateralAmount * (liquidationTreshold / 100))
-    const liquidationDiff = Math.round(
-      (1 - liquidationPrice / collateralUsdValue) * 100
-    )
-
-    set(
-      produce((s: TransactionState) => {
-        s.position.liquidationPrice = liquidationPrice
-        s.position.liquidationDiff = liquidationDiff
-      })
-    )
-  },
-
-  /**
-   * Allow fuji contract to spend on behalf of the user an amount
-   * Token are deduced from collateral
-   * @param amount
-   * @param afterSuccess
-   */
-  async allow(amount, afterSuccess?) {
-    const token = get().position.collateral.token
-    const userAddress = useStore.getState().address
-    const provider = useStore.getState().provider
-    const spender = CONNEXT_ROUTER_ADDRESS[token.chainId].value
-
-    if (!provider || !userAddress) {
-      throw "Missing params"
-    }
-
-    set(
-      produce((s: TransactionState) => {
-        s.collateralAllowance.status = "allowing"
-      })
-    )
-    const owner = provider.getSigner()
-    try {
-      const approval = await contracts.ERC20__factory.connect(
-        token.address.value,
-        owner
-      ).approve(spender, parseUnits(amount.toString()))
-      await approval.wait()
-      set({ collateralAllowance: { status: "ready", value: amount } })
-      afterSuccess && afterSuccess()
-    } catch (e) {
-      set(
-        produce((s: TransactionState) => {
-          s.collateralAllowance.status = "error"
-        })
-      )
-    }
-  },
-
-  async signPermit() {
-    const actions = get().actions
-    const vault = get().position.vault
-    const provider = useStore.getState().provider
-    if (!actions || !vault || !provider) {
-      throw "Unexpected undefined value"
-    }
-
-    set({ isSigning: true })
-
-    const permitAction = Sdk.findPermitAction(actions)
-    if (!permitAction) {
-      return
-    }
-
-    let signature
-    try {
-      const { domain, types, value } = await vault.signPermitFor(permitAction)
-      const signer = provider.getSigner()
-      const s = await signer._signTypedData(domain, types, value)
-      signature = ethers.utils.splitSignature(s)
-    } catch (e) {
-      console.error(e)
-    }
-
-    set({ signature, isSigning: false })
-  },
-
-  async borrow() {
-    const address = useStore.getState().address
-    const provider = useStore.getState().provider
-    const { actions, signature } = get()
-    if (!actions || !address || !signature || !provider) {
-      throw "Unexpected undefined param"
-    }
-    const srcChainId = get().position.collateral.token.chainId
-
-    set({ isBorrowing: true })
-    let t
-    try {
-      const txRequest = sdk.getTxDetails(
-        actions,
-        srcChainId,
-        Address.from(address),
-        signature
-      )
-      const signer = provider.getSigner()
-      t = await signer.sendTransaction(txRequest)
-    } catch (e) {
-      // TODO: handle borrow error, if error refuse in metamask or the tx fail for some reason
-      console.error(e)
-      return set({ isBorrowing: false })
-    }
-    set({ transactionStatus: true, showTransactionAbstract: true }) // TODO: Tx successfully sent
-    await t.wait()
-    set({
-      isBorrowing: false,
-      transactionStatus: false,
-      showTransactionAbstract: false,
-    })
-    // TODO: set success
-    get().updateBalances("debt")
-    get().updateAllowance()
-    get().updateBalances("collateral")
-  },
-
-  async signAndBorrow() {
-    await get().signPermit()
-    get().borrow()
-  },
 })