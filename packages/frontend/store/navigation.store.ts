--- conflicted
+++ resolved
@@ -12,10 +12,7 @@
 
 type NavigationState = {
   currentPath: string;
-<<<<<<< HEAD
-  borrowPage: BorrowPageNavigation;
   isReferralModalOpen: boolean;
-=======
   borrowPage: OperationPageNavigation;
   lendPage: OperationPageNavigation;
 };
@@ -24,39 +21,24 @@
   shouldReset: true,
   willLoad: false,
   lock: false,
->>>>>>> 0e52aa5e
 };
 
 type NavigationActions = {
   changePath: (path: string) => void;
-<<<<<<< HEAD
   setIsReferralModalOpen: (isOpen: boolean) => void;
-  changeBorrowPageShouldReset: (reset: boolean, lock?: boolean) => void;
-  changeBorrowPageWillLoad: (willLoadBorrow: boolean) => void;
-=======
-
   changePageShouldReset: (
     type: VaultType,
     reset: boolean,
     lock?: boolean
   ) => void;
   changePageWillLoad: (type: VaultType, willLoad: boolean) => void;
->>>>>>> 0e52aa5e
 };
 
 const initialState: NavigationState = {
   currentPath: PATH.MARKETS,
-<<<<<<< HEAD
-  borrowPage: {
-    shouldReset: true,
-    willLoad: false,
-    lock: false,
-  },
   isReferralModalOpen: false,
-=======
   borrowPage: initialOperationNavigationState,
   lendPage: initialOperationNavigationState,
->>>>>>> 0e52aa5e
 };
 
 type NavigationStore = NavigationState & NavigationActions;
@@ -70,20 +52,15 @@
         set({ currentPath });
       },
 
-<<<<<<< HEAD
       setIsReferralModalOpen(isOpen: boolean) {
         set({ isReferralModalOpen: isOpen });
       },
 
-      changeBorrowPageShouldReset(shouldReset, lock) {
-        if (get().borrowPage.lock) return;
-=======
       changePageShouldReset(type, shouldReset, lock) {
         if (
           (type === VaultType.BORROW ? get().borrowPage : get().lendPage).lock
         )
           return;
->>>>>>> 0e52aa5e
         if (lock !== undefined) {
           navigationalRunAndResetWithDelay((newValue: boolean) => {
             set(
