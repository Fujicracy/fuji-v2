--- conflicted
+++ resolved
@@ -15,11 +15,7 @@
 import { sdk } from '../services/sdk';
 import { useAuth } from './auth.store';
 import { useBorrow } from './borrow.store';
-<<<<<<< HEAD
 import { usePositions } from './positions.store';
-import { useSnack } from './snackbar.store';
-=======
->>>>>>> 7d5523ef
 
 export type HistoryStore = HistoryState & HistoryActions;
 
