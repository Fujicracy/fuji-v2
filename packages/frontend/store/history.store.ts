import {
  ChainId,
  ConnextTxStatus,
  RoutingStep,
  RoutingStepDetails,
} from '@x-fuji/sdk';
import produce from 'immer';
import { create } from 'zustand';
import { persist } from 'zustand/middleware';
import { devtools } from 'zustand/middleware';

import {
  formatCrosschainNotificationMessage,
  NOTIFICATION_MESSAGES,
  TX_WATCHING_POLLING_INTERVAL,
} from '../constants';
import { chainName } from '../helpers/chains';
import {
  HistoryEntry,
  HistoryEntryStatus,
  HistoryTransaction,
  stepForFinishing,
  toHistoryRoutingStep,
  triggerUpdatesFromSteps,
  wait,
} from '../helpers/history';
import {
  getTransactionLink,
  NotificationDuration,
  notify,
} from '../helpers/notifications';
import { watchTransaction } from '../helpers/transactions';
import { sdk } from '../services/sdk';
import { useAuth } from './auth.store';
import { usePositions } from './positions.store';

export type HistoryStore = HistoryState & HistoryActions;

type HistoryState = {
  transactions: HistoryTransaction[];
  ongoingTransactions: HistoryTransaction[];
  entries: Record<string, HistoryEntry>;

  currentTxHash?: string | undefined; // The tx hash displayed in modal
  isHistoricalTransaction?: boolean;

  watching: string[];
};

type HistoryActions = {
  add: (
    hash: string,
    address: string,
    vaultAddress: string,
    steps: RoutingStepDetails[]
  ) => void;
  update: (hash: string, patch: Partial<HistoryEntry>) => void;
  clearAll: (address: string) => void;
  watchAll: (address: string) => void;
  watch: (transaction: HistoryTransaction) => void;
  clearStore: () => void;

  openModal: (hash: string, isHistorical?: boolean) => void;
  closeModal: () => void;
};

const initialState: HistoryState = {
  transactions: [],
  ongoingTransactions: [],
  entries: {},
  watching: [],
  isHistoricalTransaction: false,
};

export const useHistory = create<HistoryStore>()(
  persist(
    devtools(
      (set, get) => ({
        ...initialState,

        async add(hash, address, vaultAddress, steps) {
          const bridgeSteps = steps.filter(
            (s) => s.step === RoutingStep.X_TRANSFER
          );
          const chainCount = bridgeSteps.length + 1;

          const bridge1 = bridgeSteps[0];
          steps.indexOf(bridge1);

          const srcChainId = steps[0].chainId;
          const secondChainId =
            bridgeSteps.length > 0
              ? steps.indexOf(bridge1) === 1 && bridge1.token
                ? bridge1.token.chainId
                : bridge1.chainId
              : undefined;
          const thirdChainId = bridgeSteps.length > 1 && bridgeSteps[1].chainId;
          const isCrossChain = chainCount > 1;

          const sourceChain = {
            chainId: srcChainId,
            status: HistoryEntryStatus.ONGOING,
            hash,
          };
          const secondChain =
            isCrossChain && secondChainId
              ? {
                  chainId: secondChainId,
                  status: HistoryEntryStatus.ONGOING,
                }
              : undefined;
          const thirdChain = thirdChainId
            ? {
                chainId: thirdChainId,
                status: HistoryEntryStatus.ONGOING,
              }
            : undefined;

          const entry: HistoryEntry = {
            vaultAddress,
            hash,
            address,
            sourceChain,
            secondChain,
            thirdChain,
            chainCount,
            steps: toHistoryRoutingStep(steps),
            status: HistoryEntryStatus.ONGOING,
          };

          const transaction = { hash, address };

          set(
            produce((s: HistoryState) => {
              s.currentTxHash = hash;
              s.entries[hash] = entry;
              s.transactions = [transaction, ...s.transactions];
              s.ongoingTransactions = [transaction, ...s.ongoingTransactions];
            })
          );

          get().watch(transaction);
        },

        watchAll(address) {
          const ongoingTransactions = get().ongoingTransactions.filter(
            (t) => t.address === address
          );
          for (const hash of ongoingTransactions) {
            get().watch(hash);
          }
        },

        async watch(transaction) {
          const { hash } = transaction;

          if (get().watching.includes(hash)) return;
          set((state) => ({ watching: [...state.watching, hash] }));

          const entry = get().entries[hash];

          const remove = () => {
            const ongoingTransactions = get().ongoingTransactions.filter(
              (h) => h.hash !== hash
            );
            set({ ongoingTransactions });
          };

          if (!entry) {
            remove();
            return;
          }

          const finish = (success: boolean) => {
            const address = useAuth.getState().address;
            if (address === entry.address) {
              triggerUpdatesFromSteps(entry.steps);
            }
            const status = success
              ? HistoryEntryStatus.SUCCESS
              : HistoryEntryStatus.FAILURE;

            const currentStep = stepForFinishing(entry);

            set(
              produce((s: HistoryState) => {
                const entry = s.entries[hash];
                entry.status = status;
                if (!success) {
                  if (currentStep === 0) {
                    entry.sourceChain.status = HistoryEntryStatus.FAILURE;
                  } else if (entry.secondChain && currentStep === 1) {
                    entry.secondChain.status = HistoryEntryStatus.FAILURE;
                  } else if (entry.thirdChain && currentStep === 2) {
                    entry.thirdChain.status = HistoryEntryStatus.FAILURE;
                  }
                }
              })
            );

            const chain =
              currentStep === 2
                ? entry.thirdChain
                : currentStep === 1
                ? entry.secondChain
                : entry.sourceChain;

            const linkHash = chain?.hash;

            if (address === entry.address) {
              notify({
                type: success ? 'success' : 'error',
                message: success
                  ? NOTIFICATION_MESSAGES.TX_SUCCESS
                  : NOTIFICATION_MESSAGES.TX_FAILURE,
                duration: success
                  ? NotificationDuration.LONG
                  : NotificationDuration.MEDIUM,
                link: linkHash
                  ? getTransactionLink({
                      hash: linkHash,
                      chainId: chain?.chainId || entry.sourceChain.chainId,
                    })
                  : undefined,
              });

              if (success) {
                usePositions.getState().fetchUserPositions();
              }
            }
          };

          try {
            const notifyIfNeeded = (
              address: string | undefined,
              shown: boolean | undefined,
              firstChainId: ChainId,
              secondChainId: ChainId,
              hash: string,
              first: boolean
            ) => {
              if (address === entry.address && !shown) {
                notify({
                  type: 'success',
                  message: formatCrosschainNotificationMessage(
                    chainName(firstChainId),
                    chainName(secondChainId)
                  ),
                  link: getTransactionLink({
                    hash: hash,
                    chainId: firstChainId,
                  }),
                });
                set(
                  produce((s: HistoryState) => {
                    const e = s.entries[hash];
                    if (first) {
                      e.sourceChain.shown = true;
                    } else if (e.secondChain) {
                      e.secondChain.shown = true;
                    }
                  })
                );
              }
            };

            const crossChainWatch = async (
              chainId: ChainId,
              hash: string,
              first: boolean
            ) => {
              let crosschainCallFinished = false;
              while (!crosschainCallFinished) {
                await wait(TX_WATCHING_POLLING_INTERVAL);
                const crosschainResult = await sdk.getConnextTxDetails(
                  chainId,
                  hash
                );
                if (!crosschainResult.success) {
                  throw crosschainResult.error;
                }
                if (crosschainResult.data.status === ConnextTxStatus.EXECUTED) {
                  crosschainCallFinished = true;
                }
                set(
                  produce((s: HistoryState) => {
                    const e = s.entries[hash];
                    if (
                      crosschainResult.data.connextTransferId &&
                      crosschainResult.data.status !== ConnextTxStatus.UNKNOWN
                    ) {
                      if (!e.connext && first) {
                        e.connext = {
                          transferId: crosschainResult.data.connextTransferId,
                          timestamp: Date.now(),
                        };
                      }
                      if (!first && e.connext) {
                        e.connext.secondTransferId =
                          crosschainResult.data.connextTransferId;
                        e.connext.timestamp = Date.now();
                      }
                    }
                    if (!e.secondChain) return;
                    if (!first && !e.thirdChain) return;
                    if (crosschainResult.data.destTxHash) {
                      if (first && !e.secondChain.hash) {
                        e.secondChain.hash = crosschainResult.data.destTxHash;
                      } else if (
                        !first &&
                        e.thirdChain &&
                        !e.thirdChain?.hash
                      ) {
                        e.thirdChain.hash = crosschainResult.data.destTxHash;
                      }
                    }
                    if (
                      crosschainResult.data.status === ConnextTxStatus.EXECUTED
                    ) {
                      if (
                        first &&
                        e.secondChain.status !== HistoryEntryStatus.SUCCESS
                      ) {
                        e.secondChain.status = HistoryEntryStatus.SUCCESS;
                      } else if (
                        !first &&
                        e.thirdChain &&
                        e.thirdChain.status !== HistoryEntryStatus.SUCCESS
                      ) {
                        e.thirdChain.status = HistoryEntryStatus.SUCCESS;
                      }
                    }
                  })
                );
              }
            };

            const result = await watchTransaction(
              entry.sourceChain.chainId,
              hash
            );
            if (!result.success) {
              throw result.error;
            }
            set(
              produce((s: HistoryState) => {
                s.entries[hash].sourceChain.status = HistoryEntryStatus.SUCCESS;
              })
            );
            if (entry.chainCount === 1 || !entry.secondChain) {
              finish(true);
              return;
            }
<<<<<<< HEAD
=======
            const address = useAuth.getState().address;
            if (address === entry.address) {
              triggerUpdatesFromSteps(entry.steps);
              usePositions.getState().fetchUserPositions();
              if (!entry.sourceChain.shown) {
                notify({
                  type: 'success',
                  message: formatCrosschainNotificationMessage(
                    chainName(entry.sourceChain.chainId),
                    chainName(entry.secondChain?.chainId)
                  ),
                  link: getTransactionLink({
                    hash: entry.hash,
                    chainId: entry.sourceChain.chainId,
                  }),
                });
                set(
                  produce((s: HistoryState) => {
                    s.entries[hash].sourceChain.shown = true;
                  })
                );
              }
            }
>>>>>>> 71ac2973

            notifyIfNeeded(
              useAuth.getState().address,
              entry.sourceChain.shown,
              entry.sourceChain.chainId,
              entry.secondChain.chainId,
              entry.hash,
              true
            );

            await crossChainWatch(entry.sourceChain.chainId, entry.hash, true);
            if (!entry.thirdChain) {
              finish(true);
              return;
            }
            if (!entry.secondChain || !entry.secondChain.hash) return;

            notifyIfNeeded(
              useAuth.getState().address,
              entry.secondChain.shown,
              entry.secondChain.chainId,
              entry.thirdChain.chainId,
              entry.secondChain.hash,
              false
            );

            await crossChainWatch(
              entry.secondChain.chainId,
              entry.secondChain.hash, // TODO: is this the one we want?
              false
            );
            finish(true);
          } catch (e) {
            finish(false);
          } finally {
            remove();
          }
        },

        update(hash, patch) {
          const entry = get().entries[hash];
          if (!entry) {
            throw `No entry in history for hash ${hash}`;
          }

          set(
            produce((s: HistoryState) => {
              s.entries[hash] = { ...s.entries[hash], ...patch };
            })
          );
        },

        clearAll(address) {
          const transactions = get().transactions.filter(
            (t) => t.address !== address
          );
          const ongoingTransactions = get().transactions.filter(
            (t) => t.address !== address
          );
          const entries: Record<string, HistoryEntry> = {};
          for (const [key, entry] of Object.entries(get().entries)) {
            if (entry.address !== address) {
              entries[key] = entry;
            }
          }
          set({ transactions, ongoingTransactions, entries });
        },

        clearStore() {
          set({
            transactions: [],
            ongoingTransactions: [],
            entries: {},
            currentTxHash: undefined,
          });
        },

        openModal(hash, isHistorical = false) {
          set({ currentTxHash: hash, isHistoricalTransaction: isHistorical });
        },

        closeModal() {
          set({ currentTxHash: '', isHistoricalTransaction: false });
        },
      }),
      {
        enabled: process.env.NEXT_PUBLIC_APP_ENV !== 'production',
        name: 'xFuji/history',
      }
    ),

    {
      name: 'xFuji/history',
      partialize: (state) =>
        Object.fromEntries(
          Object.entries(state).filter(([key]) => !['watching'].includes(key))
        ),
      onRehydrateStorage: () => {
        return (state, error) => {
          if (error) {
            return console.error('an error happened during hydration', error);
          }
          if (!state) {
            return console.error('no state');
          }
          // transactions used to be a hash array, now it's an object
          const hasString = state.transactions.some(
            (value) => typeof value === 'string'
          );
          if (hasString) {
            state.clearStore();
          }
        };
      },
    }
  )
);<|MERGE_RESOLUTION|>--- conflicted
+++ resolved
@@ -351,33 +351,10 @@
               finish(true);
               return;
             }
-<<<<<<< HEAD
-=======
-            const address = useAuth.getState().address;
-            if (address === entry.address) {
+            if (useAuth.getState().address === entry.address) {
               triggerUpdatesFromSteps(entry.steps);
               usePositions.getState().fetchUserPositions();
-              if (!entry.sourceChain.shown) {
-                notify({
-                  type: 'success',
-                  message: formatCrosschainNotificationMessage(
-                    chainName(entry.sourceChain.chainId),
-                    chainName(entry.secondChain?.chainId)
-                  ),
-                  link: getTransactionLink({
-                    hash: entry.hash,
-                    chainId: entry.sourceChain.chainId,
-                  }),
-                });
-                set(
-                  produce((s: HistoryState) => {
-                    s.entries[hash].sourceChain.shown = true;
-                  })
-                );
-              }
-            }
->>>>>>> 71ac2973
-
+            }
             notifyIfNeeded(
               useAuth.getState().address,
               entry.sourceChain.shown,
