import {
  Address,
  ChainId,
  RoutingStep,
  RoutingStepDetails,
  Token,
} from "@x-fuji/sdk"
import produce from "immer"
import { create } from "zustand"
import { persist } from "zustand/middleware"
import { sdk } from "../services/sdk"
import { useBorrow } from "./borrow.store"
<<<<<<< HEAD
import { useSnack } from "./snackbar.store"
=======
import { entryOutput } from "../helpers/history"
>>>>>>> bf0d25bb

function toRoutingStepDetails(s: HistoryRoutingStep[]): RoutingStepDetails[] {
  return s.map((s) => ({
    ...s,
    txHash: undefined,
    token: new Token(
      s.token.chainId,
      Address.from(s.token.address),
      s.token.decimals,
      s.token.symbol,
      s.token.name
    ),
  }))
}

function toHistoryRoutingStep(s: RoutingStepDetails[]): HistoryRoutingStep[] {
  return s.map((s: RoutingStepDetails) => {
    return {
      ...s,
      txHash: undefined,
      token: {
        chainId: s.token?.chainId as ChainId,
        address: s.token?.address.value as string,
        decimals: s.token?.decimals as number,
        symbol: s.token?.symbol as string,
        name: s.token?.name as string,
      },
    }
  })
}

export type HistoryStore = HistoryState & HistoryActions

export enum HistoryEntryStatus {
  ONGOING,
  DONE,
  ERROR,
}

type HistoryState = {
  allTxns: string[]
  ongoingTxns: string[]
  byHash: Record<string, HistoryEntry>

  inModal?: string // The tx hash displayed in modal
}

export type HistoryEntry = {
  hash: string
  steps: HistoryRoutingStep[]
  status: HistoryEntryStatus
  connextTransferId?: string
  vaultAddr?: string
}

export type HistoryRoutingStep = Omit<
  RoutingStepDetails,
  "txHash" | "token"
> & {
  txHash?: string
  token: SerializableToken
}

/**
 * Contains all we need to instanciate a token with new Token()
 */
export type SerializableToken = {
  chainId: ChainId
  address: string
  decimals: number
  symbol: string
  name?: string
}

type HistoryActions = {
  add: (hash: string, vaultAddr: string, steps: RoutingStepDetails[]) => void
  update: (hash: string, patch: Partial<HistoryEntry>) => void
  clearAll: () => void
  watch: (hash: string) => void

  openModal: (hash: string) => void
  closeModal: () => void
}

const initialState: HistoryState = {
  allTxns: [],
  ongoingTxns: [],
  byHash: {},
}

export const useHistory = create<HistoryStore>()(
  persist(
    //devtools(
    (set, get) => ({
      ...initialState,

      async add(hash, vaultAddr, steps) {
        const entry = {
          vaultAddr,
          hash,
          steps: toHistoryRoutingStep(steps),
          status: HistoryEntryStatus.ONGOING,
        }

        set(
          produce((s: HistoryState) => {
            s.inModal = hash
            s.byHash[hash] = entry
            s.allTxns = [hash, ...s.allTxns]
            s.ongoingTxns = [hash, ...s.ongoingTxns]
          })
        )

        get().watch(hash)
      },

<<<<<<< HEAD
      async watch(hash) {
        const entry = get().byHash[hash]
        if (!entry) {
          throw `No entry in history for hash ${hash}`
        }

        try {
          // TODO: make sure this wait() for the src tx
          const srcChainId = entry.steps[0].chainId
          const connextTransferId = await sdk.getTransferId(srcChainId, hash)
          const stepsWithHash = await sdk.watchTxStatus(
            hash,
            toRoutingStepDetails(entry.steps)
          )

          for (let i = 0; i < stepsWithHash.length; i++) {
            const s = stepsWithHash[i]
            console.log(s)
            console.debug("waiting", s.step, "...")
            const txHash = await s.txHash
            console.log(txHash)
            console.debug("success", s.step, txHash)
            set(
              produce((s: HistoryState) => {
                s.byHash[hash].steps[i].txHash = txHash
                s.byHash[hash].connextTransferId = connextTransferId
              })
            )

            console.debug(s.step, txHash)
            if (
              s.step === RoutingStep.DEPOSIT ||
              s.step === RoutingStep.WITHDRAW
            ) {
              useBorrow.getState().updateBalances("collateral")
            } else if (
              s.step === RoutingStep.BORROW ||
              s.step === RoutingStep.PAYBACK
            ) {
              useBorrow.getState().updateBalances("debt")
            }

            if (
              s.step === RoutingStep.DEPOSIT ||
              s.step === RoutingStep.PAYBACK
            ) {
              useBorrow.getState().updateAllowance()
=======
        async watch(hash) {
          const entry = get().byHash[hash]
          try {
            if (!entry) {
              throw `No entry in history for hash ${hash}`
            }

            let receipt: ethers.providers.TransactionReceipt
            const { rpcProvider } = sdk.getConnectionFor(entry.steps[0].chainId)
            if (rpcProvider) {
              console.debug("waitForTransaction", hash)
              receipt = await rpcProvider.waitForTransaction(hash)
            } else {
              throw "No provider found in position.vault"
            }
            if (receipt.status === 0) {
              throw "Transaction failed"
            }
            const startChainId = entry.steps.find(
              (s) => s.step === RoutingStep.START
            )?.chainId
            const endChainId = entry.steps.find(
              (s) => s.step === RoutingStep.END
            )?.chainId
            console.debug({ startChainId, endChainId })
            if (startChainId === endChainId) {
              set(
                produce((s: HistoryState) => {
                  const steps = s.byHash[hash].steps
                  const actionSteps = [
                    RoutingStep.BORROW,
                    RoutingStep.DEPOSIT,
                    RoutingStep.PAYBACK,
                    RoutingStep.WITHDRAW,
                  ].map((step) => steps.find((s) => s.step === step))
                  for (let i = 0; i < actionSteps.length; i++) {
                    const step = actionSteps[i]
                    if (step) {
                      step.txHash = receipt.transactionHash
                    }
                  }
                })
              )
            } else {
              const stepsWithHash = await sdk.watchTxStatus(
                hash,
                toRoutingStepDetails(entry.steps)
              )

              for (let i = 0; i < stepsWithHash.length; i++) {
                const step = stepsWithHash[i]
                console.debug("waiting", step.step, "...")
                const txHash = await step.txHash
                if (!txHash) {
                  throw `Transaction step ${i} failed`
                }
                const receipt = await rpcProvider.waitForTransaction(txHash)
                if (receipt.status === 0) {
                  throw `Transaction step ${i} failed`
                }
                console.debug("success", step.step, txHash)
                set(
                  produce((s: HistoryState) => {
                    s.byHash[hash].steps[i].txHash = txHash
                  })
                )
                console.debug(step.step, txHash)
                if (
                  step.step === RoutingStep.DEPOSIT ||
                  step.step === RoutingStep.WITHDRAW
                ) {
                  useBorrow.getState().updateBalances("collateral")
                  useBorrow.getState().updateAllowance()
                }
                if (
                  step.step === RoutingStep.BORROW ||
                  step.step === RoutingStep.PAYBACK
                ) {
                  useBorrow.getState().updateBalances("collateral")
                }
              }
>>>>>>> bf0d25bb
            }

<<<<<<< HEAD
          get().update(hash, { status: HistoryEntryStatus.DONE })
        } catch (e) {
          console.error(e)
          useSnack.getState().display({
            type: "error",
            title:
              "The transaction cannot be processed, please try again later.",
          })

          get().update(hash, { status: HistoryEntryStatus.ERROR })
        } finally {
          const ongoingTxns = get().ongoingTxns.filter((h) => h !== hash)
          set({ ongoingTxns })
        }
      },
=======
            const { steps } = get().byHash[hash]
            const { title, transactionLink } = entryOutput(steps)

            useSnack.getState().display({
              type: "success",
              title,
              transactionLink,
            })

            get().update(hash, { status: "done" })
            const activeHash = get().activeHash.filter((h) => h !== hash)
            set({ activeHash })
          } catch (e) {
            console.error(e)
            get().update(hash, { status: "error" })
            useSnack.getState().display({
              type: "error",
              title: "Transaction failed",
            })
          }
        },
>>>>>>> bf0d25bb

      update(hash, patch) {
        const entry = get().byHash[hash]
        if (!entry) {
          throw `No entry in history for hash ${hash}`
        }

        set(
          produce((s: HistoryState) => {
            s.byHash[hash] = { ...s.byHash[hash], ...patch }
          })
        )
      },

      clearAll() {
        useHistory.persist.clearStorage()
        set(initialState)
        // set({ allTxns: [...get().ongoingTxns] })
      },

      openModal(hash) {
        const entry = get().byHash[hash]
        if (!entry) {
          console.error("No entry in history for hash", hash)
        }
        set({ inModal: hash })
      },

      closeModal() {
        set({ inModal: "" })
      },
    }),
    //{
    //enabled: process.env.NEXT_PUBLIC_APP_ENV !== "production",
    //name: "xFuji/history",
    //}
    //),
    {
      name: "xFuji/history",
      onRehydrateStorage: () => {
        return (state, error) => {
          if (error) {
            return console.error("an error happened during hydration", error)
          }
          if (!state) {
            return console.error("no state")
          }
          for (const hash of state.ongoingTxns) {
            state.watch(hash)
          }
        }
      },
    }
  )
)<|MERGE_RESOLUTION|>--- conflicted
+++ resolved
@@ -10,11 +10,8 @@
 import { persist } from "zustand/middleware"
 import { sdk } from "../services/sdk"
 import { useBorrow } from "./borrow.store"
-<<<<<<< HEAD
 import { useSnack } from "./snackbar.store"
-=======
 import { entryOutput } from "../helpers/history"
->>>>>>> bf0d25bb
 
 function toRoutingStepDetails(s: HistoryRoutingStep[]): RoutingStepDetails[] {
   return s.map((s) => ({
@@ -131,7 +128,6 @@
         get().watch(hash)
       },
 
-<<<<<<< HEAD
       async watch(hash) {
         const entry = get().byHash[hash]
         if (!entry) {
@@ -179,92 +175,17 @@
               s.step === RoutingStep.PAYBACK
             ) {
               useBorrow.getState().updateAllowance()
-=======
-        async watch(hash) {
-          const entry = get().byHash[hash]
-          try {
-            if (!entry) {
-              throw `No entry in history for hash ${hash}`
             }
 
-            let receipt: ethers.providers.TransactionReceipt
-            const { rpcProvider } = sdk.getConnectionFor(entry.steps[0].chainId)
-            if (rpcProvider) {
-              console.debug("waitForTransaction", hash)
-              receipt = await rpcProvider.waitForTransaction(hash)
-            } else {
-              throw "No provider found in position.vault"
-            }
-            if (receipt.status === 0) {
-              throw "Transaction failed"
-            }
-            const startChainId = entry.steps.find(
-              (s) => s.step === RoutingStep.START
-            )?.chainId
-            const endChainId = entry.steps.find(
-              (s) => s.step === RoutingStep.END
-            )?.chainId
-            console.debug({ startChainId, endChainId })
-            if (startChainId === endChainId) {
-              set(
-                produce((s: HistoryState) => {
-                  const steps = s.byHash[hash].steps
-                  const actionSteps = [
-                    RoutingStep.BORROW,
-                    RoutingStep.DEPOSIT,
-                    RoutingStep.PAYBACK,
-                    RoutingStep.WITHDRAW,
-                  ].map((step) => steps.find((s) => s.step === step))
-                  for (let i = 0; i < actionSteps.length; i++) {
-                    const step = actionSteps[i]
-                    if (step) {
-                      step.txHash = receipt.transactionHash
-                    }
-                  }
-                })
-              )
-            } else {
-              const stepsWithHash = await sdk.watchTxStatus(
-                hash,
-                toRoutingStepDetails(entry.steps)
-              )
-
-              for (let i = 0; i < stepsWithHash.length; i++) {
-                const step = stepsWithHash[i]
-                console.debug("waiting", step.step, "...")
-                const txHash = await step.txHash
-                if (!txHash) {
-                  throw `Transaction step ${i} failed`
-                }
-                const receipt = await rpcProvider.waitForTransaction(txHash)
-                if (receipt.status === 0) {
-                  throw `Transaction step ${i} failed`
-                }
-                console.debug("success", step.step, txHash)
-                set(
-                  produce((s: HistoryState) => {
-                    s.byHash[hash].steps[i].txHash = txHash
-                  })
-                )
-                console.debug(step.step, txHash)
-                if (
-                  step.step === RoutingStep.DEPOSIT ||
-                  step.step === RoutingStep.WITHDRAW
-                ) {
-                  useBorrow.getState().updateBalances("collateral")
-                  useBorrow.getState().updateAllowance()
-                }
-                if (
-                  step.step === RoutingStep.BORROW ||
-                  step.step === RoutingStep.PAYBACK
-                ) {
-                  useBorrow.getState().updateBalances("collateral")
-                }
-              }
->>>>>>> bf0d25bb
-            }
-
-<<<<<<< HEAD
+            const { steps } = get().byHash[hash]
+            const { title, transactionLink } = entryOutput(steps)
+
+            useSnack.getState().display({
+              type: "success",
+              title,
+              transactionLink,
+            })
+          }
           get().update(hash, { status: HistoryEntryStatus.DONE })
         } catch (e) {
           console.error(e)
@@ -280,29 +201,6 @@
           set({ ongoingTxns })
         }
       },
-=======
-            const { steps } = get().byHash[hash]
-            const { title, transactionLink } = entryOutput(steps)
-
-            useSnack.getState().display({
-              type: "success",
-              title,
-              transactionLink,
-            })
-
-            get().update(hash, { status: "done" })
-            const activeHash = get().activeHash.filter((h) => h !== hash)
-            set({ activeHash })
-          } catch (e) {
-            console.error(e)
-            get().update(hash, { status: "error" })
-            useSnack.getState().display({
-              type: "error",
-              title: "Transaction failed",
-            })
-          }
-        },
->>>>>>> bf0d25bb
 
       update(hash, patch) {
         const entry = get().byHash[hash]
