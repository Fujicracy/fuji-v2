import { ConnextTxStatus, RoutingStepDetails } from '@x-fuji/sdk';
import produce from 'immer';
import { create } from 'zustand';
import { persist } from 'zustand/middleware';
import { devtools } from 'zustand/middleware';

import {
  formatCrosschainNotificationMessage,
  NOTIFICATION_MESSAGES,
} from '../constants';
import { chainName } from '../helpers/chains';
import {
  HistoryEntry,
  HistoryEntryStatus,
  HistoryTransaction,
  toHistoryRoutingStep,
  triggerUpdatesFromSteps,
  wait,
} from '../helpers/history';
import {
  getTransactionLink,
  NotificationDuration,
  notify,
} from '../helpers/notifications';
import { watchTransaction } from '../helpers/transactions';
import { sdk } from '../services/sdk';
import { useAuth } from './auth.store';
import { usePositions } from './positions.store';

export type HistoryStore = HistoryState & HistoryActions;

type HistoryState = {
  transactions: HistoryTransaction[];
  ongoingTransactions: HistoryTransaction[];
  entries: Record<string, HistoryEntry>;

  currentTxHash?: string; // The tx hash displayed in modal

  watching: string[];
};

type HistoryActions = {
  add: (
    hash: string,
    address: string,
    vaultAddress: string,
    steps: RoutingStepDetails[]
  ) => void;
  update: (hash: string, patch: Partial<HistoryEntry>) => void;
  clearAll: () => void;
  watchAll: (address: string) => void;
  watch: (transaction: HistoryTransaction) => void;

  openModal: (hash: string) => void;
  closeModal: () => void;
};

const initialState: HistoryState = {
  transactions: [],
  ongoingTransactions: [],
  entries: {},
  watching: [],
};

export const useHistory = create<HistoryStore>()(
  persist(
    devtools(
      (set, get) => ({
        ...initialState,

        async add(hash, address, vaultAddress, steps) {
          const srcChainId = steps[0].chainId;
          const secondChainId = steps[steps.length - 1].chainId;
          const chainCount = srcChainId === secondChainId ? 1 : 2;
          const isCrossChain = chainCount > 1;

          const sourceChain = {
            chainId: srcChainId,
            status: HistoryEntryStatus.ONGOING,
            hash,
          };
          const secondChain = isCrossChain
            ? {
                chainId: secondChainId,
                status: HistoryEntryStatus.ONGOING,
              }
            : undefined;

          const entry: HistoryEntry = {
            vaultAddress,
            hash,
            address,
            sourceChain,
            secondChain,
            chainCount,
            steps: toHistoryRoutingStep(steps),
            status: HistoryEntryStatus.ONGOING,
          };

          const transaction = { hash, address };

          set(
            produce((s: HistoryState) => {
              s.currentTxHash = hash;
              s.entries[hash] = entry;
              s.transactions = [transaction, ...s.transactions];
              s.ongoingTransactions = [transaction, ...s.ongoingTransactions];
            })
          );

          get().watch(transaction);
        },

        watchAll(address) {
          const ongoingTransactions = get().ongoingTransactions.filter(
            (t) => t.address === address
          );
          for (const hash of ongoingTransactions) {
            get().watch(hash);
          }
        },

        async watch(transaction) {
          const { hash } = transaction;

          if (get().watching.includes(hash)) return;
          set((state) => ({ watching: [...state.watching, hash] }));

          const entry = get().entries[hash];

          const remove = () => {
            const ongoingTransactions = get().ongoingTransactions.filter(
              (h) => h.hash !== hash
            );
            set({ ongoingTransactions });
          };

          if (!entry) {
            remove();
            return;
          }

          const finish = (success: boolean) => {
<<<<<<< HEAD
            const address = useAuth.getState().address;
            if (address !== entry.address) return;
            triggerUpdatesFromSteps(
              entry.steps,
              entry.sourceChain.status === HistoryEntryStatus.SUCCESS &&
                entry.secondChain
                ? entry.secondChain.chainId
                : entry.sourceChain.chainId
            );
=======
            triggerUpdatesFromSteps(entry.steps);
>>>>>>> 16baf0b7

            const isFinal =
              entry.chainCount > 1 &&
              entry.secondChain &&
              entry.secondChain.status === HistoryEntryStatus.SUCCESS;

            set(
              produce((s: HistoryState) => {
                const entry = s.entries[hash];
                entry.status = success
                  ? HistoryEntryStatus.SUCCESS
                  : HistoryEntryStatus.FAILURE;

                if (isFinal && entry.secondChain) {
                  entry.secondChain.status = success
                    ? HistoryEntryStatus.SUCCESS
                    : HistoryEntryStatus.FAILURE;
                } else {
                  entry.sourceChain.status = success
                    ? HistoryEntryStatus.SUCCESS
                    : HistoryEntryStatus.FAILURE;
                }
              })
            );

            const linkHash =
              isFinal && entry.secondChain
                ? entry.secondChain.hash
                : entry.hash;

<<<<<<< HEAD
            if (address === entry.address) {
              notify({
                type: success ? 'success' : 'error',
                message: success
                  ? NOTIFICATION_MESSAGES.TX_SUCCESS
                  : NOTIFICATION_MESSAGES.TX_FAILURE,
                duration: success
                  ? NotificationDuration.LONG
                  : NotificationDuration.MEDIUM,
                link: linkHash
                  ? getTransactionUrl({
                      hash: linkHash,
                      chainId:
                        isFinal && entry.secondChain
                          ? entry.secondChain.chainId
                          : entry.sourceChain.chainId,
                    })
                  : undefined,
              });

              if (success) {
                usePositions.getState().fetchUserPositions();
              }
=======
            notify({
              type: success ? 'success' : 'error',
              message: success
                ? NOTIFICATION_MESSAGES.TX_SUCCESS
                : NOTIFICATION_MESSAGES.TX_FAILURE,
              duration: success
                ? NotificationDuration.LONG
                : NotificationDuration.MEDIUM,
              link: linkHash
                ? getTransactionLink({
                    hash: linkHash,
                    chainId:
                      isDestination && entry.destinationChain
                        ? entry.destinationChain.chainId
                        : entry.sourceChain.chainId,
                  })
                : undefined,
            });

            if (success) {
              usePositions.getState().fetchUserPositions();
>>>>>>> 16baf0b7
            }
          };

          try {
            const result = await watchTransaction(
              entry.sourceChain.chainId,
              hash
            );
            if (!result.success) {
              throw result.error;
            }
            set(
              produce((s: HistoryState) => {
                s.entries[hash].sourceChain.status = HistoryEntryStatus.SUCCESS;
              })
            );
            if (entry.chainCount === 1 && !entry.secondChain) {
              finish(true);
              return;
            }
<<<<<<< HEAD
            const address = useAuth.getState().address;
            if (address === entry.address) {
=======
            if (!entry.sourceChain.shown) {
>>>>>>> 16baf0b7
              notify({
                type: 'success',
                message: formatCrosschainNotificationMessage(
                  chainName(entry.sourceChain.chainId),
<<<<<<< HEAD
                  chainName(entry.secondChain?.chainId)
                ),
                link: getTransactionUrl({
=======
                  chainName(entry.destinationChain?.chainId)
                ),
                link: getTransactionLink({
>>>>>>> 16baf0b7
                  hash: entry.hash,
                  chainId: entry.sourceChain.chainId,
                }),
              });
<<<<<<< HEAD
            }
=======
              set(
                produce((s: HistoryState) => {
                  s.entries[hash].sourceChain.shown = true;
                })
              );
            }

>>>>>>> 16baf0b7
            let crosschainCallFinished = false;
            while (!crosschainCallFinished) {
              await wait(3000); // Wait for three seconds between each call
              const crosschainResult = await sdk.getConnextTxDetails(
                entry.sourceChain.chainId,
                entry.hash
              );
              if (!crosschainResult.success) {
                throw crosschainResult.error;
              }
              if (crosschainResult.data.status === ConnextTxStatus.EXECUTED) {
                crosschainCallFinished = true;
              }
              set(
                produce((s: HistoryState) => {
                  const e = s.entries[hash];
                  if (
                    crosschainResult.data.connextTransferId &&
                    crosschainResult.data.status !== ConnextTxStatus.UNKNOWN &&
                    !e.connext
                  ) {
                    e.connext = {
                      transferId: crosschainResult.data.connextTransferId,
                      timestamp: Date.now(),
                    };
                  }
                  if (!e.secondChain) return;
                  if (crosschainResult.data.destTxHash && !e.secondChain.hash) {
                    e.secondChain.hash = crosschainResult.data.destTxHash;
                  }
                  if (
                    crosschainResult.data.status === ConnextTxStatus.EXECUTED &&
                    e.secondChain.status !== HistoryEntryStatus.SUCCESS
                  ) {
                    e.secondChain.status = HistoryEntryStatus.SUCCESS;
                  }
                })
              );
            }
            finish(true);
          } catch (e) {
            finish(false);
          } finally {
            remove();
          }
        },

        update(hash, patch) {
          const entry = get().entries[hash];
          if (!entry) {
            throw `No entry in history for hash ${hash}`;
          }

          set(
            produce((s: HistoryState) => {
              s.entries[hash] = { ...s.entries[hash], ...patch };
            })
          );
        },

        clearAll() {
          const address = useAuth.getState().address;
          const transactions = get().transactions.filter(
            (t) => t.address !== address
          );
          const ongoingTransactions = get().transactions.filter(
            (t) => t.address !== address
          );
          const entries: Record<string, HistoryEntry> = {};
          for (const [key, entry] of Object.entries(get().entries)) {
            if (entry.address !== address) {
              entries[key] = entry;
            }
          }
          set({ transactions, ongoingTransactions, entries });
        },

        openModal(hash) {
          set({ currentTxHash: hash });
        },

        closeModal() {
          set({ currentTxHash: '' });
        },
      }),
      {
        enabled: process.env.NEXT_PUBLIC_APP_ENV !== 'production',
        name: 'xFuji/history',
      }
    ),

    {
      name: 'xFuji/history',
      partialize: (state) =>
        Object.fromEntries(
          Object.entries(state).filter(([key]) => !['watching'].includes(key))
        ),
      onRehydrateStorage: () => {
        return (state, error) => {
          if (error) {
            return console.error('an error happened during hydration', error);
          }
          if (!state) {
            return console.error('no state');
          }
          // transactions used to be a hash array, now it's an object
          const hasString = state.transactions.some(
            (value) => typeof value === 'string'
          );
          if (hasString) {
            state.transactions = [];
            state.ongoingTransactions = [];
          }
        };
      },
    }
  )
);<|MERGE_RESOLUTION|>--- conflicted
+++ resolved
@@ -141,19 +141,9 @@
           }
 
           const finish = (success: boolean) => {
-<<<<<<< HEAD
             const address = useAuth.getState().address;
             if (address !== entry.address) return;
-            triggerUpdatesFromSteps(
-              entry.steps,
-              entry.sourceChain.status === HistoryEntryStatus.SUCCESS &&
-                entry.secondChain
-                ? entry.secondChain.chainId
-                : entry.sourceChain.chainId
-            );
-=======
             triggerUpdatesFromSteps(entry.steps);
->>>>>>> 16baf0b7
 
             const isFinal =
               entry.chainCount > 1 &&
@@ -184,7 +174,6 @@
                 ? entry.secondChain.hash
                 : entry.hash;
 
-<<<<<<< HEAD
             if (address === entry.address) {
               notify({
                 type: success ? 'success' : 'error',
@@ -195,7 +184,7 @@
                   ? NotificationDuration.LONG
                   : NotificationDuration.MEDIUM,
                 link: linkHash
-                  ? getTransactionUrl({
+                  ? getTransactionLink({
                       hash: linkHash,
                       chainId:
                         isFinal && entry.secondChain
@@ -208,29 +197,6 @@
               if (success) {
                 usePositions.getState().fetchUserPositions();
               }
-=======
-            notify({
-              type: success ? 'success' : 'error',
-              message: success
-                ? NOTIFICATION_MESSAGES.TX_SUCCESS
-                : NOTIFICATION_MESSAGES.TX_FAILURE,
-              duration: success
-                ? NotificationDuration.LONG
-                : NotificationDuration.MEDIUM,
-              link: linkHash
-                ? getTransactionLink({
-                    hash: linkHash,
-                    chainId:
-                      isDestination && entry.destinationChain
-                        ? entry.destinationChain.chainId
-                        : entry.sourceChain.chainId,
-                  })
-                : undefined,
-            });
-
-            if (success) {
-              usePositions.getState().fetchUserPositions();
->>>>>>> 16baf0b7
             }
           };
 
@@ -251,32 +217,19 @@
               finish(true);
               return;
             }
-<<<<<<< HEAD
             const address = useAuth.getState().address;
-            if (address === entry.address) {
-=======
-            if (!entry.sourceChain.shown) {
->>>>>>> 16baf0b7
+            if (address === entry.address && !entry.sourceChain.shown) {
               notify({
                 type: 'success',
                 message: formatCrosschainNotificationMessage(
                   chainName(entry.sourceChain.chainId),
-<<<<<<< HEAD
                   chainName(entry.secondChain?.chainId)
                 ),
-                link: getTransactionUrl({
-=======
-                  chainName(entry.destinationChain?.chainId)
-                ),
                 link: getTransactionLink({
->>>>>>> 16baf0b7
                   hash: entry.hash,
                   chainId: entry.sourceChain.chainId,
                 }),
               });
-<<<<<<< HEAD
-            }
-=======
               set(
                 produce((s: HistoryState) => {
                   s.entries[hash].sourceChain.shown = true;
@@ -284,7 +237,6 @@
               );
             }
 
->>>>>>> 16baf0b7
             let crosschainCallFinished = false;
             while (!crosschainCallFinished) {
               await wait(3000); // Wait for three seconds between each call
