import { BorrowingVault, LendingProviderDetails, Token } from "@x-fuji/sdk"

<<<<<<< HEAD
type PositionTypeMeta = {
=======
type PositionMeta = {
>>>>>>> 3ebca9f0
  amount: number
  token: Token
  usdValue: number
}
<<<<<<< HEAD
=======

>>>>>>> 3ebca9f0
// reprensent an open position on fuji
export class Position {
  vault?: BorrowingVault // Contain chainId

<<<<<<< HEAD
  collateral: PositionTypeMeta
  debt: PositionTypeMeta
=======
  collateral: {
    amount: number
    token: Token
    usdValue: number
  }
  debt: {
    amount: number
    token: Token
    usdValue: number
  }
>>>>>>> 3ebca9f0

  ltv: number
  ltvMax: number
  ltvThreshold: number

  liquidationPrice: number
  liquidationDiff: number

  activeProvider?: LendingProviderDetails
  providers?: LendingProviderDetails[]
}<|MERGE_RESOLUTION|>--- conflicted
+++ resolved
@@ -1,37 +1,17 @@
 import { BorrowingVault, LendingProviderDetails, Token } from "@x-fuji/sdk"
 
-<<<<<<< HEAD
 type PositionTypeMeta = {
-=======
-type PositionMeta = {
->>>>>>> 3ebca9f0
   amount: number
   token: Token
   usdValue: number
 }
-<<<<<<< HEAD
-=======
 
->>>>>>> 3ebca9f0
 // reprensent an open position on fuji
 export class Position {
   vault?: BorrowingVault // Contain chainId
 
-<<<<<<< HEAD
   collateral: PositionTypeMeta
   debt: PositionTypeMeta
-=======
-  collateral: {
-    amount: number
-    token: Token
-    usdValue: number
-  }
-  debt: {
-    amount: number
-    token: Token
-    usdValue: number
-  }
->>>>>>> 3ebca9f0
 
   ltv: number
   ltvMax: number
