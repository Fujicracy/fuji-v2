--- conflicted
+++ resolved
@@ -32,11 +32,6 @@
   liquidationPrice: number;
   liquidationDiff: number;
 
-<<<<<<< HEAD
   activeProvider?: LendingProviderWithFinancials;
-=======
-  activeProvider?: LendingProviderDetails;
   activeProvidersNames: string[];
-  providers?: LendingProviderDetails[];
->>>>>>> 991ac2a7
 };