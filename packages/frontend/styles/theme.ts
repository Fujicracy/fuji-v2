import { createTheme } from "@mui/material"

declare module "@mui/material/Button" {
  interface ButtonPropsVariantOverrides {
    primary: true
    secondary: true
    secondary2: true
    ghost: true
    gradient: true
  }
}

declare module "@mui/material/Paper" {
  interface PaperPropsVariantOverrides {
    currency: true
  }
}

declare module "@mui/material/Typography" {
  interface TypographyPropsVariantOverrides {
    display1: true
    display2: true
    body: true
    body2: true
    small: true
    smallDark: true
    xsmall: true
    xsmallDark: true
    label: true
    regularH4: true
  }
}

const colorTheme = createTheme({
  palette: {
    mode: "dark",
    primary: {
      main: "#F6145E",
      light: "#FE3477",
      dark: "#F0014F",
      contrastText: "rgba(254, 52, 119, 0)",
    },
    secondary: {
      main: "#2D2F35",
      light: "#3B404A",
      dark: "#222429",
      contrastText: "#191B1F",
    },
    text: {
      primary: "#E8E8E8",
      secondary: "#E2E8F0",
      disabled: "#6C7182",
    },
    info: {
      main: "#C3C5CB",
      dark: "#787883",
    },
    success: {
      main: "#42FF00",
<<<<<<< HEAD
      dark: "#0EC058",
=======
>>>>>>> 81d10ab9
    },
    warning: {
      main: "#F5AC37",
    },
    error: {
      main: "#FD4040",
    },
    background: {
      paper: "black",
      default: "#2D2F35",
    },
  },
})

const theme = createTheme(colorTheme, {
  typography: {
    letterSpacing: "0%",
    display1: {
      fontWeight: 700,
      fontSize: "3rem",
      lineHeight: "120%",
    },
    display2: {
      fontWeight: 700,
      fontSize: "2.75rem",
      lineHeight: "120%",
    },
    h1: {
      fontWeight: 700,
      fontSize: "2.5rem",
      lineHeight: "120%",
    },
    h2: {
      fontWeight: 700,
      fontSize: "2.25rem",
      lineHeight: "150%",
    },
    h3: {
      fontWeight: 700,
      fontSize: "1.875rem",
      lineHeight: "150%",
    },
    h4: {
      fontWeight: 700,
      fontSize: "1.5rem",
      lineHeight: "150%",
    },
    regularH4: {
      display: "block",
      fontWeight: 600,
      fontSize: "1.5rem",
      lineHeight: "120%",
    },
    h5: {
<<<<<<< HEAD
      fontWeight: 600,
=======
      fontWeight: 400,
>>>>>>> 81d10ab9
      fontSize: "1.25rem",
      lineHeight: "150%",
    },
    h6: {
      fontWeight: 400,
      fontSize: "1.125rem",
      lineHeight: "160%",
    },
    body: {
      fontWeight: 400,
      fontSize: "1rem",
      lineHeight: "160%",
    },
    body2: {
      fontWeight: 700,
      fontSize: "1rem",
      lineHeight: "160%",
    },
    small: {
      fontWeight: 400,
      fontSize: "0.875rem",
      lineHeight: "160%",
    },
    smallDark: {
      fontWeight: 400,
      fontSize: "0.875rem",
      lineHeight: "160%",
      color: colorTheme.palette.info.dark,
    },
    xsmall: {
      fontWeight: 400,
      fontSize: "0.75rem",
      lineHeight: "160%",
<<<<<<< HEAD
    },
    xsmallDark: {
      fontWeight: 400,
      fontSize: "0.75rem",
      lineHeight: "160%",
      color: colorTheme.palette.info.dark,
=======
>>>>>>> 81d10ab9
    },
    label: {
      fontWeight: 700,
      fontSize: "0.875rem",
      lineHeight: "100%",
      letterSpacing: "2%",
    },
  },
  components: {
    MuiButton: {
      styleOverrides: {
        root: {
          boxSizing: "border-box",
          borderRadius: "0.5rem",
<<<<<<< HEAD
=======
          color: colorTheme.palette.text.primary,
>>>>>>> 81d10ab9
          "&.Mui-disabled": {
            opacity: 0.5,
            color: colorTheme.palette.text.secondary,
          },
          "&:hover": {
            opacity: 0.9,
            borderColor: colorTheme.palette.primary,
          },
        },
      },
      variants: [
        {
          props: {
            variant: "primary",
          },
          style: {
            background:
              "linear-gradient(92.29deg, rgba(254, 52, 119, 0.8) 0%, rgba(240, 1, 79, 0.8) 100%)",
            boxShadow: "0rem 0.063rem 0.125rem rgba(16, 24, 40, 0.05)",
<<<<<<< HEAD
=======
            padding: "0.75rem 1.25rem",
            textTransform: "none",
            fontSize: "1rem",
>>>>>>> 81d10ab9
          },
        },
        {
          props: {
            variant: "secondary",
          },
          style: {
            background: colorTheme.palette.secondary.dark,
            border: `0.063rem solid ${colorTheme.palette.secondary.light}`,
          },
        },
        {
          props: {
            variant: "secondary2",
          },
          style: {
            background: colorTheme.palette.secondary.dark,
            border: `0.063rem solid ${colorTheme.palette.secondary.light}`,
            color: colorTheme.palette.primary.main,
            "&:hover": {
              borderColor: colorTheme.palette.primary.main,
            },
          },
        },
        {
          props: {
            variant: "ghost",
          },
          style: {
            background: "transparent",
          },
        },
        {
          props: {
            variant: "gradient",
          },
          style: {
            background: `linear-gradient(287.45deg, rgba(254, 52, 119, 0) 6.81%, ${colorTheme.palette.primary.dark} 120.29%)`,
            border: `0.063rem solid ${colorTheme.palette.primary.light}`,
            padding: "0.75rem 1.25rem",
            textTransform: "none",
            fontSize: "1rem",
          },
        },
        {
          props: {
            variant: "text",
          },
          style: {
            background:
              "linear-gradient(92.29deg, rgba(254, 52, 119, 0.1) 0%, rgba(240, 1, 79, 0.1) 100%)",
            borderRadius: "6.25rem",
            padding: "0.438rem 1rem",
          },
        },
      ],
    },
    MuiCircularProgress: {
      styleOverrides: {
        root: {
          color: colorTheme.palette.text.primary,
        },
      },
    },
    MuiCard: {
      styleOverrides: {
        root: {
          background: colorTheme.palette.secondary.contrastText,
          borderRadius: "0.75rem",
          gap: "2rem",
          display: "flex",
          flexDirection: "row",
          alignItems: "flex-start",
<<<<<<< HEAD
          ":last-child": {
            paddingBottom: 0,
          },
=======
>>>>>>> 81d10ab9
        },
      },
      variants: [
        {
          props: {
            variant: "outlined",
          },
          style: {
            boxSizing: "border-box",
            background: colorTheme.palette.secondary.dark,
            border: `0.063rem solid ${colorTheme.palette.secondary.light}`,
            flexDirection: "column",
            borderRadius: "0.5rem",
            padding: "1rem",
            gap: "1.5rem",
            flex: "none",
            order: 1,
            flexGrow: 0,
          },
        },
        {
          props: {
            variant: "currency",
          },
          style: {
            borderRadius: "0.5rem",
            backgroundColor: colorTheme.palette.secondary.dark,
            padding: "1rem",
            display: "block",
            width: "100%",
            marginBottom: "1rem",
          },
        },
      ],
    },
    MuiSelect: {
      styleOverrides: {
        select: {
          fontWeight: 400,
          fontSize: "0.875rem",
          lineHeight: "160%",
          color: colorTheme.palette.text.secondary,
        },
      },
      variants: [
        {
          props: {
            variant: "outlined",
          },
          style: {
            background: colorTheme.palette.secondary.dark,
            borderRadius: "6.25rem",
            height: "2.25rem",
<<<<<<< HEAD
            padding: "0.438rem 0.25rem",
=======
            padding: "0.438rem 0.75rem",
>>>>>>> 81d10ab9
            fontWeight: 400,
            fontSize: "0.875rem",
            lineHeight: "160%",
            ".MuiOutlinedInput-notchedOutline": {
              border: 0,
            },
          },
        },
      ],
    },
    MuiInputBase: {
      styleOverrides: {
        root: {
<<<<<<< HEAD
          padding: 0,
=======
>>>>>>> 81d10ab9
          fontSize: "1.125rem",
          height: "1.813rem",
          fontWeight: 400,
          lineHeight: "160%",
          display: "flex",
          alignItems: "center",
          flex: "none",
          order: 0,
          flexGrow: 0,
        },
      },
    },
    MuiOutlinedInput: {
      styleOverrides: {
        input: {
          paddingLeft: "0.25rem",
        },
      },
    },
    MuiTooltip: {
      styleOverrides: {
        tooltip: {
          border: `1px solid ${colorTheme.palette.primary.main}`,
          padding: "0.875rem 0.5rem",
          fontSize: "0.75rem",
          backgroundColor: "rgba(18, 18, 21, 0.5)",
        },
      },
    },
    MuiSvgIcon: {
      styleOverrides: {
        root: {
          color: colorTheme.palette.text.secondary,
        },
      },
    },
    MuiLink: {
      styleOverrides: {
        root: {
          textDecoration: "none",
          color: colorTheme.palette.text.secondary,
          cursor: "pointer",
          ":hover": {
            color: colorTheme.palette.primary.main,
          },
        },
      },
    },
    MuiDialogContent: {
      styleOverrides: {
        root: {
<<<<<<< HEAD
          padding: 0,
=======
          background: colorTheme.palette.secondary.contrastText,
          padding: "0.3rem 0.5rem",
          boxShadow: "none",
>>>>>>> 81d10ab9
        },
      },
    },

    MuiChip: {
      styleOverrides: {
        root: {
          background: colorTheme.palette.secondary.dark,
          height: "2.25rem",
          "& .MuiChip-deleteIcon": {
            color: colorTheme.palette.text.primary,
          },
        },
      },
    },
    MuiCardContent: {
      styleOverrides: {
        root: {
          ":last-child": {
            paddingBottom: "1rem",
          },
        },
      },
    },
  },
})

export { theme, colorTheme }<|MERGE_RESOLUTION|>--- conflicted
+++ resolved
@@ -57,10 +57,7 @@
     },
     success: {
       main: "#42FF00",
-<<<<<<< HEAD
       dark: "#0EC058",
-=======
->>>>>>> 81d10ab9
     },
     warning: {
       main: "#F5AC37",
@@ -115,11 +112,7 @@
       lineHeight: "120%",
     },
     h5: {
-<<<<<<< HEAD
       fontWeight: 600,
-=======
-      fontWeight: 400,
->>>>>>> 81d10ab9
       fontSize: "1.25rem",
       lineHeight: "150%",
     },
@@ -153,15 +146,12 @@
       fontWeight: 400,
       fontSize: "0.75rem",
       lineHeight: "160%",
-<<<<<<< HEAD
     },
     xsmallDark: {
       fontWeight: 400,
       fontSize: "0.75rem",
       lineHeight: "160%",
       color: colorTheme.palette.info.dark,
-=======
->>>>>>> 81d10ab9
     },
     label: {
       fontWeight: 700,
@@ -176,10 +166,7 @@
         root: {
           boxSizing: "border-box",
           borderRadius: "0.5rem",
-<<<<<<< HEAD
-=======
           color: colorTheme.palette.text.primary,
->>>>>>> 81d10ab9
           "&.Mui-disabled": {
             opacity: 0.5,
             color: colorTheme.palette.text.secondary,
@@ -199,12 +186,9 @@
             background:
               "linear-gradient(92.29deg, rgba(254, 52, 119, 0.8) 0%, rgba(240, 1, 79, 0.8) 100%)",
             boxShadow: "0rem 0.063rem 0.125rem rgba(16, 24, 40, 0.05)",
-<<<<<<< HEAD
-=======
             padding: "0.75rem 1.25rem",
             textTransform: "none",
             fontSize: "1rem",
->>>>>>> 81d10ab9
           },
         },
         {
@@ -278,12 +262,6 @@
           display: "flex",
           flexDirection: "row",
           alignItems: "flex-start",
-<<<<<<< HEAD
-          ":last-child": {
-            paddingBottom: 0,
-          },
-=======
->>>>>>> 81d10ab9
         },
       },
       variants: [
@@ -337,11 +315,7 @@
             background: colorTheme.palette.secondary.dark,
             borderRadius: "6.25rem",
             height: "2.25rem",
-<<<<<<< HEAD
-            padding: "0.438rem 0.25rem",
-=======
             padding: "0.438rem 0.75rem",
->>>>>>> 81d10ab9
             fontWeight: 400,
             fontSize: "0.875rem",
             lineHeight: "160%",
@@ -355,10 +329,7 @@
     MuiInputBase: {
       styleOverrides: {
         root: {
-<<<<<<< HEAD
           padding: 0,
-=======
->>>>>>> 81d10ab9
           fontSize: "1.125rem",
           height: "1.813rem",
           fontWeight: 400,
@@ -410,13 +381,9 @@
     MuiDialogContent: {
       styleOverrides: {
         root: {
-<<<<<<< HEAD
-          padding: 0,
-=======
           background: colorTheme.palette.secondary.contrastText,
           padding: "0.3rem 0.5rem",
           boxShadow: "none",
->>>>>>> 81d10ab9
         },
       },
     },
