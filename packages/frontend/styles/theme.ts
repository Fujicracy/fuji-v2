import { createTheme } from "@mui/material"

declare module "@mui/material/Button" {
  interface ButtonPropsVariantOverrides {
    primary: true
    secondary: true
    secondary2: true
    ghost: true
    gradient: true
  }
}

declare module "@mui/material/Paper" {
  interface PaperPropsVariantOverrides {
    currency: true
  }
}

declare module "@mui/material/Typography" {
  interface TypographyPropsVariantOverrides {
    display1: true
    display2: true
    body: true
    body2: true
    small: true
    smallDark: true
    xsmall: true
    label: true
    regularH4: true
  }
}

const colorTheme = createTheme({
  palette: {
    mode: "dark",
    primary: {
      main: "#F6145E",
      light: "#FE3477",
      dark: "#F0014F",
      contrastText: "rgba(254, 52, 119, 0)",
    },
    secondary: {
      main: "#2D2F35",
      light: "#3B404A",
      dark: "#222429",
      contrastText: "#191B1F",
    },
    text: {
      primary: "#E8E8E8",
      secondary: "#E2E8F0",
      disabled: "#6C7182",
    },
    info: {
      main: "#C3C5CB",
      dark: "#787883",
    },
    success: {
      main: "#42FF00",
    },
    warning: {
      main: "#F5AC37",
    },
    error: {
      main: "#FD4040",
    },
    background: {
      paper: "black",
      default: "#2D2F35",
    },
  },
})

const theme = createTheme(colorTheme, {
  typography: {
    letterSpacing: "0%",
    display1: {
      fontWeight: 700,
      fontSize: "3rem",
      lineHeight: "120%",
    },
    display2: {
      fontWeight: 700,
      fontSize: "2.75rem",
      lineHeight: "120%",
    },
    h1: {
      fontWeight: 700,
      fontSize: "2.5rem",
      lineHeight: "120%",
    },
    h2: {
      fontWeight: 700,
      fontSize: "2.25rem",
      lineHeight: "150%",
    },
    h3: {
      fontWeight: 700,
      fontSize: "1.875rem",
      lineHeight: "150%",
    },
    h4: {
      fontWeight: 700,
      fontSize: "1.5rem",
      lineHeight: "150%",
    },
    regularH4: {
      display: 'block',
      fontWeight: 600,
      fontSize: "1.5rem",
      lineHeight: "120%",
    },
    h5: {
      fontWeight: 400,
      fontSize: "1.25rem",
      lineHeight: "150%",
    },
    h6: {
      fontWeight: 400,
      fontSize: "1.125rem",
      lineHeight: "160%",
    },
    body: {
      fontWeight: 400,
      fontSize: "1rem",
      lineHeight: "160%",
    },
    body2: {
      fontWeight: 700,
      fontSize: "1rem",
      lineHeight: "160%",
    },
    small: {
      fontWeight: 400,
      fontSize: "0.875rem",
      lineHeight: "160%",
    },
    smallDark: {
      fontWeight: 400,
      fontSize: "0.875rem",
      lineHeight: "160%",
      color: colorTheme.palette.info.dark,
    },
    xsmall: {
      fontWeight: 400,
      fontSize: "0.75rem",
      lineHeight: "160%",
    },
    label: {
      fontWeight: 700,
      fontSize: "0.875rem",
      lineHeight: "100%",
      letterSpacing: "2%",
    },
  },
  components: {
    MuiButton: {
      styleOverrides: {
        root: {
          boxSizing: "border-box",
          borderRadius: "0.5rem",
          "&.Mui-disabled": {
            opacity: 0.5,
            color: colorTheme.palette.text.secondary,
          },
          "&:hover": {
            opacity: 0.9,
<<<<<<< HEAD
            borderColor: colorTheme.palette.primary
          }
        }
=======
            borderColor: colorTheme.palette.primary,
          },
        },
>>>>>>> 57f5cd50
      },
      variants: [
        {
          props: {
            variant: "primary",
          },
          style: {
            background:
              "linear-gradient(92.29deg, rgba(254, 52, 119, 0.8) 0%, rgba(240, 1, 79, 0.8) 100%)",
            boxShadow: "0rem 0.063rem 0.125rem rgba(16, 24, 40, 0.05)",
          },
        },
        {
          props: {
            variant: "secondary",
          },
          style: {
            background: colorTheme.palette.secondary.dark,
            border: `0.063rem solid ${colorTheme.palette.secondary.light}`,
          },
        },
        {
          props: {
            variant: "secondary2",
          },
          style: {
            background: colorTheme.palette.secondary.dark,
            border: `0.063rem solid ${colorTheme.palette.secondary.light}`,
            color: colorTheme.palette.primary.main,
            "&:hover": {
              borderColor: colorTheme.palette.primary.main,
            },
          },
        },
        {
          props: {
            variant: "ghost",
          },
          style: {
            background: "transparent",
          },
        },
        {
          props: {
            variant: "gradient",
          },
          style: {
            background: `linear-gradient(287.45deg, rgba(254, 52, 119, 0) 6.81%, ${colorTheme.palette.primary.dark} 120.29%)`,
            border: `0.063rem solid ${colorTheme.palette.primary.light}`,
          },
        },
      ],
    },
    MuiCircularProgress: {
      styleOverrides: {
        root: {
          color: colorTheme.palette.text.primary,
        },
      },
    },
    MuiCard: {
      styleOverrides: {
        root: {
          background: colorTheme.palette.secondary.contrastText,
          borderRadius: "0.75rem",
          gap: "2rem",
          //padding: '1.5rem 2rem 2rem',
          display: "flex",
          flexDirection: "row",
          alignItems: "flex-start",
          //color: colorTheme.palette.primary.light
          ":last-child": {
            paddingBottom: 0,
          },
        },
      },
      variants: [
        {
          props: {
            variant: "outlined",
          },
          style: {
            boxSizing: "border-box",
            background: colorTheme.palette.secondary.dark,
            border: `0.063rem solid ${colorTheme.palette.secondary.light}`,
            flexDirection: "column",
            borderRadius: "0.5rem",
            padding: "1rem",
            gap: "1.5rem",
            flex: "none",
            order: 1,
            flexGrow: 0,
          },
        },
        {
          props: {
            variant: "currency",
          },
          style: {
            borderRadius: "0.5rem",
            backgroundColor: colorTheme.palette.secondary.dark,
            padding: "1rem",
            display: "block",
            width: "100%",
            marginBottom: "1rem",
          },
        },
      ],
    },
    MuiSelect: {
      styleOverrides: {
        select: {
          fontWeight: 400,
          fontSize: "0.875rem",
          lineHeight: "160%",
          color: colorTheme.palette.text.secondary,
        },
      },
      variants: [
        {
          props: {
            variant: "outlined",
          },
          style: {
            background: colorTheme.palette.secondary.dark,
            borderRadius: "6.25rem",
            height: "2.25rem",
            padding: "0.438rem 0.75rem",
            fontWeight: 400,
            fontSize: "0.875rem",
            lineHeight: "160%",
            ".MuiOutlinedInput-notchedOutline": {
              border: 0,
            },
          },
        },
      ],
    },
    MuiInputBase: {
      styleOverrides: {
        root: {
          fontSize: "1.125rem",
          height: "1.813rem",
          fontWeight: 400,
          lineHeight: "160%",
          display: "flex",
          alignItems: "center",
          flex: "none",
          order: 0,
          flexGrow: 0,
        },
      },
    },
    MuiOutlinedInput: {
      styleOverrides: {
        input: {
          paddingLeft: "0.25rem",
        },
      },
    },
    MuiTooltip: {
      styleOverrides: {
        tooltip: {
          border: `1px solid ${colorTheme.palette.primary.main}`,
          padding: "0.875rem 0.5rem",
          fontSize: "0.75rem",
          backgroundColor: "rgba(18, 18, 21, 0.5)",
        },
      },
    },
    MuiSvgIcon: {
      styleOverrides: {
        root: {
          color: colorTheme.palette.text.secondary,
        },
      },
    },
    MuiLink: {
      styleOverrides: {
        root: {
          textDecoration: "none",
          color: colorTheme.palette.text.secondary,
<<<<<<< HEAD
          cursor: 'pointer',
          ':hover': {
            color: colorTheme.palette.primary.main
          }
        }
      }
    }
  }
=======
          cursor: "pointer",
          ":hover": {
            color: colorTheme.palette.primary.main,
          },
        },
      },
    },
  },
>>>>>>> 57f5cd50
})

export { theme, colorTheme }<|MERGE_RESOLUTION|>--- conflicted
+++ resolved
@@ -1,6 +1,6 @@
-import { createTheme } from "@mui/material"
-
-declare module "@mui/material/Button" {
+import { createTheme } from '@mui/material'
+
+declare module '@mui/material/Button' {
   interface ButtonPropsVariantOverrides {
     primary: true
     secondary: true
@@ -10,13 +10,13 @@
   }
 }
 
-declare module "@mui/material/Paper" {
+declare module '@mui/material/Paper' {
   interface PaperPropsVariantOverrides {
     currency: true
   }
 }
 
-declare module "@mui/material/Typography" {
+declare module '@mui/material/Typography' {
   interface TypographyPropsVariantOverrides {
     display1: true
     display2: true
@@ -32,162 +32,156 @@
 
 const colorTheme = createTheme({
   palette: {
-    mode: "dark",
+    mode: 'dark',
     primary: {
-      main: "#F6145E",
-      light: "#FE3477",
-      dark: "#F0014F",
-      contrastText: "rgba(254, 52, 119, 0)",
+      main: '#F6145E',
+      light: '#FE3477',
+      dark: '#F0014F',
+      contrastText: 'rgba(254, 52, 119, 0)',
     },
     secondary: {
-      main: "#2D2F35",
-      light: "#3B404A",
-      dark: "#222429",
-      contrastText: "#191B1F",
+      main: '#2D2F35',
+      light: '#3B404A',
+      dark: '#222429',
+      contrastText: '#191B1F',
     },
     text: {
-      primary: "#E8E8E8",
-      secondary: "#E2E8F0",
-      disabled: "#6C7182",
+      primary: '#E8E8E8',
+      secondary: '#E2E8F0',
+      disabled: '#6C7182',
     },
     info: {
-      main: "#C3C5CB",
-      dark: "#787883",
+      main: '#C3C5CB',
+      dark: '#787883',
     },
     success: {
-      main: "#42FF00",
+      main: '#42FF00',
     },
     warning: {
-      main: "#F5AC37",
+      main: '#F5AC37',
     },
     error: {
-      main: "#FD4040",
+      main: '#FD4040',
     },
     background: {
-      paper: "black",
-      default: "#2D2F35",
+      paper: 'black',
+      default: '#2D2F35',
     },
   },
 })
 
 const theme = createTheme(colorTheme, {
   typography: {
-    letterSpacing: "0%",
+    letterSpacing: '0%',
     display1: {
       fontWeight: 700,
-      fontSize: "3rem",
-      lineHeight: "120%",
+      fontSize: '3rem',
+      lineHeight: '120%',
     },
     display2: {
       fontWeight: 700,
-      fontSize: "2.75rem",
-      lineHeight: "120%",
+      fontSize: '2.75rem',
+      lineHeight: '120%',
     },
     h1: {
       fontWeight: 700,
-      fontSize: "2.5rem",
-      lineHeight: "120%",
+      fontSize: '2.5rem',
+      lineHeight: '120%',
     },
     h2: {
       fontWeight: 700,
-      fontSize: "2.25rem",
-      lineHeight: "150%",
+      fontSize: '2.25rem',
+      lineHeight: '150%',
     },
     h3: {
       fontWeight: 700,
-      fontSize: "1.875rem",
-      lineHeight: "150%",
+      fontSize: '1.875rem',
+      lineHeight: '150%',
     },
     h4: {
       fontWeight: 700,
-      fontSize: "1.5rem",
-      lineHeight: "150%",
+      fontSize: '1.5rem',
+      lineHeight: '150%',
     },
     regularH4: {
       display: 'block',
       fontWeight: 600,
-      fontSize: "1.5rem",
-      lineHeight: "120%",
+      fontSize: '1.5rem',
+      lineHeight: '120%',
     },
     h5: {
       fontWeight: 400,
-      fontSize: "1.25rem",
-      lineHeight: "150%",
+      fontSize: '1.25rem',
+      lineHeight: '150%',
     },
     h6: {
       fontWeight: 400,
-      fontSize: "1.125rem",
-      lineHeight: "160%",
+      fontSize: '1.125rem',
+      lineHeight: '160%',
     },
     body: {
       fontWeight: 400,
-      fontSize: "1rem",
-      lineHeight: "160%",
+      fontSize: '1rem',
+      lineHeight: '160%',
     },
     body2: {
       fontWeight: 700,
-      fontSize: "1rem",
-      lineHeight: "160%",
+      fontSize: '1rem',
+      lineHeight: '160%',
     },
     small: {
       fontWeight: 400,
-      fontSize: "0.875rem",
-      lineHeight: "160%",
+      fontSize: '0.875rem',
+      lineHeight: '160%',
     },
     smallDark: {
       fontWeight: 400,
-      fontSize: "0.875rem",
-      lineHeight: "160%",
+      fontSize: '0.875rem',
+      lineHeight: '160%',
       color: colorTheme.palette.info.dark,
     },
     xsmall: {
       fontWeight: 400,
-      fontSize: "0.75rem",
-      lineHeight: "160%",
+      fontSize: '0.75rem',
+      lineHeight: '160%',
     },
     label: {
       fontWeight: 700,
-      fontSize: "0.875rem",
-      lineHeight: "100%",
-      letterSpacing: "2%",
+      fontSize: '0.875rem',
+      lineHeight: '100%',
+      letterSpacing: '2%',
     },
   },
   components: {
     MuiButton: {
       styleOverrides: {
         root: {
-          boxSizing: "border-box",
-          borderRadius: "0.5rem",
-          "&.Mui-disabled": {
+          boxSizing: 'border-box',
+          borderRadius: '0.5rem',
+          '&.Mui-disabled': {
             opacity: 0.5,
             color: colorTheme.palette.text.secondary,
           },
-          "&:hover": {
+          '&:hover': {
             opacity: 0.9,
-<<<<<<< HEAD
-            borderColor: colorTheme.palette.primary
-          }
-        }
-=======
             borderColor: colorTheme.palette.primary,
           },
         },
->>>>>>> 57f5cd50
       },
       variants: [
         {
           props: {
-            variant: "primary",
+            variant: 'primary',
           },
           style: {
             background:
-              "linear-gradient(92.29deg, rgba(254, 52, 119, 0.8) 0%, rgba(240, 1, 79, 0.8) 100%)",
-            boxShadow: "0rem 0.063rem 0.125rem rgba(16, 24, 40, 0.05)",
-          },
-        },
-        {
-          props: {
-            variant: "secondary",
+              'linear-gradient(92.29deg, rgba(254, 52, 119, 0.8) 0%, rgba(240, 1, 79, 0.8) 100%)',
+            boxShadow: '0rem 0.063rem 0.125rem rgba(16, 24, 40, 0.05)',
+          },
+        },
+        {
+          props: {
+            variant: 'secondary',
           },
           style: {
             background: colorTheme.palette.secondary.dark,
@@ -196,28 +190,28 @@
         },
         {
           props: {
-            variant: "secondary2",
+            variant: 'secondary2',
           },
           style: {
             background: colorTheme.palette.secondary.dark,
             border: `0.063rem solid ${colorTheme.palette.secondary.light}`,
             color: colorTheme.palette.primary.main,
-            "&:hover": {
+            '&:hover': {
               borderColor: colorTheme.palette.primary.main,
             },
           },
         },
         {
           props: {
-            variant: "ghost",
-          },
-          style: {
-            background: "transparent",
-          },
-        },
-        {
-          props: {
-            variant: "gradient",
+            variant: 'ghost',
+          },
+          style: {
+            background: 'transparent',
+          },
+        },
+        {
+          props: {
+            variant: 'gradient',
           },
           style: {
             background: `linear-gradient(287.45deg, rgba(254, 52, 119, 0) 6.81%, ${colorTheme.palette.primary.dark} 120.29%)`,
@@ -237,14 +231,14 @@
       styleOverrides: {
         root: {
           background: colorTheme.palette.secondary.contrastText,
-          borderRadius: "0.75rem",
-          gap: "2rem",
+          borderRadius: '0.75rem',
+          gap: '2rem',
           //padding: '1.5rem 2rem 2rem',
-          display: "flex",
-          flexDirection: "row",
-          alignItems: "flex-start",
+          display: 'flex',
+          flexDirection: 'row',
+          alignItems: 'flex-start',
           //color: colorTheme.palette.primary.light
-          ":last-child": {
+          ':last-child': {
             paddingBottom: 0,
           },
         },
@@ -252,32 +246,32 @@
       variants: [
         {
           props: {
-            variant: "outlined",
-          },
-          style: {
-            boxSizing: "border-box",
+            variant: 'outlined',
+          },
+          style: {
+            boxSizing: 'border-box',
             background: colorTheme.palette.secondary.dark,
             border: `0.063rem solid ${colorTheme.palette.secondary.light}`,
-            flexDirection: "column",
-            borderRadius: "0.5rem",
-            padding: "1rem",
-            gap: "1.5rem",
-            flex: "none",
+            flexDirection: 'column',
+            borderRadius: '0.5rem',
+            padding: '1rem',
+            gap: '1.5rem',
+            flex: 'none',
             order: 1,
             flexGrow: 0,
           },
         },
         {
           props: {
-            variant: "currency",
-          },
-          style: {
-            borderRadius: "0.5rem",
+            variant: 'currency',
+          },
+          style: {
+            borderRadius: '0.5rem',
             backgroundColor: colorTheme.palette.secondary.dark,
-            padding: "1rem",
-            display: "block",
-            width: "100%",
-            marginBottom: "1rem",
+            padding: '1rem',
+            display: 'block',
+            width: '100%',
+            marginBottom: '1rem',
           },
         },
       ],
@@ -286,25 +280,25 @@
       styleOverrides: {
         select: {
           fontWeight: 400,
-          fontSize: "0.875rem",
-          lineHeight: "160%",
+          fontSize: '0.875rem',
+          lineHeight: '160%',
           color: colorTheme.palette.text.secondary,
         },
       },
       variants: [
         {
           props: {
-            variant: "outlined",
+            variant: 'outlined',
           },
           style: {
             background: colorTheme.palette.secondary.dark,
-            borderRadius: "6.25rem",
-            height: "2.25rem",
-            padding: "0.438rem 0.75rem",
+            borderRadius: '6.25rem',
+            height: '2.25rem',
+            padding: '0.438rem 0.75rem',
             fontWeight: 400,
-            fontSize: "0.875rem",
-            lineHeight: "160%",
-            ".MuiOutlinedInput-notchedOutline": {
+            fontSize: '0.875rem',
+            lineHeight: '160%',
+            '.MuiOutlinedInput-notchedOutline': {
               border: 0,
             },
           },
@@ -314,13 +308,13 @@
     MuiInputBase: {
       styleOverrides: {
         root: {
-          fontSize: "1.125rem",
-          height: "1.813rem",
+          fontSize: '1.125rem',
+          height: '1.813rem',
           fontWeight: 400,
-          lineHeight: "160%",
-          display: "flex",
-          alignItems: "center",
-          flex: "none",
+          lineHeight: '160%',
+          display: 'flex',
+          alignItems: 'center',
+          flex: 'none',
           order: 0,
           flexGrow: 0,
         },
@@ -329,7 +323,7 @@
     MuiOutlinedInput: {
       styleOverrides: {
         input: {
-          paddingLeft: "0.25rem",
+          paddingLeft: '0.25rem',
         },
       },
     },
@@ -337,9 +331,9 @@
       styleOverrides: {
         tooltip: {
           border: `1px solid ${colorTheme.palette.primary.main}`,
-          padding: "0.875rem 0.5rem",
-          fontSize: "0.75rem",
-          backgroundColor: "rgba(18, 18, 21, 0.5)",
+          padding: '0.875rem 0.5rem',
+          fontSize: '0.75rem',
+          backgroundColor: 'rgba(18, 18, 21, 0.5)',
         },
       },
     },
@@ -353,27 +347,16 @@
     MuiLink: {
       styleOverrides: {
         root: {
-          textDecoration: "none",
+          textDecoration: 'none',
           color: colorTheme.palette.text.secondary,
-<<<<<<< HEAD
           cursor: 'pointer',
           ':hover': {
-            color: colorTheme.palette.primary.main
-          }
-        }
-      }
-    }
-  }
-=======
-          cursor: "pointer",
-          ":hover": {
             color: colorTheme.palette.primary.main,
           },
         },
       },
     },
   },
->>>>>>> 57f5cd50
 })
 
 export { theme, colorTheme }