--- conflicted
+++ resolved
@@ -378,12 +378,6 @@
       styleOverrides: {
         cursor: "help",
         tooltip: {
-<<<<<<< HEAD
-          border: `1px solid ${colorTheme.palette.primary.main}`,
-          padding: "0.875rem 0.5rem",
-          fontSize: "0.75rem",
-          backgroundColor: "rgb(18, 18, 21)",
-=======
           padding: "0.75rem 1rem",
           fontSize: "0.875rem",
           borderRadius: "0.5rem",
@@ -393,7 +387,6 @@
         },
         arrow: {
           color: colorTheme.palette.secondary.dark,
->>>>>>> 34c7f047
         },
       },
     },
@@ -448,17 +441,10 @@
       },
       variants: [
         {
-<<<<<<< HEAD
           props: { variant: "gradient" },
           style: {
             background: `linear-gradient(287.45deg, rgba(254, 52, 119, 0) 6.81%, ${colorTheme.palette.primary.dark} 120.29%)`,
             border: `1px solid ${colorTheme.palette.primary.light}`,
-=======
-          props: {
-            variant: "gradient",
-          },
-          style: {
-            background: `linear-gradient(287.45deg, rgba(254, 52, 119, 0) 6.81%, ${colorTheme.palette.primary.dark} 120.29%)`,
             padding: "0.125rem 0",
             height: "100%",
             lineHeight: "160%",
@@ -496,7 +482,6 @@
             background: colorTheme.palette.secondary.light,
             position: "relative",
             right: `${3 * 0.25}rem`,
->>>>>>> 34c7f047
           },
         },
       ],
