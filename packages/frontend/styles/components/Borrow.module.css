--- conflicted
+++ resolved
@@ -3,11 +3,7 @@
   /* #EC2668 with opacity */
   color: #ec2668;
   height: 1.25rem;
-<<<<<<< HEAD
   padding: 0.07rem 0.25rem;
-=======
-  padding: 0.1rem 0.2rem;
->>>>>>> 3f24c340
   text-transform: uppercase;
   border-radius: 0.5rem;
   cursor: pointer;
@@ -18,11 +14,7 @@
 
 .maxBtn:hover {
   background: rgba(236, 38, 104, 0.3);
-<<<<<<< HEAD
   text-shadow: #ec2668 0rem 0rem 0.125rem;
-=======
-  text-shadow: #ec2668 0 0 0.125rem;
->>>>>>> 3f24c340
   color: #ec2668;
 }
 
