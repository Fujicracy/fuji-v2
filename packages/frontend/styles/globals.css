--- conflicted
+++ resolved
@@ -46,16 +46,8 @@
   color: white;
   background: black;
 }
-<<<<<<< HEAD
+/* } */
 
 input[type="number"] {
-  appearance: textfield;
-=======
-/* } */
-
-input[type="number"]::-webkit-outer-spin-button,
-input[type="number"]::-webkit-inner-spin-button {
-  appearance: none;
-  margin: 0;
->>>>>>> 34c7f047
+  -moz-appearance: textfield;
 }