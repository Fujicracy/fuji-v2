--- conflicted
+++ resolved
@@ -7,11 +7,8 @@
 import { isChain } from '../../helpers/chains';
 import { showBorrow } from '../../helpers/navigation';
 import { FormType, useBorrow } from '../../store/borrow.store';
-<<<<<<< HEAD
-=======
 
 const formType = FormType.Edit;
->>>>>>> f3f07025
 
 const PositionPage: NextPage = () => {
   const router = useRouter();
@@ -24,11 +21,7 @@
   const chain = query[1];
 
   useEffect(() => {
-<<<<<<< HEAD
-    changeFormType(FormType.Edit);
-=======
     changeFormType(formType);
->>>>>>> f3f07025
   }, [changeFormType]);
 
   if (!address || !chain) {
