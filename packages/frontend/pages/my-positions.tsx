--- conflicted
+++ resolved
@@ -4,11 +4,6 @@
 
 import Footer from "../components/Shared/Footer"
 import Header from "../components/Shared/Header"
-<<<<<<< HEAD
-import { useState } from "react"
-import { TokenIcon } from "../components/Shared/Icons"
-=======
->>>>>>> 6c86a52a
 
 import MyPositions from "../components/Positions/MyPositions"
 
