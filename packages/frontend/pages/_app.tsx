import '../styles/globals.css';

import { ThemeProvider } from '@mui/material';
import { Web3OnboardProvider } from '@web3-onboard/react';
import { AppProps } from 'next/app';
import { useRouter } from 'next/router';
import Script from 'next/script';
import { useEffect, useRef } from 'react';

import { GuildAccess } from '../components/Access/GuildAccess';
import TransactionModal from '../components/Borrow/TransactionModal';
import DisclaimerModal from '../components/Onboarding/DisclaimerModal';
import ExploreCarousel from '../components/Onboarding/ExploreCarousel';
import Notification from '../components/Shared/Notification';
import { PATH } from '../constants';
import {
  changeERC20PollingPolicy,
  pollBalances,
  stopPolling,
} from '../helpers/balances';
import { initErrorReporting } from '../helpers/errors';
import { isTopLevelUrl } from '../helpers/navigation';
import { onboard, useAuth } from '../store/auth.store';
import { useHistory } from '../store/history.store';
import { usePositions } from '../store/positions.store';
import { theme } from '../styles/theme';

function MyApp({ Component, pageProps }: AppProps) {
  const router = useRouter();

  const address = useAuth((state) => state.address);
  const initAuth = useAuth((state) => state.init);

  const currentTxHash = useHistory((state) => state.currentTxHash);
  const isHistoricalTransaction = useHistory(
    (state) => state.isHistoricalTransaction
  );
  const entries = useHistory((state) => state.entries);
  const watchAll = useHistory((state) => state.watchAll);
  const closeModal = useHistory((state) => state.closeModal);

  const fetchPositions = usePositions((state) => state.fetchUserPositions);

  const entry = address && currentTxHash && entries[currentTxHash];
  const prevAddressRef = useRef<string | undefined>(undefined);

  const startedRef = useRef(false);

  useEffect(() => {
    if (!startedRef.current) {
      startedRef.current = true;
      initErrorReporting();
      initAuth();
    }
  }, [initAuth]);

  useEffect(() => {
    if (address) {
      fetchPositions();
    }
  }, [address, fetchPositions]);

  useEffect(() => {
    if (address && prevAddressRef.current !== address) {
      watchAll(address);
    }
    prevAddressRef.current = address;
  }, [address, watchAll]);

  useEffect(() => {
    if (
      currentTxHash &&
      ((address && prevAddressRef.current !== address) ||
        (!address && prevAddressRef.current))
    ) {
      closeModal(); // Makes sure the modal is closed when the user changes address
    }
  }, [address, currentTxHash, closeModal]);

  useEffect(() => {
    if (address) {
      updatePollingPolicy(router.asPath);
      pollBalances();
    } else {
      stopPolling();
    }
    return () => {
      stopPolling();
    };
  }, [address, router]);

  useEffect(() => {
    const handleRouteChange = (url: string) => {
      const isTop = isTopLevelUrl(url);
      if (isTop && address) {
        fetchPositions();
      }
      updatePollingPolicy(url);
    };
    router.events.on('routeChangeStart', handleRouteChange);
    return () => {
      router.events.off('routeChangeStart', handleRouteChange);
    };
  });

  function updatePollingPolicy(url: string) {
    const should =
      url === PATH.BORROW || url.includes(PATH.POSITION.split('[pid]')[0]);
    changeERC20PollingPolicy(should);
  }
  if (!startedRef.current) return <></>;
  return (
    <>
      <Script id="google-tag-manager" strategy="afterInteractive">
        {`
        (function(w,d,s,l,i){w[l]=w[l]||[];w[l].push({'gtm.start':
        new Date().getTime(),event:'gtm.js'});var f=d.getElementsByTagName(s)[0],
        j=d.createElement(s),dl=l!='dataLayer'?'&l='+l:'';j.async=true;j.src=
        'https://www.googletagmanager.com/gtm.js?id='+i+dl;f.parentNode.insertBefore(j,f);
        })(window,document,'script','dataLayer','GTM-NSCGPLH');
      `}
      </Script>

      <Web3OnboardProvider web3Onboard={onboard}>
        <ThemeProvider theme={theme}>
          <div className="backdrop"></div>
          <Component {...pageProps} />
          {entry && entry.address === address && (
            <TransactionModal
              entry={entry}
              currentPage={router.pathname}
              isHistoricalTransaction={isHistoricalTransaction}
            />
          )}
<<<<<<< HEAD
          <SafetyNoticeModal />
          <GuildAccess />
=======
          <DisclaimerModal />
          <ExploreCarousel />
>>>>>>> c22c3d34
          <Notification />
        </ThemeProvider>
      </Web3OnboardProvider>
    </>
  );
}

export default MyApp;<|MERGE_RESOLUTION|>--- conflicted
+++ resolved
@@ -132,13 +132,8 @@
               isHistoricalTransaction={isHistoricalTransaction}
             />
           )}
-<<<<<<< HEAD
-          <SafetyNoticeModal />
-          <GuildAccess />
-=======
           <DisclaimerModal />
           <ExploreCarousel />
->>>>>>> c22c3d34
           <Notification />
         </ThemeProvider>
       </Web3OnboardProvider>
