--- conflicted
+++ resolved
@@ -8,13 +8,10 @@
 import { theme } from "../styles/theme"
 import { onboard, useAuth } from "../store/auth.store"
 import { Snackbar } from "../components/Shared/Snackbar"
-<<<<<<< HEAD
 import SafetyNoticeModal from "../components/Onboarding/SafetyNoticeModal"
-=======
 import { Web3OnboardProvider } from "@web3-onboard/react"
 
 const inter = Inter({ subsets: ["latin"] })
->>>>>>> 09bed28f
 
 function MyApp({ Component, pageProps }: AppProps) {
   const initAuth = useAuth((state) => state.init)
@@ -27,14 +24,6 @@
   }, [initAuth])
 
   return (
-<<<<<<< HEAD
-    <ThemeProvider theme={theme}>
-      <div className="backdrop"></div>
-      <Component {...pageProps} />
-      <Snackbar />
-      <SafetyNoticeModal />
-    </ThemeProvider>
-=======
     <>
       <style jsx global>{`
         html {
@@ -47,10 +36,10 @@
           <div className="backdrop"></div>
           <Component {...pageProps} />
           <Snackbar />
+          <SafetyNoticeModal />
         </ThemeProvider>
       </Web3OnboardProvider>
     </>
->>>>>>> 09bed28f
   )
 }
 
