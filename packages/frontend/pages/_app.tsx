import '../styles/globals.css';

import { ChainvineWidget } from '@chainvine/widget';
import { ThemeProvider } from '@mui/material';
import { Web3OnboardProvider } from '@web3-onboard/react';
import { VaultType } from '@x-fuji/sdk';
import { AppProps } from 'next/app';
import { useRouter } from 'next/router';
import Script from 'next/script';
import { useEffect, useRef } from 'react';

import Header from '../components/App/Header/Header';
import Notification from '../components/App/Notification';
import DisclaimerModal from '../components/App/Onboarding/DisclaimerModal';
import ExploreCarousel from '../components/App/Onboarding/ExploreCarousel';
import TransactionModal from '../components/App/TransactionModal';
import { PATH } from '../constants';
import {
  changeERC20PollingPolicy,
  pollBalances,
  stopPolling,
} from '../helpers/balances';
import { initErrorReporting } from '../helpers/errors';
<<<<<<< HEAD
import { isTopLevelUrl, navigationalTaskDelay } from '../helpers/navigation';
import { campaignId, storeReferrer, widgetConfig } from '../helpers/referrals';
=======
import {
  isTopLevelUrl,
  navigationalTaskDelay,
  pathForVaultType,
} from '../helpers/navigation';
>>>>>>> 0e52aa5e
import { onboard, useAuth } from '../store/auth.store';
import { useHistory } from '../store/history.store';
import { useNavigation } from '../store/navigation.store';
import { usePositions } from '../store/positions.store';
import { theme } from '../styles/theme';

function MyApp({ Component, pageProps }: AppProps) {
  const router = useRouter();

  const address = useAuth((state) => state.address);
  const initAuth = useAuth((state) => state.init);

  const currentTxHash = useHistory((state) => state.currentTxHash);
  const isHistoricalTransaction = useHistory(
    (state) => state.isHistoricalTransaction
  );
  const entries = useHistory((state) => state.entries);
  const watchAll = useHistory((state) => state.watchAll);
  const closeModal = useHistory((state) => state.closeModal);

  const changePath = useNavigation((state) => state.changePath);

  const changeShouldPageReset = useNavigation(
    (state) => state.changePageShouldReset
  );
  const changeWillLoad = useNavigation((state) => state.changePageWillLoad);
  const fetchPositions = usePositions((state) => state.fetchUserPositions);

  const entry = address && currentTxHash && entries[currentTxHash];
  const prevAddressRef = useRef<string | undefined>(undefined);

  const startedRef = useRef(false);

  const { isReferralModalOpen, setIsReferralModalOpen } = useNavigation();

  useEffect(() => {
    storeReferrer();
  }, []);

  useEffect(() => {
    if (!startedRef.current) {
      startedRef.current = true;
      initErrorReporting();
      initAuth();
    }
  }, [initAuth]);

  useEffect(() => {
    if (address) {
      fetchPositions();
    }
  }, [address, fetchPositions]);

  useEffect(() => {
    if (address && prevAddressRef.current !== address) {
      watchAll(address);
    }
    prevAddressRef.current = address;
  }, [address, watchAll]);

  useEffect(() => {
    if (
      currentTxHash &&
      ((address && prevAddressRef.current !== address) ||
        (!address && prevAddressRef.current))
    ) {
      closeModal(); // Makes sure the modal is closed when the user changes address
    }
  }, [address, currentTxHash, closeModal]);

  useEffect(() => {
    if (address) {
      updatePollingPolicy(router.asPath);
      pollBalances();
    } else {
      stopPolling();
    }
    return () => {
      stopPolling();
    };
  }, [address, router]);

  useEffect(() => {
    const handleRouteChange = (url: string) => {
      const isTop = isTopLevelUrl(url);
      if (isTop && address) {
        fetchPositions();
      }
      updateOperationNavigation(VaultType.BORROW, url);
      updateOperationNavigation(VaultType.LEND, url);
      updatePollingPolicy(url);
      changePath(url);
    };
    router.events.on('routeChangeStart', handleRouteChange);
    return () => {
      router.events.off('routeChangeStart', handleRouteChange);
    };
  });

  function updateOperationNavigation(type: VaultType, url: string) {
    const path = pathForVaultType(type);
    const routeIsOperation = url === path;
    changeWillLoad(type, routeIsOperation);
    if (router.asPath === path) {
      changeShouldPageReset(type, routeIsOperation);
    } else {
      navigationalTaskDelay(() => changeShouldPageReset(type, true));
    }
  }

  function updatePollingPolicy(url: string) {
    const should =
      url === PATH.BORROW || url.includes(PATH.POSITION.split('[pid]')[0]);
    changeERC20PollingPolicy(should);
  }
  if (!startedRef.current) return <></>;
  return (
    <>
      <Script id="google-tag-manager" strategy="afterInteractive">
        {`
        (function(w,d,s,l,i){w[l]=w[l]||[];w[l].push({'gtm.start':
        new Date().getTime(),event:'gtm.js'});var f=d.getElementsByTagName(s)[0],
        j=d.createElement(s),dl=l!='dataLayer'?'&l='+l:'';j.async=true;j.src=
        'https://www.googletagmanager.com/gtm.js?id='+i+dl;f.parentNode.insertBefore(j,f);
        })(window,document,'script','dataLayer','GTM-NSCGPLH');
      `}
      </Script>

      <Web3OnboardProvider web3Onboard={onboard}>
        <ThemeProvider theme={theme}>
          <div className="backdrop"></div>
          <Header />
          <Component {...pageProps} />
          {entry && entry.address === address && (
            <TransactionModal
              entry={entry}
              currentPage={router.pathname}
              isHistoricalTransaction={isHistoricalTransaction}
            />
          )}
          <DisclaimerModal />
          <ExploreCarousel />
          <Notification />
          <ChainvineWidget
            config={widgetConfig}
            isOpen={isReferralModalOpen}
            userWalletAddress={address}
            campaignId={campaignId}
            theme="Dark"
            themeConfig={{
              inherit: true,
              token: { colorPrimary: theme.palette.primary.main },
            }}
            onClose={() => setIsReferralModalOpen(false)}
          />
        </ThemeProvider>
      </Web3OnboardProvider>
    </>
  );
}

export default MyApp;<|MERGE_RESOLUTION|>--- conflicted
+++ resolved
@@ -21,16 +21,12 @@
   stopPolling,
 } from '../helpers/balances';
 import { initErrorReporting } from '../helpers/errors';
-<<<<<<< HEAD
-import { isTopLevelUrl, navigationalTaskDelay } from '../helpers/navigation';
-import { campaignId, storeReferrer, widgetConfig } from '../helpers/referrals';
-=======
 import {
   isTopLevelUrl,
   navigationalTaskDelay,
   pathForVaultType,
 } from '../helpers/navigation';
->>>>>>> 0e52aa5e
+import { campaignId, storeReferrer, widgetConfig } from '../helpers/referrals';
 import { onboard, useAuth } from '../store/auth.store';
 import { useHistory } from '../store/history.store';
 import { useNavigation } from '../store/navigation.store';
