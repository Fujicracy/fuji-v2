--- conflicted
+++ resolved
@@ -8,14 +8,11 @@
 import { theme } from "../styles/theme"
 import { onboard, useAuth } from "../store/auth.store"
 import { Snackbar } from "../components/Shared/Snackbar"
-<<<<<<< HEAD
 import { GuildAccess } from "../components/Access/GuildAccess"
-=======
 import SafetyNoticeModal from "../components/Onboarding/SafetyNoticeModal"
 import { Web3OnboardProvider } from "@web3-onboard/react"
 
 const inter = Inter({ subsets: ["latin"] })
->>>>>>> 8ef1d2e3
 
 function MyApp({ Component, pageProps }: AppProps) {
   const initAuth = useAuth((state) => state.init)
@@ -28,14 +25,6 @@
   }, [initAuth])
 
   return (
-<<<<<<< HEAD
-    <ThemeProvider theme={theme}>
-      <div className="backdrop"></div>
-      <Component {...pageProps} />
-      <Snackbar />
-      <GuildAccess />
-    </ThemeProvider>
-=======
     <>
       <style jsx global>{`
         html {
@@ -49,10 +38,10 @@
           <Component {...pageProps} />
           <Snackbar />
           <SafetyNoticeModal />
+          <GuildAccess />
         </ThemeProvider>
       </Web3OnboardProvider>
     </>
->>>>>>> 8ef1d2e3
   )
 }
 
