import "../styles/globals.css"
import { AppProps } from "next/app"
import { useEffect } from "react"
import mixpanel from "mixpanel-browser"
import { ThemeProvider } from "@mui/material"

import { theme } from "../styles/theme"
import { useStore } from "../store"

function MyApp({ Component, pageProps }: AppProps) {
  const init = useStore((state) => state.init)

  useEffect(() => {
    mixpanel.init("030ddddf19623797be516b634956d108", {
      debug: process.env.NODE_ENV === "development",
    })
    init()
  }, [init])

  return (
<<<<<<< HEAD
    <GlobalStateContext.Provider
      value={{
        authService,
      }}
    >
      <ThemeProvider theme={theme}>
        <div className="backdrop"></div>
        <Component {...pageProps} />
      </ThemeProvider>
    </GlobalStateContext.Provider>
=======
    <ThemeProvider theme={theme}>
      <Component {...pageProps} />
    </ThemeProvider>
>>>>>>> 9c03fc9d
  )
}

export default MyApp<|MERGE_RESOLUTION|>--- conflicted
+++ resolved
@@ -18,22 +18,10 @@
   }, [init])
 
   return (
-<<<<<<< HEAD
-    <GlobalStateContext.Provider
-      value={{
-        authService,
-      }}
-    >
-      <ThemeProvider theme={theme}>
-        <div className="backdrop"></div>
-        <Component {...pageProps} />
-      </ThemeProvider>
-    </GlobalStateContext.Provider>
-=======
     <ThemeProvider theme={theme}>
+      <div className="backdrop"></div>
       <Component {...pageProps} />
     </ThemeProvider>
->>>>>>> 9c03fc9d
   )
 }
 
