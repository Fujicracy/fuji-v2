--- conflicted
+++ resolved
@@ -1,21 +1,13 @@
 import '../styles/globals.css';
 
-<<<<<<< HEAD
-import { theme } from "../styles/theme"
-import { onboard, useAuth } from "../store/auth.store"
-import { Snackbar } from "../components/Shared/Snackbar"
-import { GuildAccess } from "../components/Access/GuildAccess"
-import SafetyNoticeModal from "../components/Onboarding/SafetyNoticeModal"
-import { Web3OnboardProvider } from "@web3-onboard/react"
-=======
 import { ThemeProvider } from '@mui/material';
 import { Web3OnboardProvider } from '@web3-onboard/react';
 import { AppProps } from 'next/app';
 import { useRouter } from 'next/router';
 import Script from 'next/script';
 import { useEffect, useRef } from 'react';
->>>>>>> 8402801f
 
+import { GuildAccess } from '../components/Access/GuildAccess';
 import TransactionModal from '../components/Borrow/TransactionModal';
 import SafetyNoticeModal from '../components/Onboarding/SafetyNoticeModal';
 import Notification from '../components/Shared/Notification';
@@ -118,11 +110,8 @@
             <TransactionModal entry={entry} currentPage={router.pathname} />
           )}
           <SafetyNoticeModal />
-<<<<<<< HEAD
           <GuildAccess />
-=======
           <Notification />
->>>>>>> 8402801f
         </ThemeProvider>
       </Web3OnboardProvider>
     </>
