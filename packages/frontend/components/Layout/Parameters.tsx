--- conflicted
+++ resolved
@@ -3,18 +3,12 @@
 import Chip from "@mui/material/Chip"
 import CloseIcon from "@mui/icons-material/Close"
 import MoreHorizIcon from "@mui/icons-material/MoreHoriz"
-<<<<<<< HEAD
-import { DiscordIcon } from "./DiscordIcon"
 import { useAuth } from "../../store/auth.store"
-
-export default function Parameters() {
-  const logout = useAuth((state) => state.logout)
-=======
 import ParameterLinks from "./ParameterLinks"
 
 export default function Parameters() {
   const { palette } = useTheme()
->>>>>>> c419e56c
+  const logout = useAuth((state) => state.logout)
   const [anchorEl, setAnchorEl] = React.useState<null | HTMLElement>(null)
   const isOpen = Boolean(anchorEl)
 
