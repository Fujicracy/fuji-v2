--- conflicted
+++ resolved
@@ -188,16 +188,6 @@
           {/* TODO */}
           <Typography variant="small">clear all</Typography>
         </Grid>
-<<<<<<< HEAD
-        <Grid mt="1rem" container justifyContent="space-between">
-          <Box sx={{ maxWidth: "20rem" }}>
-            <Typography variant="small">
-              Deposit 1.00 ETH on Ethereum and Borrow 675 USDC on Polygon{" "}
-            </Typography>
-          </Box>
-          {transactionStatus ? (
-            <CircularProgress size={16} />
-=======
         <List>
           {historyEntries?.length ? (
             historyEntries.map((e) => (
@@ -207,7 +197,6 @@
                 onClick={() => openModal(e.hash)}
               />
             ))
->>>>>>> 4256fc40
           ) : (
             <ListItem sx={{ p: "0 1.5rem 1rem" }}>
               <Typography variant="small">
