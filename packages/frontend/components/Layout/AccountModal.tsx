import { useState } from "react"
import {
  Button,
  Card,
  CardContent,
  CircularProgress,
  Divider,
  List,
  ListItem,
  ListItemButton,
  ListItemText,
  Popover,
  Stack,
  Typography,
  Box,
} from "@mui/material"
import { useTheme } from "@mui/material/styles"
import ContentCopyIcon from "@mui/icons-material/ContentCopy"
import LaunchIcon from "@mui/icons-material/Launch"
import CircleIcon from "@mui/icons-material/Circle"
import CheckIcon from "@mui/icons-material/Check"
import { formatUnits } from "ethers/lib/utils"
import { RoutingStep } from "@x-fuji/sdk"

import {
  HistoryEntry,
  useHistory,
  HistoryRoutingStep,
} from "../../store/history.store"
import { chainName } from "../../helpers/chainName"
<<<<<<< HEAD
import { useAuth } from "../../store/auth.store"
=======
import { transactionAddress } from "../../helpers/transactionInformations"
>>>>>>> c419e56c

type AccountModalProps = {
  isOpen: boolean
  anchorEl: HTMLElement
  address: string
  closeAccountModal: () => void
}

export default function AccountModal(props: AccountModalProps) {
  const { palette } = useTheme()
<<<<<<< HEAD
  const logout = useAuth((state) => state.logout)
  const [showSnackbar, setShowSnackbar] = useState(false)

=======
  const [copied, setCopied] = useState(false)
  const [copyAddressHovered, setCopyAddressHovered] = useState(false)
  const [viewOnExplorerHovered, setViewOnExplorerHovered] = useState(false)
  const logout = useStore((state) => state.logout)
  const walletName = useStore((state) => state.walletName)
>>>>>>> c419e56c
  const historyEntries = useHistory((state) =>
    state.allHash.map((hash) => state.byHash[hash]).slice(0, 3)
  )
  const openModal = useHistory((state) => state.openModal)
  const clearAll = useHistory((state) => state.clearAll)

  const chainId = useStore((state) => state.chain?.id)

  const formattedAddress =
    props.address.substring(0, 8) +
    "..." +
    props.address.substring(props.address.length - 4)

  const copy = () => {
    navigator.clipboard.writeText(props.address)
    setCopied(true)
    setTimeout(() => {
      setCopied(false)
    }, 5000)
  }

  return (
    <Popover
      open={props.isOpen}
      onClose={props.closeAccountModal}
      anchorEl={props.anchorEl}
      anchorOrigin={{ horizontal: "right", vertical: "bottom" }}
      transformOrigin={{ vertical: "top", horizontal: "right" }}
      PaperProps={{ sx: { background: "transparent", padding: 0 } }}
    >
      <Card sx={{ border: `1px solid ${palette.secondary.light}`, mt: 1 }}>
        <CardContent sx={{ width: "340px", p: 0, pb: "0 !important" }}>
          <Stack
            direction="row"
            justifyContent="space-between"
            alignItems="center"
            p="1.5rem 1.25rem 0.625rem 1.25rem"
          >
            <Typography variant="xsmall">
              Connected with {walletName}
            </Typography>
            <Button variant="small" onClick={logout}>
              Disconnect
            </Button>
          </Stack>

          <Stack
            direction="row"
            alignItems="center"
            gap=".5rem"
            ml="1.25rem"
            mb=".8rem"
          >
            <CircleIcon sx={{ fontSize: "20px" }} />
            <Typography variant="body">{formattedAddress}</Typography>
          </Stack>

          <Stack direction="row" alignItems="center" gap="1.125rem" ml="1.4rem">
            <Stack
              direction="row"
              alignItems="center"
              sx={{ cursor: "pointer" }}
              onClick={copy}
              onMouseEnter={() => setCopyAddressHovered(true)}
              onMouseLeave={() => setCopyAddressHovered(false)}
            >
              <ContentCopyIcon
                fontSize="small"
                sx={{
                  color: !copyAddressHovered
                    ? palette.info.main
                    : palette.text.primary,
                  mr: ".2rem",
                  fontSize: "1rem",
                }}
              />
              <Typography
                variant="xsmall"
                color={
                  !copyAddressHovered ? palette.info.main : palette.text.primary
                }
              >
                {!copied ? "Copy Address" : "Copied!"}
              </Typography>
            </Stack>

            <Box>
              <a
                href={transactionAddress(chainId, props.address)}
                target="_blank" // TODO: target='_blank' doesn't work with NextJS "<Link>"...
                rel="noreferrer"
              >
                <Stack
                  direction="row"
                  alignItems="center"
                  onMouseEnter={() => setViewOnExplorerHovered(true)}
                  onMouseLeave={() => setViewOnExplorerHovered(false)}
                >
                  <LaunchIcon
                    sx={{
                      color: viewOnExplorerHovered
                        ? palette.text.primary
                        : palette.info.main,
                      mr: ".2rem",
                      fontSize: "1rem",
                    }}
                  />
                  <Typography
                    variant="xsmall"
                    color={
                      viewOnExplorerHovered
                        ? palette.text.primary
                        : palette.info.main
                    }
                  >
                    View on Explorer
                  </Typography>
                </Stack>
              </a>
            </Box>
          </Stack>

          <Divider
            sx={{
              m: "1rem 1.25rem .75rem 1.25rem",
              background: palette.secondary.light,
            }}
          />

          <Stack direction="row" justifyContent="space-between" mx="1.25rem">
            <Typography variant="xsmall">Recent Transactions</Typography>
            {historyEntries.length > 0 &&
              historyEntries.filter((entry) => entry.status === "ongoing")
                .length !== historyEntries.length && (
                <Typography variant="xsmallLink" onClick={clearAll}>
                  clear all
                </Typography>
              )}
          </Stack>

          <List sx={{ pb: ".75rem" }}>
            {historyEntries?.length ? (
              historyEntries.map((e) => (
                <BorrowEntry
                  key={e.hash}
                  entry={e}
                  onClick={() => openModal(e.hash)}
                />
              ))
            ) : (
              <ListItem sx={{ px: "1.25rem" }}>
                <Typography variant="xsmallDark">
                  Your recent transaction history will appear here.
                </Typography>
              </ListItem>
            )}
          </List>
        </CardContent>
      </Card>
    </Popover>
  )
}

type BorrowEntryProps = {
  entry: HistoryEntry
  onClick: () => void
}

function BorrowEntry({ entry, onClick }: BorrowEntryProps) {
  const collateral = entry.steps.find(
    (s) => s.step === RoutingStep.DEPOSIT
  ) as HistoryRoutingStep
  const debt = entry.steps.find(
    (s) => s.step === RoutingStep.BORROW
  ) as HistoryRoutingStep

  const { palette } = useTheme()

  const listAction =
    entry.status === "ongoing" ? (
      <CircularProgress size={16} sx={{ mr: "-1rem" }} />
    ) : (
      <CheckIcon
        sx={{
          background: `${palette.success.main}1A`,
          color: palette.success.dark,
          borderRadius: "100%",
          fontSize: "20px",
          mr: "-1rem",
        }}
      />
    )

  return (
    <ListItemButton sx={{ px: "1.25rem", py: ".25rem" }} onClick={onClick}>
      <ListItem secondaryAction={listAction} sx={{ p: 0, pr: "3rem" }}>
        <ListItemText sx={{ m: 0 }}>
          <Typography variant="xsmall">
            Deposit{" "}
            {formatUnits(collateral.amount ?? 0, collateral.token.decimals)}{" "}
            {collateral.token.symbol} and borrow{" "}
            {formatUnits(debt.amount ?? 0, debt.token.decimals)}{" "}
            {debt.token.symbol} on {chainName(debt.token.chainId)}
          </Typography>
        </ListItemText>
      </ListItem>
    </ListItemButton>
  )
}<|MERGE_RESOLUTION|>--- conflicted
+++ resolved
@@ -28,11 +28,8 @@
   HistoryRoutingStep,
 } from "../../store/history.store"
 import { chainName } from "../../helpers/chainName"
-<<<<<<< HEAD
 import { useAuth } from "../../store/auth.store"
-=======
 import { transactionAddress } from "../../helpers/transactionInformations"
->>>>>>> c419e56c
 
 type AccountModalProps = {
   isOpen: boolean
@@ -43,24 +40,18 @@
 
 export default function AccountModal(props: AccountModalProps) {
   const { palette } = useTheme()
-<<<<<<< HEAD
-  const logout = useAuth((state) => state.logout)
-  const [showSnackbar, setShowSnackbar] = useState(false)
-
-=======
   const [copied, setCopied] = useState(false)
   const [copyAddressHovered, setCopyAddressHovered] = useState(false)
   const [viewOnExplorerHovered, setViewOnExplorerHovered] = useState(false)
-  const logout = useStore((state) => state.logout)
-  const walletName = useStore((state) => state.walletName)
->>>>>>> c419e56c
+  const logout = useAuth((state) => state.logout)
+  const walletName = useAuth((state) => state.walletName)
   const historyEntries = useHistory((state) =>
     state.allHash.map((hash) => state.byHash[hash]).slice(0, 3)
   )
   const openModal = useHistory((state) => state.openModal)
   const clearAll = useHistory((state) => state.clearAll)
 
-  const chainId = useStore((state) => state.chain?.id)
+  const chainId = useAuth((state) => state.chain?.id)
 
   const formattedAddress =
     props.address.substring(0, 8) +
