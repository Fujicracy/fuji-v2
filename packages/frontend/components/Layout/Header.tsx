import { useState } from "react"
import { useTheme } from "@mui/material/styles"
import Link from "next/link"
import {
  AppBar,
  Box,
  Toolbar,
  IconButton,
  Typography,
  Menu,
  MenuItem,
  MenuList,
  Grid,
  Fade,
  Button,
  Chip,
  CircularProgress,
} from "@mui/material"
import Image from "next/image"
import { useRouter } from "next/router"
import shallow from "zustand/shallow"

import { BurgerMenuIcon } from "./BurgerMenuIcon"
import ChainSelect from "../Form/ChainSelect"
import Parameters from "./Parameters"
import styles from "../../styles/components/Header.module.css"
import { useStore } from "../../store"
import { Balances } from "@web3-onboard/core/dist/types"
import AccountModal from "./AccountModal"
import { useHistory } from "../../store/history.store"
import Balance from "../Balance"

const pages = ["Markets", "Borrow", "Lend", "My positions"]
if (process.env.NEXT_PUBLIC_APP_ENV === "development") {
  pages.push("Theming") // TODO: "Theming" page is to test design system
}

const Header = () => {
  const { address, ens, status, balance, login } = useStore(
    (state) => ({
      status: state.status,
      address: state.address,
      ens: state.ens,
      balance: state.balance,
      login: state.login,
    }),
    shallow
  )
  const { palette } = useTheme()
  const [anchorElNav, setAnchorElNav] = useState<null | HTMLElement>(null)
  const router = useRouter()
  const currentPage = router.pathname.substring(1) // TODO: Maybe not the best way

  const handleOpenNavMenu = (event: React.MouseEvent<HTMLElement>) =>
    setAnchorElNav(event.currentTarget)

  const handleCloseNavMenu = () => setAnchorElNav(null)

  // Auto select metamask and connect, used as workaround for e2e testing
  const e2eConnect = () =>
    login({ autoSelect: { label: "MetaMask", disableModals: true } })

  return (
    <>
      <AppBar position="static">
        <Box
          sx={{
            background: palette.background.paper,
            padding: "0 1.25rem",
          }}
        >
          <Toolbar disableGutters>
            <Grid container justifyContent="space-between" alignItems="center">
              <Grid item>
                <Link href="/">
                  <a className={styles.logoTitle}>
                    <Image
                      src="/assets/images/logo/logo-title.svg"
                      alt="Logo Fuji"
                      width={120}
                      height={50}
                      layout="fixed"
                    />
                  </a>
                </Link>
              </Grid>
              <Grid item>
                <Box
                  sx={{
                    flexGrow: 1,
                    display: { xs: "flex", md: "none" },
                    alignItems: "center",
                  }}
                >
                  {status === "disconnected" && (
                    <>
                      <Chip
                        label="Connect wallet"
                        variant="gradient"
                        sx={{ fontSize: "1rem" }}
                        onClick={() => login()}
                      />
                      <Button
                        data-cy="login"
                        onClick={e2eConnect}
                        sx={{ position: "absolute", visibility: "hidden" }}
                      >
                        e2e
                      </Button>
                    </>
                  )}
                  {status === "connected" && <ChainSelect />}

                  <IconButton
                    size="large"
                    aria-label="account of current user"
                    aria-controls="menu-appbar"
                    aria-haspopup="true"
                    color="inherit"
                    onClick={handleOpenNavMenu}
                    sx={{ pr: 0 }}
                  >
                    <BurgerMenuIcon />
                  </IconButton>
                  <Menu
                    id="menu-appbar"
                    anchorEl={anchorElNav}
                    anchorOrigin={{ vertical: "bottom", horizontal: "left" }}
                    transformOrigin={{ vertical: "top", horizontal: "left" }}
                    keepMounted
                    open={Boolean(anchorElNav)}
                    onClose={handleCloseNavMenu}
                    sx={{ display: { xs: "block", lg: "none" } }}
                    TransitionComponent={Fade}
                  >
                    {pages.map((page) => (
                      <MenuItem key={page} onClick={handleCloseNavMenu}>
                        <Link href={`/${page.toLowerCase()}`}>
                          <Typography align="center">{page}</Typography>
                        </Link>
                      </MenuItem>
                    ))}
                  </Menu>
                </Box>
              </Grid>
            </Grid>

            <MenuList
              sx={{
                flexGrow: 1,
                display: { xs: "none", lg: "flex" },
                justifyContent: "center",
              }}
            >
              {pages.map((page: string) => (
                <MenuItem
                  key={page}
                  sx={{
                    color:
                      page.toLowerCase() === currentPage
                        ? "primary.main"
                        : "text.primary",
                    textShadow:
                      page.toLowerCase() === currentPage
                        ? `${palette.primary.main} 0rem 0rem 0.125rem`
                        : "",
                    "&:hover": {
                      color: "primary.main",
                      background: "transparent",
                      textShadow: `${palette.primary.main} 0rem 0rem 0.125rem`,
                    },
                  }}
                >
                  <Link href={`/${page.toLowerCase()}`}>{page}</Link>
                </MenuItem>
              ))}
            </MenuList>

            <Grid
              container
              columnGap="0.5rem"
              justifyContent="flex-end"
              alignItems="center"
              sx={{ display: { xs: "none", md: "flex" } }}
            >
              {status === "disconnected" && (
                <>
                  <Chip
                    label="Connect wallet"
                    variant="gradient"
                    sx={{ fontSize: "1rem" }}
                    onClick={() => login()}
                  />
                  <Button
                    data-cy="login"
                    onClick={e2eConnect}
                    sx={{ position: "absolute", visibility: "hidden" }}
                  >
                    e2e
                  </Button>
                </>
              )}
              {status === "connected" && (
                <>
                  <Grid item>
                    <ChainSelect />
                  </Grid>
                  <Grid item>
                    <BalanceAddress
                      balance={balance}
                      address={address as string}
                      ens={ens}
                      // TODO: should be coming from store
                      transactionStatus={false}
                    />
                  </Grid>
                  <Grid item>
                    <Parameters />
                  </Grid>
                </>
              )}
            </Grid>
          </Toolbar>
        </Box>
      </AppBar>
    </>
  )
}

type BalanceAddressProps = {
  address: string
  balance?: Balances
  ens?: string
  transactionStatus: boolean
}
const BalanceAddress = (props: BalanceAddressProps) => {
  const { palette } = useTheme()
<<<<<<< HEAD
  const [showAccountModal, setShowAccountModal] = useState(false)
  const { balance, address, ens } = props
=======
  // const [showAccountModal, setShowAccountModal] = useState(false)
  const [accountModalEl, setAccountModalEl] = useState<
    HTMLElement | undefined
  >()
  const showAccountModal = Boolean(accountModalEl)
  const { balance, address, ens, transactionStatus } = props
>>>>>>> e0715908

  // const inNotification = useHistory((state) => state.inNotification)
  // const closeNotification = useHistory((state) => state.closeNotification)
  const active = useHistory((state) => state.activeHash.length)

  if (!balance) {
    return <></>
  }

  const formattedAddress =
    address.substring(0, 5) + "..." + address.substring(address.length - 4)

  const [bal] = Object.values<string>(balance)
  const [token] = Object.keys(balance)

  const formattedBalance = <Balance balance={+bal} symbol={token} rounding />
  const pending = active && (
    <Grid container alignItems="center">
      <CircularProgress size={16} sx={{ mr: "0.625rem" }} />
      <Typography
        variant="small"
        onClick={(e) => setAccountModalEl(e.currentTarget)}
      >
        {active} pending
      </Typography>
    </Grid>
  )

  return (
    <Box mr="-2rem">
      <Chip
        label={formattedBalance}
        sx={{ paddingRight: "2rem", fontSize: ".9rem", lineHeight: ".9rem" }}
      />
      <Chip
        onClick={(e) => setAccountModalEl(e.currentTarget)}
        onMouseEnter={(e) => setAccountModalEl(e.currentTarget)}
        label={pending || ens || formattedAddress}
        sx={{
          background: palette.secondary.light,
          borderRadius: "4rem",
          height: "2.25rem",
          padding: "0.438rem 0.75rem",
          cursor: "pointer",
          fontSize: ".9rem",
          lineHeight: ".9rem",
          position: "relative",
          left: "-2rem",
          backgroundColor: palette.secondary.light,
          border: `1px solid ${palette.secondary.light}`,
          "&:hover": {
            backgroundColor: palette.secondary.main,
          },
        }}
      />
      <AccountModal
        isOpen={showAccountModal}
        anchorEl={accountModalEl as HTMLElement}
        closeAccountModal={() => setAccountModalEl(undefined)}
        address={address}
      />
    </Box>
  )
}

export default Header

// const Notification = () => {
//   const { palette } = useTheme()
//   const inNotification = false
//   const closeNotification = () => 0

//   return (
//     <Snackbar
//       anchorOrigin={{ vertical: "top", horizontal: "right" }}
//       open={Boolean(inNotification)}
//       sx={{ mt: "2.5rem" }}
//       autoHideDuration={10000 * 60 * 60}
//     >
//       <SnackbarContent
//         message={
//           <Box>
//             <CloseIcon
//               sx={{
//                 cursor: "pointer",
//                 position: "absolute",
//                 right: "1rem",
//               }}
//               onClick={closeNotification}
//               fontSize="small"
//             />
//             <Grid container>
//               <Grid item>
//                 <SyncIcon sx={{ mr: "0.563rem" }} />
//               </Grid>
//               <Grid item>
//                 <Box mr="3rem" maxWidth="230px">
//                   <Typography variant="small">
//                     Deposit 1.00 ETH on Ethereum and Borrow 675 USDC on Polygon
//                   </Typography>
//                   <br />

//                   <Typography variant="xsmallDark">
//                     {/* TODO */}
//                     Estimated time:{" "}
//                     <span style={{ color: palette.success.main }}>2m 15s</span>
//                   </Typography>
//                   {/* TODO */}
//                   {/* <LinearProgress
//                   sx={{
//                     background: palette.text.primary,
//                     height: "0.125rem",
//                     mt: "1rem",
//                     ".css-uu0lzf-MuiLinearProgress-bar1": {
//                       background: palette.success.main,
//                     },
//                   }}
//                   value={25}
//                   variant="determinate"
//                 /> */}
//                 </Box>
//               </Grid>
//             </Grid>
//           </Box>
//         }
//       />
//     </Snackbar>
//   )
// }<|MERGE_RESOLUTION|>--- conflicted
+++ resolved
@@ -235,17 +235,12 @@
 }
 const BalanceAddress = (props: BalanceAddressProps) => {
   const { palette } = useTheme()
-<<<<<<< HEAD
-  const [showAccountModal, setShowAccountModal] = useState(false)
-  const { balance, address, ens } = props
-=======
   // const [showAccountModal, setShowAccountModal] = useState(false)
   const [accountModalEl, setAccountModalEl] = useState<
     HTMLElement | undefined
   >()
   const showAccountModal = Boolean(accountModalEl)
   const { balance, address, ens, transactionStatus } = props
->>>>>>> e0715908
 
   // const inNotification = useHistory((state) => state.inNotification)
   // const closeNotification = useHistory((state) => state.closeNotification)
