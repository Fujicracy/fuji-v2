--- conflicted
+++ resolved
@@ -11,29 +11,21 @@
   MenuItem,
   MenuList,
   Grid,
-<<<<<<< HEAD
   LinearProgress,
   Fade,
   Snackbar,
-=======
   Button,
   Chip,
-  Fade,
->>>>>>> 81d10ab9
 } from "@mui/material"
 import Image from "next/image"
 import { useRouter } from "next/router"
 import shallow from "zustand/shallow"
 
 import { BurgerMenuIcon } from "./BurgerMenuIcon"
-<<<<<<< HEAD
 import CloseIcon from "@mui/icons-material/Close"
 import ChainSelect from "../Form/ChainSelect"
-=======
->>>>>>> 81d10ab9
 import Parameters from "./Parameters"
 import styles from "../../styles/components/Header.module.css"
-import ChainSelect from "../Form/ChainSelect"
 import { useStore } from "../../store"
 import { Balances } from "@web3-onboard/core/dist/types"
 
@@ -44,7 +36,7 @@
 
 const Header = () => {
   const { address, ens, status, balance, login } = useStore(
-    (state) => ({
+    (state: any) => ({
       status: state.status,
       address: state.address,
       ens: state.ens,
@@ -95,11 +87,7 @@
                     alignItems: "center",
                   }}
                 >
-<<<<<<< HEAD
-                  <ChainSelect selectedChain={chains[0]} />
-=======
                   <ChainSelect />
->>>>>>> 81d10ab9
 
                   <IconButton
                     size="large"
@@ -174,17 +162,6 @@
               alignItems="center"
               sx={{ display: { xs: "none", md: "flex" }, mt: "1rem" }}
             >
-<<<<<<< HEAD
-              <Grid item>
-                <ChainSelect selectedChain={chains[0]} />
-              </Grid>
-              <Grid item>
-                <BalanceAddress />
-              </Grid>
-              <Grid item>
-                <Parameters />
-              </Grid>
-=======
               {status === "disconnected" && (
                 <Button variant="gradient" onClick={() => login()}>
                   Connect wallet
@@ -208,7 +185,6 @@
                   </Grid>
                 </>
               )}
->>>>>>> 81d10ab9
             </Grid>
           </Toolbar>
         </Box>
@@ -224,9 +200,9 @@
 }
 const BalanceAddress = (props: BalanceAddressProps) => {
   const { palette } = useTheme()
-<<<<<<< HEAD
   const [anchorEl, setAnchorEl] = useState<null | HTMLElement>(null)
   const isOpen = Boolean(anchorEl)
+  const { balance, address, ens } = props
 
   const openTransactionProcessing = (
     event: React.MouseEvent<HTMLButtonElement>
@@ -234,10 +210,6 @@
 
   const closeTransactionProcessing = () => setAnchorEl(null)
 
-  const balance = 4.23
-  const address = "0x6BV8...8974"
-=======
-  const { balance, address, ens } = props
   if (!balance) {
     return <></>
   }
@@ -249,46 +221,49 @@
     token === "ETH"
       ? `${bal.substring(0, 5)} ${token}`
       : `${bal.substring(0, 4)} ${token}`
->>>>>>> 81d10ab9
 
   return (
-    <Box mr="-2rem">
-      <Chip
-        label={formattedBalance}
-        sx={{ paddingRight: "2rem", fontSize: ".9rem", lineHeight: ".9rem" }}
-      />
-      <Chip
-        label={ens || formattedAddress}
-        sx={{
-<<<<<<< HEAD
-          background: palette.secondary.light,
-          borderRadius: "4rem",
-          height: "2.25rem",
-          padding: "0.438rem 0.75rem",
-          cursor: "pointer",
-          ":hover": {
-            background: palette.secondary.main,
-          },
-        }}
-      >
-        <Typography
-          align="center"
-          onClick={openTransactionProcessing}
-          variant="small"
+    <>
+      <Box mr="-2rem">
+        <Chip
+          label={formattedBalance}
+          sx={{ paddingRight: "2rem", fontSize: ".9rem", lineHeight: ".9rem" }}
+        />
+        <Chip
+          label={ens || formattedAddress}
+          sx={{
+            background: palette.secondary.light,
+            borderRadius: "4rem",
+            height: "2.25rem",
+            padding: "0.438rem 0.75rem",
+            cursor: "pointer",
+            fontSize: ".9rem",
+            lineHeight: ".9rem",
+            position: "relative",
+            left: "-2rem",
+            ":hover": {
+              background: palette.secondary.main,
+            },
+          }}
         >
-          {address}
-        </Typography>
-      </Box>
-      <Snackbar
-        anchorOrigin={{
-          vertical: "top",
-          horizontal: "right",
-        }}
-        open={isOpen}
-        onClose={closeTransactionProcessing}
-        //message={Tmp}
-      />
-      {/* <Menu
+          {/* <Typography
+            align="center"
+            onClick={openTransactionProcessing}
+            variant="small"
+          >
+            {address}
+          </Typography> */}
+        </Chip>
+        <Snackbar
+          anchorOrigin={{
+            vertical: "top",
+            horizontal: "right",
+          }}
+          open={isOpen}
+          onClose={closeTransactionProcessing}
+          //message={Tmp}
+        />
+        {/* <Menu
         anchorEl={anchorEl}
         open={isOpen}
         onClose={closeTransactionProcessing}
@@ -305,16 +280,8 @@
       >
         
       </Menu> */}
-=======
-          fontSize: ".9rem",
-          lineHeight: ".9rem",
-          position: "relative",
-          left: "-2rem",
-          backgroundColor: palette.secondary.light,
-        }}
-      />
->>>>>>> 81d10ab9
-    </Box>
+      </Box>
+    </>
   )
 }
 
