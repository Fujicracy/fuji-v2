--- conflicted
+++ resolved
@@ -22,7 +22,7 @@
 import CloseIcon from "@mui/icons-material/Close"
 import Image from "next/image"
 import { useRouter } from "next/router"
-import shallow from "zustand/shallow"
+import { shallow } from "zustand/shallow"
 
 import { BurgerMenuIcon } from "./BurgerMenuIcon"
 import ChainSelect from "../Form/ChainSelect"
@@ -32,11 +32,8 @@
 import AccountModal from "./AccountModal"
 import { useHistory } from "../../store/history.store"
 import Balance from "../Balance"
-<<<<<<< HEAD
 import { useAuth } from "../../store/auth.store"
-=======
 import ParameterLinks from "./ParameterLinks"
->>>>>>> c419e56c
 
 const pages = [
   { name: "Markets", path: "markets" },
@@ -48,13 +45,8 @@
   pages.push({ name: "Theming", path: "theming" }) // TODO: "Theming" page is to test design system
 }
 
-<<<<<<< HEAD
 const Header = () => {
   const { address, ens, status, balance, login } = useAuth(
-=======
-export default function Header() {
-  const { address, ens, status, balance, login } = useStore(
->>>>>>> c419e56c
     (state) => ({
       status: state.status,
       address: state.address,
