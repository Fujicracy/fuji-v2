import LoadingButton from '@mui/lab/LoadingButton';
import { useState } from 'react';

import { addTokenToMetamask } from '../../helpers/metamask';
import { SerializableToken } from '../../store/history.store';

type ButtonAddTokenProps = {
  token: SerializableToken;
};

function AddTokenButton({ token }: ButtonAddTokenProps) {
  type Status = 'initial' | 'loading' | 'success' | 'error';
  const [status, setStatus] = useState<Status>('initial');

  const handleClick = async () => {
    setStatus('loading');
    // TODO: what if asset chain is !== current chain ??
    try {
      await addTokenToMetamask(token);
      setStatus('success');
    } catch (e) {
      // user probably rejected
      console.error('>>>', e);
      setStatus('error');
    }
  };

  return (
    <LoadingButton
      variant="rounded"
      onClick={handleClick}
      loading={status === 'loading'}
      disabled={status === 'success'}
    >
      {status === 'success' ? <>Done sir ✅</> : `Add ${token.symbol}`}
    </LoadingButton>
  );
}

<<<<<<< HEAD
export default AddTokenButton;

async function addTokenToMetamask(token: SerializableToken) {
  if (!ethereum) {
    console.error('var ethereum is undefined, user may not have metamask');
    return;
  }
  const { symbol, decimals, address } = token;
  const { protocol, host } = window.location;
  const image = `${protocol}${host}${getTokenImage(token.symbol)}`;

  const success = await ethereum.request({
    method: 'wallet_watchAsset',
    params: {
      type: 'ERC20', // Initially only supports ERC20, but eventually more!
      options: {
        address: address,
        symbol,
        decimals,
        image,
      },
    },
  });

  if (!success) {
    throw 'await ethereum.request is false or undefined';
  }
}
=======
export default AddTokenButton;
>>>>>>> b623099a
<|MERGE_RESOLUTION|>--- conflicted
+++ resolved
@@ -37,35 +37,4 @@
   );
 }
 
-<<<<<<< HEAD
-export default AddTokenButton;
-
-async function addTokenToMetamask(token: SerializableToken) {
-  if (!ethereum) {
-    console.error('var ethereum is undefined, user may not have metamask');
-    return;
-  }
-  const { symbol, decimals, address } = token;
-  const { protocol, host } = window.location;
-  const image = `${protocol}${host}${getTokenImage(token.symbol)}`;
-
-  const success = await ethereum.request({
-    method: 'wallet_watchAsset',
-    params: {
-      type: 'ERC20', // Initially only supports ERC20, but eventually more!
-      options: {
-        address: address,
-        symbol,
-        decimals,
-        image,
-      },
-    },
-  });
-
-  if (!success) {
-    throw 'await ethereum.request is false or undefined';
-  }
-}
-=======
-export default AddTokenButton;
->>>>>>> b623099a
+export default AddTokenButton;