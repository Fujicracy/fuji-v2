--- conflicted
+++ resolved
@@ -36,14 +36,9 @@
       ]),
     ],
     fill: [{ match: '*', id: 'gradientA' }],
-<<<<<<< HEAD
-    margin: { top: 0, right: 10, bottom: 50, left: 45 },
-=======
-    margin: { top: 10, right: 20, bottom: 35, left: 35 },
->>>>>>> 8be504d9
+    margin: { top: 10, right: 20, bottom: 35, left: 45 },
     xScale: { type: 'point' },
     yScale: { type: 'linear', min: 'auto', max: 'auto' },
-    yFormat: '-%',
     enableArea: true,
     areaOpacity: 0.2,
     axisBottom: {
@@ -86,33 +81,10 @@
     curve: 'monotoneX',
   };
 
-<<<<<<< HEAD
-  const longest = normalizedData.reduce((longest, current) => {
-    return current.data.length > longest.data.length ? current : longest;
-  });
-
-  const valuesToShow = longest.data
-    .map((v, i) =>
-      i %
-        (period === Period.WEEK
-          ? Period.DAY
-          : period === Period.MONTH
-          ? Period.WEEK
-          : Period.MONTH) ===
-      0
-        ? v.x
-        : undefined
-    )
-    .filter((v) => v);
-
   if (!valuesToShow.length) return null;
 
   return (
-    <Box width="100%" height={400} mt={2}>
-=======
-  return (
     <Box width="100%" height={400} padding={'1rem 0rem'}>
->>>>>>> 8be504d9
       <ResponsiveLine
         {...config}
         axisLeft={{
