--- conflicted
+++ resolved
@@ -18,17 +18,11 @@
 
 import { Token } from "@x-fuji/sdk"
 import styles from "../../styles/components/Borrow.module.css"
-<<<<<<< HEAD
+
+import { useBorrow } from "../../store/borrow.store"
+import { DEFAULT_LTV_RECOMMENDED } from "../../constants/borrow"
 import Balance from "../Shared/Balance"
-import { useStore } from "../../store"
-import { DEFAULT_LTV_RECOMMENDED } from "../../consts/borrow"
 import { TokenIcon } from "../Shared/Icons"
-=======
-import Balance from "../Balance"
-import { DEFAULT_LTV_RECOMMENDED } from "../../constants/borrow"
-import TokenIcon from "../TokenIcon"
-import { useBorrow } from "../../store/borrow.store"
->>>>>>> 359b04ef
 
 type SelectTokenCardProps = {
   type: "collateral" | "debt"
