--- conflicted
+++ resolved
@@ -20,15 +20,9 @@
 import styles from "../../styles/components/Borrow.module.css"
 
 import { useBorrow } from "../../store/borrow.store"
-<<<<<<< HEAD
-import { DEFAULT_LTV_RECOMMENDED } from "../../constants/borrow"
-import Balance from "../Shared/Balance"
-import { TokenIcon } from "../Shared/Icons"
-=======
 import Balance from "../Shared/Balance"
 import { TokenIcon } from "../Shared/Icons"
 import { recommendedLTV } from "../../helpers/borrow"
->>>>>>> 6c86a52a
 
 type SelectTokenCardProps = {
   type: "collateral" | "debt"
