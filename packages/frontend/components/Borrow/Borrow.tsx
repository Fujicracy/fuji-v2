--- conflicted
+++ resolved
@@ -9,34 +9,22 @@
   FormControl,
   Select,
   MenuItem,
-<<<<<<< HEAD
-  Collapse,
-=======
-  Accordion,
-  AccordionSummary,
-  AccordionDetails,
   CircularProgress,
   Container,
->>>>>>> 28f74994
+  Collapse,
 } from "@mui/material"
-import { useTheme } from "@mui/material/styles"
 import KeyboardArrowDownIcon from "@mui/icons-material/KeyboardArrowDown"
-import ExpandMoreIcon from "@mui/icons-material/ExpandMore"
+import KeyboardArrowUpIcon from "@mui/icons-material/KeyboardArrowUp"
 import Image from "next/image"
 
-<<<<<<< HEAD
-import { Chain, chains } from "../../store"
-=======
 import { chains, Chain } from "../../store/auth.slice"
 import { useStore } from "../../store"
->>>>>>> 28f74994
 import SelectTokenCard from "./SelectTokenCard"
 import styles from "../../styles/components/Borrow.module.css"
 import TransactionProcessingModal from "./TransactionProcessingModal"
 
 export default function Borrow() {
   const tokens = ["ETH", "USDC"] // TODO: Should be selected depending on ??
-  const { palette } = useTheme()
 
   const [showTransactionDetails, setShowTransactionDetails] = useState(false)
 
@@ -57,12 +45,9 @@
     setShowTransactionAbstract: state.setShowTransactionAbstract,
   }))
 
-<<<<<<< HEAD
-=======
   const [showTransactionProcessingModal, setShowTransactionProcessingModal] =
     useState(false)
 
->>>>>>> 28f74994
   return (
     <Container>
       <>
@@ -92,6 +77,61 @@
                   id="collateral-chain"
                   value={collateralChainId}
                   onChange={(e) => setCollateralChain(e.target.value)}
+                  IconComponent={KeyboardArrowDownIcon}
+                  sx={{
+                    marginBottom: "1rem",
+                    boxShadow: "none",
+                    ".MuiOutlinedInput-notchedOutline": {
+                      border: 0,
+                    },
+                  }}
+                  variant="standard"
+                  disableUnderline
+                >
+                  {chains.map((chain) => (
+                    <MenuItem key={chain.id} value={chain.id}>
+                      <Grid container>
+                        <Image
+                          src={`/assets/images/protocol-icons/networks/${chain.label}.svg`}
+                          height={18}
+                          width={18}
+                          alt={chain.label}
+                        />
+                        <span
+                          style={{
+                            marginLeft: "0.5rem",
+                          }}
+                        >
+                          <Typography variant="small">
+                            {chain.label} Network
+                          </Typography>
+                        </span>
+                      </Grid>
+                    </MenuItem>
+                  ))}
+                </Select>
+              </Grid>
+            </FormControl>
+
+            <SelectTokenCard
+              value={collateralValue}
+              onChangeValue={(e) => setCollateralValue(e.target.value)}
+              token={collateralToken}
+              onChangeToken={(e) => setCollateralToken(e.target.value)}
+              tokens={tokens}
+              type="collateral"
+            />
+
+            <FormControl>
+              <Grid container alignItems="center">
+                <label id="borrow-chain-label" className={styles.selectLabel}>
+                  Borrow to
+                </label>
+                <Select
+                  labelId="borrow-chain-label"
+                  id="borrow-chain"
+                  value={borrowChainId}
+                  onChange={(e) => setBorrowChainId(e.target.value)}
                   IconComponent={KeyboardArrowDownIcon}
                   sx={{
                     marginBottom: "1rem",
@@ -129,108 +169,6 @@
             </FormControl>
 
             <SelectTokenCard
-              value={collateralValue}
-              onChangeValue={(e) => setCollateralValue(e.target.value)}
-              token={collateralToken}
-              onChangeToken={(e) => setCollateralToken(e.target.value)}
-              tokens={tokens}
-              type="collateral"
-            />
-
-<<<<<<< HEAD
-          <FormControl>
-            <Grid container alignItems="center">
-              <label id="borrow-chain-label" className={styles.selectLabel}>
-                Borrow to
-              </label>
-              <Select
-                labelId="borrow-chain-label"
-                id="borrow-chain"
-                value={borrowChainId}
-                onChange={(e) => setBorrowChainId(e.target.value)}
-                IconComponent={KeyboardArrowDownIcon}
-                sx={{
-                  marginBottom: "1rem",
-                  boxShadow: "none",
-                  ".MuiOutlinedInput-notchedOutline": {
-                    border: 0,
-                  },
-                }}
-                variant="standard"
-                disableUnderline
-              >
-                {chains.map((chain: Chain) => (
-                  <MenuItem key={chain.id} value={chain.id}>
-                    <Grid container>
-                      <Image
-                        src={`/assets/images/protocol-icons/networks/${chain.label}.svg`}
-                        height={18}
-                        width={18}
-                        alt={chain.label}
-                      />
-                      <span
-                        style={{
-                          marginLeft: "0.5rem",
-                        }}
-                      >
-                        <Typography variant={"small"}>
-                          {chain.label} Network
-                        </Typography>
-                      </span>
-                    </Grid>
-                  </MenuItem>
-                ))}
-              </Select>
-            </Grid>
-          </FormControl>
-=======
-            <FormControl>
-              <Grid container alignItems="center">
-                <label id="borrow-chain-label" className={styles.selectLabel}>
-                  Borrow to
-                </label>
-                <Select
-                  labelId="borrow-chain-label"
-                  id="borrow-chain"
-                  value={borrowChainId}
-                  onChange={(e) => setBorrowChainId(e.target.value)}
-                  IconComponent={KeyboardArrowDownIcon}
-                  sx={{
-                    marginBottom: "1rem",
-                    boxShadow: "none",
-                    ".MuiOutlinedInput-notchedOutline": {
-                      border: 0,
-                    },
-                  }}
-                  variant="standard"
-                  disableUnderline
-                >
-                  {chains.map((chain: Chain) => (
-                    <MenuItem key={chain.id} value={chain.id}>
-                      <Grid container>
-                        <Image
-                          src={`/assets/images/protocol-icons/networks/${chain.label}.svg`}
-                          height={18}
-                          width={18}
-                          alt={chain.label}
-                        />
-                        <span
-                          style={{
-                            marginLeft: "0.5rem",
-                          }}
-                        >
-                          <Typography variant={"small"}>
-                            {chain.label} Network
-                          </Typography>
-                        </span>
-                      </Grid>
-                    </MenuItem>
-                  ))}
-                </Select>
-              </Grid>
-            </FormControl>
-
-            <SelectTokenCard
               value={borrowValue}
               onChangeValue={(e) => setBorrowValue(e.target.value)}
               token={borrowToken}
@@ -238,27 +176,34 @@
               tokens={tokens}
               type="borrow"
             />
->>>>>>> 28f74994
-
-            <br />
-
-            <Accordion
-              sx={{
-                "::before": { content: "none" },
-                padding: "0.3rem 0.5rem",
-                boxShadow: "none",
-                background: palette.secondary.dark,
-                borderRadius: "0.5rem",
-              }}
+
+            <br />
+            <Card
+              variant="outlined"
+              sx={{ cursor: "pointer", border: "none" }}
+              onClick={() => setShowTransactionDetails(!showTransactionDetails)}
             >
-              <AccordionSummary expandIcon={<ExpandMoreIcon />}>
-                <div className={styles.cardLine}>
-                  <Typography variant="small">Estimated Cost</Typography>
+              <div className={styles.cardLine} style={{ height: 0 }}>
+                <Typography variant="small">Estimated Cost</Typography>
+                <div
+                  style={{
+                    display: "flex",
+                    alignItems: "center",
+                  }}
+                >
                   <Typography variant="small">~$3.90</Typography>
-                </div>
-              </AccordionSummary>
-              <AccordionDetails>
-                <div className={styles.cardLine} style={{ width: "92%" }}>
+                  {showTransactionDetails ? (
+                    <KeyboardArrowDownIcon />
+                  ) : (
+                    <KeyboardArrowUpIcon />
+                  )}
+                </div>
+              </div>
+              <Collapse in={showTransactionDetails} sx={{ width: "100%" }}>
+                <div
+                  className={styles.cardLine}
+                  style={{ width: "92%", marginTop: "1rem" }}
+                >
                   <Typography variant="small">Gas fees</Typography>
                   <Typography variant="small">~$1.90</Typography>
                 </div>
@@ -279,9 +224,8 @@
                     <u>{"ETH > Polygon"}</u>
                   </Typography>
                 </div>
-              </AccordionDetails>
-            </Accordion>
-
+              </Collapse>
+            </Card>
             <br />
 
             <Button
@@ -289,7 +233,6 @@
               disabled
               onClick={() => alert("not implemented")}
               fullWidth
-              className={styles.btn}
             >
               Sign
             </Button>
