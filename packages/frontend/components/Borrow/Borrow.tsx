--- conflicted
+++ resolved
@@ -9,35 +9,25 @@
   FormControl,
   Select,
   MenuItem,
-<<<<<<< HEAD
   SelectChangeEvent,
-=======
   CircularProgress,
   Container,
   Collapse,
->>>>>>> 4985a847
 } from "@mui/material"
 import KeyboardArrowDownIcon from "@mui/icons-material/KeyboardArrowDown"
 import KeyboardArrowUpIcon from "@mui/icons-material/KeyboardArrowUp"
 import Image from "next/image"
 import shallow from "zustand/shallow"
 
-<<<<<<< HEAD
-import { chains, sdk } from "../../store"
-import SelectTokenCard from "./SelectTokenCard"
-import styles from "../../styles/components/Borrow.module.css"
-import { useStore } from "../../store"
 import { Address } from "@x-fuji/sdk"
 import { BigNumber } from "ethers"
 import { getTokenBySymbol } from "../../services/TokenServices"
 import { formatEther } from "ethers/lib/utils"
-=======
-import { chains, Chain } from "../../store/auth.slice"
+import { chains, Chain, sdk } from "../../store/auth.slice"
 import { useStore } from "../../store"
 import SelectTokenCard from "./SelectTokenCard"
 import styles from "../../styles/components/Borrow.module.css"
 import TransactionProcessingModal from "./TransactionProcessingModal"
->>>>>>> 4985a847
 
 export default function Borrow() {
   const { address, status } = useStore(
@@ -48,13 +38,9 @@
     shallow
   )
 
-<<<<<<< HEAD
+  const [showTransactionDetails, setShowTransactionDetails] = useState(false)
+
   const [collateralChainId, setCollateralChainId] = useState(chains[0].id)
-=======
-  const [showTransactionDetails, setShowTransactionDetails] = useState(false)
-
-  const [collateralChainId, setCollateralChain] = useState(chains[0].id)
->>>>>>> 4985a847
   const [collateralValue, setCollateralValue] = useState("")
   const [collateralTokens, setCollateralTokens] = useState(
     sdk.getCollateralForChain(parseInt(collateralChainId))
@@ -63,15 +49,12 @@
 
   const [borrowChainId, setBorrowChainId] = useState(chains[2].id)
   const [borrowValue, setBorrowValue] = useState("")
-<<<<<<< HEAD
   const [borrowTokens, setBorrowTokens] = useState(
     sdk.getDebtForChain(parseInt(borrowChainId))
   )
   const [borrowToken, setBorrowToken] = useState(borrowTokens[0])
 
   const [collateralTokenBalance, setCollateralTokenBalance] = useState(0)
-=======
-  const [borrowToken, setBorrowToken] = useState(tokens[1])
   const {
     transactionStatus,
     setTransactionStatus,
@@ -81,7 +64,6 @@
     setTransactionStatus: state.setTransactionStatus,
     setShowTransactionAbstract: state.setShowTransactionAbstract,
   }))
->>>>>>> 4985a847
 
   const [showTransactionProcessingModal, setShowTransactionProcessingModal] =
     useState(false)
@@ -127,125 +109,6 @@
 
             <Divider sx={{ mt: "1rem", mb: "0.5rem" }} />
 
-<<<<<<< HEAD
-          <FormControl>
-            <Grid container alignItems="center">
-              <label id="collateral-chain-label" className={styles.selectLabel}>
-                Collateral from
-              </label>
-              <Select
-                labelId="collateral-chain-label"
-                id="collateral-chain"
-                value={collateralChainId}
-                onChange={handleCollateralChange}
-                IconComponent={KeyboardArrowDownIcon}
-                sx={{
-                  marginBottom: "1rem",
-                  boxShadow: "none",
-                  ".MuiOutlinedInput-notchedOutline": {
-                    border: 0,
-                  },
-                }}
-                variant="standard"
-                disableUnderline
-              >
-                {chains.map((chain) => (
-                  <MenuItem key={chain.id} value={chain.id}>
-                    <Grid container>
-                      <Image
-                        src={`/assets/images/protocol-icons/networks/${chain.label}.svg`}
-                        height={18}
-                        width={18}
-                        alt={chain.label}
-                      />
-                      <span
-                        style={{
-                          marginLeft: "0.5rem",
-                        }}
-                      >
-                        <Typography variant="small">
-                          {chain.label} Network
-                        </Typography>
-                      </span>
-                    </Grid>
-                  </MenuItem>
-                ))}
-              </Select>
-            </Grid>
-          </FormControl>
-
-          <SelectTokenCard
-            value={collateralValue}
-            onChangeValue={(e) => setCollateralValue(e.target.value)}
-            token={collateralToken.symbol}
-            onChangeToken={(e) =>
-              setCollateralToken(
-                getTokenBySymbol(e.target.value, collateralTokens)
-              )
-            }
-            tokens={collateralTokens}
-            type="collateral"
-            balance={collateralTokenBalance}
-          />
-
-          <FormControl>
-            <Grid container alignItems="center">
-              <label id="borrow-chain-label" className={styles.selectLabel}>
-                Borrow to
-              </label>
-              <Select
-                labelId="borrow-chain-label"
-                id="borrow-chain"
-                value={borrowChainId}
-                onChange={handleBorrowChange}
-                IconComponent={KeyboardArrowDownIcon}
-                sx={{
-                  marginBottom: "1rem",
-                  boxShadow: "none",
-                  ".MuiOutlinedInput-notchedOutline": {
-                    border: 0,
-                  },
-                }}
-                variant="standard"
-                disableUnderline
-              >
-                {chains.map((chain) => (
-                  <MenuItem key={chain.id} value={chain.id}>
-                    <Grid container>
-                      <Image
-                        src={`/assets/images/protocol-icons/networks/${chain.label}.svg`}
-                        height={18}
-                        width={18}
-                        alt={chain.label}
-                      />
-                      <span
-                        style={{
-                          marginLeft: "0.5rem",
-                        }}
-                      >
-                        <Typography variant={"small"}>
-                          {chain.label} Network
-                        </Typography>
-                      </span>
-                    </Grid>
-                  </MenuItem>
-                ))}
-              </Select>
-            </Grid>
-          </FormControl>
-
-          <SelectTokenCard
-            value={borrowValue}
-            onChangeValue={(e) => setBorrowValue(e.target.value)}
-            token={borrowToken.symbol}
-            onChangeToken={(e) =>
-              setBorrowToken(getTokenBySymbol(e.target.value, borrowTokens))
-            }
-            tokens={borrowTokens}
-            type="borrow"
-            balance={0}
-          />
-=======
             <FormControl>
               <Grid container alignItems="center">
                 <label
@@ -258,7 +121,7 @@
                   labelId="collateral-chain-label"
                   id="collateral-chain"
                   value={collateralChainId}
-                  onChange={(e) => setCollateralChain(e.target.value)}
+                  onChange={handleCollateralChange}
                   IconComponent={KeyboardArrowDownIcon}
                   sx={{
                     marginBottom: "1rem",
@@ -298,10 +161,15 @@
             <SelectTokenCard
               value={collateralValue}
               onChangeValue={(e) => setCollateralValue(e.target.value)}
-              token={collateralToken}
-              onChangeToken={(e) => setCollateralToken(e.target.value)}
-              tokens={tokens}
+              token={collateralToken.symbol}
+              onChangeToken={(e) =>
+                setCollateralToken(
+                  getTokenBySymbol(e.target.value, collateralTokens)
+                )
+              }
+              tokens={collateralTokens}
               type="collateral"
+              balance={collateralTokenBalance}
             />
 
             <FormControl>
@@ -313,7 +181,7 @@
                   labelId="borrow-chain-label"
                   id="borrow-chain"
                   value={borrowChainId}
-                  onChange={(e) => setBorrowChainId(e.target.value)}
+                  onChange={handleBorrowChange}
                   IconComponent={KeyboardArrowDownIcon}
                   sx={{
                     marginBottom: "1rem",
@@ -325,7 +193,7 @@
                   variant="standard"
                   disableUnderline
                 >
-                  {chains.map((chain: Chain) => (
+                  {chains.map((chain) => (
                     <MenuItem key={chain.id} value={chain.id}>
                       <Grid container>
                         <Image
@@ -353,12 +221,14 @@
             <SelectTokenCard
               value={borrowValue}
               onChangeValue={(e) => setBorrowValue(e.target.value)}
-              token={borrowToken}
-              onChangeToken={(e) => setBorrowToken(e.target.value)}
-              tokens={tokens}
+              token={borrowToken.symbol}
+              onChangeToken={(e) =>
+                setBorrowToken(getTokenBySymbol(e.target.value, borrowTokens))
+              }
+              tokens={borrowTokens}
               type="borrow"
+              balance={0}
             />
->>>>>>> 4985a847
 
             <br />
             <Card
