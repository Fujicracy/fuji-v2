import { useState } from "react"
import {
  Divider,
  Button,
  Typography,
  CardContent,
  Card,
  Grid,
  FormControl,
  Select,
  MenuItem,
  Accordion,
  AccordionSummary,
  AccordionDetails,
  CircularProgress,
} from "@mui/material"
import { useTheme } from "@mui/material/styles"
import KeyboardArrowDownIcon from "@mui/icons-material/KeyboardArrowDown"
import ExpandMoreIcon from "@mui/icons-material/ExpandMore"
import Image from "next/image"

import { chains, Chain } from "../../store"
import SelectTokenCard from "./SelectTokenCard"
import styles from "../../styles/components/Borrow.module.css"
import TransactionProcessingModal from "./TransactionProcessingModal"

export default function Borrow() {
<<<<<<< HEAD
  const { palette } = useTheme()
  const [current, send] = useMachine(borrowMachine, { devTools: true })
  const { collateral } = current.context
=======
  // TODO: Below is a remain of Xstate. I let it here to avoid conflic, but this should be removed in the future
  const current = { matches: (arg: string) => true }
>>>>>>> 81d10ab9
  const tokens = ["ETH", "USDC"] // TODO: Should be selected depending on ??

  const [collateralChainId, setCollateralChain] = useState(chains[0].id)
  const [collateralValue, setCollateralValue] = useState("")
  const [collateralToken, setCollateralToken] = useState(tokens[0])

  const [borrowChainId, setBorrowChainId] = useState(chains[1].id)
  const [borrowValue, setBorrowValue] = useState("")
  const [borrowToken, setBorrowToken] = useState(tokens[1])
  const [transactionIsProcessing, setTransactionIsProcessing] = useState(false)
  const [showTransactionProcessingModal, setShowTransactionProcessingModal] =
    useState(false)

  return (
<<<<<<< HEAD
    <Container>
      {current.matches("initial") && (
        <button onClick={() => send("initialize")}>Initialize</button>
      )}

      {current.matches("editing") && (
        <>
          <Card
            sx={{
              display: "flex",
              flexDirection: "column",
              alignItems: "center",
              p: "0.5rem 0",
            }}
          >
            <CardContent>
              <Typography variant="body2">Borrow</Typography>

              <Divider sx={{ mt: "1rem", mb: "0.5rem" }} />

              <FormControl>
                <Grid container alignItems="center">
                  <label
                    id="collateral-chain-label"
                    className={styles.selectLabel}
                  >
                    Collateral from
                  </label>
                  <Select
                    labelId="collateral-chain-label"
                    id="collateral-chain"
                    value={collateralChainId}
                    onChange={(e) => setCollateralChain(e.target.value)}
                    IconComponent={KeyboardArrowDownIcon}
                    sx={{
                      marginBottom: "1rem",
                      boxShadow: "none",
                      ".MuiOutlinedInput-notchedOutline": {
                        border: 0,
                      },
                    }}
                    variant="standard"
                    disableUnderline
                  ></Select>
                </Grid>
              </FormControl>

              <SelectTokenCard
                value={collateralValue}
                onChangeValue={(e) => setCollateralValue(e.target.value)}
                token={collateralToken}
                onChangeToken={(e) => setCollateralToken(e.target.value)}
                tokens={tokens}
                type="collateral"
              />

              <FormControl>
                <Grid container alignItems="center">
                  <label id="borrow-chain-label" className={styles.selectLabel}>
                    Borrow to
                  </label>
                  <Select
                    labelId="borrow-chain-label"
                    id="borrow-chain"
                    value={borrowChainId}
                    onChange={(e) => setBorrowChainId(e.target.value)}
                    IconComponent={KeyboardArrowDownIcon}
                    sx={{
                      marginBottom: "1rem",
                      boxShadow: "none",
                      ".MuiOutlinedInput-notchedOutline": {
                        border: 0,
                      },
                    }}
                    variant="standard"
                    disableUnderline
                  >
                    {chains.map((chain: Chain) => (
                      <MenuItem key={chain.id} value={chain.id}>
                        <Grid container>
                          <Image
                            src={`/assets/images/protocol-icons/networks/${chain.label}.svg`}
                            height={18}
                            width={18}
                            alt={chain.label}
                          />
                          <span
                            style={{
                              marginLeft: "0.5rem",
                            }}
                          >
                            <Typography variant={"small"}>
                              {chain.label} Network
                            </Typography>
                          </span>
                        </Grid>
                      </MenuItem>
                    ))}
                  </Select>
                </Grid>
              </FormControl>

              <SelectTokenCard
                value={borrowValue}
                onChangeValue={(e) => setBorrowValue(e.target.value)}
                token={borrowToken}
                onChangeToken={(e) => setBorrowToken(e.target.value)}
                tokens={tokens}
                type="borrow"
              />

              <br />

              <Accordion
                sx={{
                  "::before": { content: "none" },
                  padding: "0.3rem 0.5rem",
                  boxShadow: "none",
                  background: palette.secondary.dark,
                  borderRadius: "0.5rem",
                }}
              >
                <AccordionSummary expandIcon={<ExpandMoreIcon />}>
                  <div className={styles.cardLine}>
                    <Typography variant="small">Estimated Cost</Typography>
                    <Typography variant="small">~$3.90</Typography>
                  </div>
                </AccordionSummary>
                <AccordionDetails>
                  <div className={styles.cardLine} style={{ width: "92%" }}>
                    <Typography variant="small">Gas fees</Typography>
                    <Typography variant="small">~$1.90</Typography>
                  </div>
                  <br />
                  <div className={styles.cardLine} style={{ width: "92%" }}>
                    <Typography variant="small">Bridges fees</Typography>
                    <Typography variant="small">~$2.00</Typography>
                  </div>
                  <br />
                  <div className={styles.cardLine} style={{ width: "92%" }}>
                    <Typography variant="small">
                      Est. processing time
                    </Typography>
                    <Typography variant="small">~2 Minutes</Typography>
                  </div>
                  <br />
                  <div className={styles.cardLine} style={{ width: "92%" }}>
                    <Typography variant="small">Route</Typography>
                    <Typography variant="small">
                      <u>{"ETH > Polygon"}</u>
                    </Typography>
                  </div>
                </AccordionDetails>
              </Accordion>

              <br />

              <Button
                variant="primary"
                disabled
                onClick={() => alert("not implemented")}
                fullWidth
                className={styles.btn}
              >
                Sign
              </Button>

              <br />
              <br />

              <Button
                variant="gradient"
                onClick={() => {
                  setTransactionIsProcessing(true)
                  setShowTransactionProcessingModal(true)
                }}
                fullWidth
                className={styles.btn}
                startIcon={
                  transactionIsProcessing ? (
                    <CircularProgress size={15} />
                  ) : undefined
                }
              >
                Borrow
              </Button>

              <br />
              <br />

              <Grid container justifyContent="center">
                <Typography variant="small">
                  Powered by
                  <a
                    href="https://www.connext.network/"
                    target="_blank"
                    rel="noreferrer"
                  >
                    <Image
                      src="/assets/images/logo/connext-title.svg"
                      height={16}
                      width={95}
                      alt="Connext logo"
                    />
                  </a>
                </Typography>
              </Grid>
            </CardContent>
          </Card>
          <TransactionProcessingModal
            open={showTransactionProcessingModal}
            handleClose={() => setShowTransactionProcessingModal(false)}
          />
        </>
      )}
    </Container>
=======
    <Grid
      sx={{
        pl: { xs: "0.25rem", sm: "1rem" },
        pr: { xs: "0.25rem", sm: "1rem" },
      }}
    >
      <Card
        sx={{
          display: "flex",
          flexDirection: "column",
          alignItems: "center",
          p: "0.5rem 0",
        }}
      >
        <CardContent sx={{ width: "100%" }}>
          <Typography variant="body2">Borrow</Typography>

          <Divider sx={{ mt: "1rem", mb: "0.5rem" }} />

          <FormControl>
            <Grid container alignItems="center">
              <label id="collateral-chain-label" className={styles.selectLabel}>
                Collateral from
              </label>
              <Select
                labelId="collateral-chain-label"
                id="collateral-chain"
                value={collateralChainId}
                onChange={(e) => setCollateralChain(e.target.value)}
                IconComponent={KeyboardArrowDownIcon}
                sx={{
                  marginBottom: "1rem",
                  boxShadow: "none",
                  ".MuiOutlinedInput-notchedOutline": {
                    border: 0,
                  },
                }}
                variant="standard"
                disableUnderline
              >
                {chains.map((chain) => (
                  <MenuItem key={chain.id} value={chain.id}>
                    <Grid container>
                      <Image
                        src={`/assets/images/protocol-icons/networks/${chain.label}.svg`}
                        height={18}
                        width={18}
                        alt={chain.label}
                      />
                      <span
                        style={{
                          marginLeft: "0.5rem",
                        }}
                      >
                        <Typography variant="small">
                          {chain.label} Network
                        </Typography>
                      </span>
                    </Grid>
                  </MenuItem>
                ))}
              </Select>
            </Grid>
          </FormControl>

          <SelectTokenCard
            value={collateralValue}
            onChangeValue={(e) => setCollateralValue(e.target.value)}
            token={collateralToken}
            onChangeToken={(e) => setCollateralToken(e.target.value)}
            tokens={tokens}
            type="collateral"
          />

          <FormControl>
            <Grid container alignItems="center">
              <label id="borrow-chain-label" className={styles.selectLabel}>
                Borrow to
              </label>
              <Select
                labelId="borrow-chain-label"
                id="borrow-chain"
                value={borrowChainId}
                onChange={(e) => setBorrowChainId(e.target.value)}
                IconComponent={KeyboardArrowDownIcon}
                sx={{
                  marginBottom: "1rem",
                  boxShadow: "none",
                  ".MuiOutlinedInput-notchedOutline": {
                    border: 0,
                  },
                }}
                variant="standard"
                disableUnderline
              >
                {chains.map((chain) => (
                  <MenuItem key={chain.id} value={chain.id}>
                    <Grid container>
                      <Image
                        src={`/assets/images/protocol-icons/networks/${chain.label}.svg`}
                        height={18}
                        width={18}
                        alt={chain.label}
                      />
                      <span
                        style={{
                          marginLeft: "0.5rem",
                        }}
                      >
                        <Typography variant={"small"}>
                          {chain.label} Network
                        </Typography>
                      </span>
                    </Grid>
                  </MenuItem>
                ))}
              </Select>
            </Grid>
          </FormControl>

          <SelectTokenCard
            value={borrowValue}
            onChangeValue={(e) => setBorrowValue(e.target.value)}
            token={borrowToken}
            onChangeToken={(e) => setBorrowToken(e.target.value)}
            tokens={tokens}
            type="borrow"
          />

          <br />
          <Card
            variant="outlined"
            sx={{ cursor: "pointer", border: "none" }}
            onClick={() => setShowTransactionDetails(!showTransactionDetails)}
          >
            <div className={styles.cardLine} style={{ height: 0 }}>
              <Typography variant="small">Estimated Cost</Typography>
              <div
                style={{
                  display: "flex",
                  alignItems: "center",
                }}
              >
                <Typography variant="small">~$3.90</Typography>
                {showTransactionDetails ? (
                  <KeyboardArrowDownIcon />
                ) : (
                  <KeyboardArrowUpIcon />
                )}
              </div>
            </div>
            <Collapse in={showTransactionDetails} sx={{ width: "100%" }}>
              <div
                className={styles.cardLine}
                style={{ width: "92%", marginTop: "1rem" }}
              >
                <Typography variant="small">Gas fees</Typography>
                <Typography variant="small">~$1.90</Typography>
              </div>
              <br />
              <div className={styles.cardLine} style={{ width: "92%" }}>
                <Typography variant="small">Bridges fees</Typography>
                <Typography variant="small">~$2.00</Typography>
              </div>
              <br />
              <div className={styles.cardLine} style={{ width: "92%" }}>
                <Typography variant="small">Est. processing time</Typography>
                <Typography variant="small">~2 Minutes</Typography>
              </div>
              <br />
              <div className={styles.cardLine} style={{ width: "92%" }}>
                <Typography variant="small">Route</Typography>
                <Typography variant="small">
                  <u>{"ETH > Polygon"}</u>
                </Typography>
              </div>
            </Collapse>
          </Card>
          <br />

          <Button
            variant="primary"
            disabled
            onClick={() => alert("not implemented")}
            fullWidth
          >
            Sign
          </Button>

          <br />
          <br />

          <Button
            variant="gradient"
            disabled
            onClick={() => alert("not implemented")}
            fullWidth
          >
            Borrow
          </Button>

          <br />
          <br />

          <Grid container justifyContent="center">
            <Typography variant="small">
              Powered by
              <a
                href="https://www.connext.network/"
                target="_blank"
                rel="noreferrer"
              >
                <Image
                  src="/assets/images/logo/connext.svg"
                  height={16}
                  width={95}
                  alt="Connext logo"
                />
              </a>
            </Typography>
          </Grid>
        </CardContent>
      </Card>
    </Grid>
>>>>>>> 81d10ab9
  )
}<|MERGE_RESOLUTION|>--- conflicted
+++ resolved
@@ -13,6 +13,7 @@
   AccordionSummary,
   AccordionDetails,
   CircularProgress,
+  Container,
 } from "@mui/material"
 import { useTheme } from "@mui/material/styles"
 import KeyboardArrowDownIcon from "@mui/icons-material/KeyboardArrowDown"
@@ -25,14 +26,9 @@
 import TransactionProcessingModal from "./TransactionProcessingModal"
 
 export default function Borrow() {
-<<<<<<< HEAD
   const { palette } = useTheme()
-  const [current, send] = useMachine(borrowMachine, { devTools: true })
-  const { collateral } = current.context
-=======
   // TODO: Below is a remain of Xstate. I let it here to avoid conflic, but this should be removed in the future
   const current = { matches: (arg: string) => true }
->>>>>>> 81d10ab9
   const tokens = ["ETH", "USDC"] // TODO: Should be selected depending on ??
 
   const [collateralChainId, setCollateralChain] = useState(chains[0].id)
@@ -47,12 +43,7 @@
     useState(false)
 
   return (
-<<<<<<< HEAD
     <Container>
-      {current.matches("initial") && (
-        <button onClick={() => send("initialize")}>Initialize</button>
-      )}
-
       {current.matches("editing") && (
         <>
           <Card
@@ -264,231 +255,5 @@
         </>
       )}
     </Container>
-=======
-    <Grid
-      sx={{
-        pl: { xs: "0.25rem", sm: "1rem" },
-        pr: { xs: "0.25rem", sm: "1rem" },
-      }}
-    >
-      <Card
-        sx={{
-          display: "flex",
-          flexDirection: "column",
-          alignItems: "center",
-          p: "0.5rem 0",
-        }}
-      >
-        <CardContent sx={{ width: "100%" }}>
-          <Typography variant="body2">Borrow</Typography>
-
-          <Divider sx={{ mt: "1rem", mb: "0.5rem" }} />
-
-          <FormControl>
-            <Grid container alignItems="center">
-              <label id="collateral-chain-label" className={styles.selectLabel}>
-                Collateral from
-              </label>
-              <Select
-                labelId="collateral-chain-label"
-                id="collateral-chain"
-                value={collateralChainId}
-                onChange={(e) => setCollateralChain(e.target.value)}
-                IconComponent={KeyboardArrowDownIcon}
-                sx={{
-                  marginBottom: "1rem",
-                  boxShadow: "none",
-                  ".MuiOutlinedInput-notchedOutline": {
-                    border: 0,
-                  },
-                }}
-                variant="standard"
-                disableUnderline
-              >
-                {chains.map((chain) => (
-                  <MenuItem key={chain.id} value={chain.id}>
-                    <Grid container>
-                      <Image
-                        src={`/assets/images/protocol-icons/networks/${chain.label}.svg`}
-                        height={18}
-                        width={18}
-                        alt={chain.label}
-                      />
-                      <span
-                        style={{
-                          marginLeft: "0.5rem",
-                        }}
-                      >
-                        <Typography variant="small">
-                          {chain.label} Network
-                        </Typography>
-                      </span>
-                    </Grid>
-                  </MenuItem>
-                ))}
-              </Select>
-            </Grid>
-          </FormControl>
-
-          <SelectTokenCard
-            value={collateralValue}
-            onChangeValue={(e) => setCollateralValue(e.target.value)}
-            token={collateralToken}
-            onChangeToken={(e) => setCollateralToken(e.target.value)}
-            tokens={tokens}
-            type="collateral"
-          />
-
-          <FormControl>
-            <Grid container alignItems="center">
-              <label id="borrow-chain-label" className={styles.selectLabel}>
-                Borrow to
-              </label>
-              <Select
-                labelId="borrow-chain-label"
-                id="borrow-chain"
-                value={borrowChainId}
-                onChange={(e) => setBorrowChainId(e.target.value)}
-                IconComponent={KeyboardArrowDownIcon}
-                sx={{
-                  marginBottom: "1rem",
-                  boxShadow: "none",
-                  ".MuiOutlinedInput-notchedOutline": {
-                    border: 0,
-                  },
-                }}
-                variant="standard"
-                disableUnderline
-              >
-                {chains.map((chain) => (
-                  <MenuItem key={chain.id} value={chain.id}>
-                    <Grid container>
-                      <Image
-                        src={`/assets/images/protocol-icons/networks/${chain.label}.svg`}
-                        height={18}
-                        width={18}
-                        alt={chain.label}
-                      />
-                      <span
-                        style={{
-                          marginLeft: "0.5rem",
-                        }}
-                      >
-                        <Typography variant={"small"}>
-                          {chain.label} Network
-                        </Typography>
-                      </span>
-                    </Grid>
-                  </MenuItem>
-                ))}
-              </Select>
-            </Grid>
-          </FormControl>
-
-          <SelectTokenCard
-            value={borrowValue}
-            onChangeValue={(e) => setBorrowValue(e.target.value)}
-            token={borrowToken}
-            onChangeToken={(e) => setBorrowToken(e.target.value)}
-            tokens={tokens}
-            type="borrow"
-          />
-
-          <br />
-          <Card
-            variant="outlined"
-            sx={{ cursor: "pointer", border: "none" }}
-            onClick={() => setShowTransactionDetails(!showTransactionDetails)}
-          >
-            <div className={styles.cardLine} style={{ height: 0 }}>
-              <Typography variant="small">Estimated Cost</Typography>
-              <div
-                style={{
-                  display: "flex",
-                  alignItems: "center",
-                }}
-              >
-                <Typography variant="small">~$3.90</Typography>
-                {showTransactionDetails ? (
-                  <KeyboardArrowDownIcon />
-                ) : (
-                  <KeyboardArrowUpIcon />
-                )}
-              </div>
-            </div>
-            <Collapse in={showTransactionDetails} sx={{ width: "100%" }}>
-              <div
-                className={styles.cardLine}
-                style={{ width: "92%", marginTop: "1rem" }}
-              >
-                <Typography variant="small">Gas fees</Typography>
-                <Typography variant="small">~$1.90</Typography>
-              </div>
-              <br />
-              <div className={styles.cardLine} style={{ width: "92%" }}>
-                <Typography variant="small">Bridges fees</Typography>
-                <Typography variant="small">~$2.00</Typography>
-              </div>
-              <br />
-              <div className={styles.cardLine} style={{ width: "92%" }}>
-                <Typography variant="small">Est. processing time</Typography>
-                <Typography variant="small">~2 Minutes</Typography>
-              </div>
-              <br />
-              <div className={styles.cardLine} style={{ width: "92%" }}>
-                <Typography variant="small">Route</Typography>
-                <Typography variant="small">
-                  <u>{"ETH > Polygon"}</u>
-                </Typography>
-              </div>
-            </Collapse>
-          </Card>
-          <br />
-
-          <Button
-            variant="primary"
-            disabled
-            onClick={() => alert("not implemented")}
-            fullWidth
-          >
-            Sign
-          </Button>
-
-          <br />
-          <br />
-
-          <Button
-            variant="gradient"
-            disabled
-            onClick={() => alert("not implemented")}
-            fullWidth
-          >
-            Borrow
-          </Button>
-
-          <br />
-          <br />
-
-          <Grid container justifyContent="center">
-            <Typography variant="small">
-              Powered by
-              <a
-                href="https://www.connext.network/"
-                target="_blank"
-                rel="noreferrer"
-              >
-                <Image
-                  src="/assets/images/logo/connext.svg"
-                  height={16}
-                  width={95}
-                  alt="Connext logo"
-                />
-              </a>
-            </Typography>
-          </Grid>
-        </CardContent>
-      </Card>
-    </Grid>
->>>>>>> 81d10ab9
   )
 }