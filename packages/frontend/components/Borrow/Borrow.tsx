import { useEffect, useState } from "react"
import {
  Typography,
  CardContent,
  Card,
  Stack,
  useMediaQuery,
  useTheme,
  Box,
} from "@mui/material"

import TransactionProcessingModal from "./TransactionProcessingModal"
import { Fees } from "./Fees"
import ApprovalModal from "./ApprovalModal"
import RoutingModal from "./Routing/RoutingModal"
import { useHistory } from "../../store/history.store"
import { chainName } from "../../services/chains"
import { useBorrow } from "../../store/borrow.store"
import { useAuth } from "../../store/auth.store"
import BorrowButton from "./Button"
import BorrowHeader from "./Header"
import BorrowBox from "./Box/Box"
import ConnextFooter from "./ConnextFooter"
import { Mode, modeForContext, PositionAction } from "../../helpers/borrow"
import { Address } from "@x-fuji/sdk"

type BorrowProps = {
  managePosition: boolean
}
export default function Borrow(props: BorrowProps) {
  const address = useAuth((state) => state.address)
  const walletChain = useAuth((state) => state.chain)
  const activeVault = useBorrow((state) => state.position.vault)
  const changeChain = useAuth((state) => state.changeChain)
  const updateBalance = useBorrow((state) => state.updateBalances)
  const updateVault = useBorrow((state) => state.updateVault)
  const updateAllowance = useBorrow((state) => state.updateAllowance)
<<<<<<< HEAD
=======

  useEffect(() => {
    if (address) {
      updateBalance("collateral")
      updateBalance("debt")
      updateAllowance()
    }
    // updateVault only if there's no active vault already set
    // because if we want to set it from somewhere else (as from the markets page)
    // this will overwrite what was set beforehand
    if (!activeVault) updateVault()
  }, [address, updateBalance, updateAllowance, updateVault, activeVault])
>>>>>>> c71d2c68

  const login = useAuth((state) => state.login)
  const theme = useTheme()
  const onMobile = useMediaQuery(theme.breakpoints.down("md"))

  const collateral = useBorrow((state) => state.collateral)
  const collateralAmount = parseFloat(collateral.input)

<<<<<<< HEAD
  const debt = useBorrow((state) => state.debt)
  const debtAmount = parseFloat(debt.input)
=======
  const debtInput = useBorrow((state) => state.debtInput)
  const debtAmount = parseFloat(debtInput)
  const debtChainId = useBorrow((state) => state.debtChainId)
>>>>>>> c71d2c68

  const changeBorrowChain = useBorrow((state) => state.changeBorrowChain)
  const changeCollateralChain = useBorrow(
    (state) => state.changeCollateralChain
  )

  // TODO: refacto with a "status" in store (i.e status = "editing, approving, signing, borrowing...") ?
  const [showApprovalModal, setShowApprovalModal] = useState(false)

  const balance = useBorrow(
    (state) => state.collateral.balances[state.collateral.token.symbol]
  )

  const updateTokenPrice = useBorrow((state) => state.updateTokenPrice)

  const ltv = useBorrow((state) => state.ltv)
  const ltvMax = useBorrow((state) => state.ltvMax)

  const signAndBorrow = useBorrow((state) => state.signAndBorrow)
  const isSigning = useBorrow((state) => state.isSigning)
  const isBorrowing = useBorrow((state) => state.isBorrowing)

  const currentTxHash = useHistory((state) => state.inModal)
  const closeModal = useHistory((state) => state.closeModal)
  const metaStatus = useBorrow((state) => state.transactionMeta.status)
  const availableVaultStatus = useBorrow((state) => state.availableVaultsStatus)

  const [showRoutingModal, setShowRoutingModal] = useState(false)
  const availableRoutes = useBorrow((state) => state.availableRoutes)

  const [positionAction, setPositionAction] = useState(PositionAction.ADD)

  // TODO: Need to make sure to update mode when changing page, chains, collateral, debt, etc.
  const mode = useBorrow((state) => state.mode)
  const changeMode = useBorrow((state) => state.changeMode)

  const vault = useBorrow((state) => state.activeVault)
  const [hasBalance, setHasBalance] = useState(false)

  useEffect(() => {
    if (address) {
      updateBalance("collateral")
      updateBalance("debt")
      updateAllowance()
      updateVault()
    }
  }, [address, updateBalance, updateAllowance, updateVault])

  useEffect(() => {
    updateTokenPrice("collateral")
    updateTokenPrice("debt")
  }, [updateTokenPrice])

  useEffect(() => {
    ;(async () => {
      if (address && vault && !props.managePosition) {
        // Poor implementation, needs to be more complex and probably grab the associated position
        const balance = await vault.getBalances(Address.from(address))
        const hasBalance =
          balance.deposit.toNumber() > 0 || balance.borrow.toNumber() > 0
        setHasBalance(hasBalance)
      }
    })()
  }, [address, vault, props.managePosition])

  useEffect(() => {
    const mode = modeForContext(
      props.managePosition,
      positionAction,
      Number(collateral.input),
      Number(debt.input)
    )
    changeMode(mode)
  }, [
    changeMode,
    props.managePosition,
    collateral.input,
    debt.input,
    positionAction,
  ])

  return (
    <>
      <Card sx={{ maxWidth: "500px", margin: "auto" }}>
        <CardContent sx={{ width: "100%", p: "1.5rem 2rem" }}>
          <BorrowHeader
            chainName={chainName(debt.chainId)}
            managePosition={props.managePosition}
            action={positionAction}
            onPositionActionChange={(action) => setPositionAction(action)}
          />
          <BorrowBox
            mb="1rem"
            managePosition={props.managePosition}
            label="Collateral from"
            type="collateral"
            chainId={collateral.chainId}
            disableChainChange={isBorrowing}
            onChainChange={(chainId) => changeCollateralChain(chainId)}
          />
          <BorrowBox
            managePosition={props.managePosition}
            label="Borrow to"
            type="borrow"
            chainId={debt.chainId}
            disableChainChange={isBorrowing}
            onChainChange={(chainId) => changeBorrowChain(chainId)}
          />

          <Stack
            direction="row"
            m="1rem 0"
            justifyContent="space-between"
            onClick={() => {
              availableRoutes.length > 0 &&
                !onMobile &&
                address &&
                setShowRoutingModal(true)
            }}
            sx={{ cursor: address && "pointer" }}
          >
            <Typography variant="small">Route</Typography>
            <Typography variant="small">
              <u>{`${chainName(collateral.chainId)} > ${chainName(
                debt.chainId
              )}`}</u>
            </Typography>
          </Stack>
          <Box mb="1rem">
            <Fees />
          </Box>

          <BorrowButton
            address={address}
            collateralChainId={collateral.chainId}
            walletChain={walletChain}
            collateralAmount={collateralAmount}
            debtAmount={debtAmount}
            balance={balance}
            ltv={ltv}
            ltvMax={ltvMax}
            collateralAllowance={collateral.allowance?.value}
            collateralToken={collateral.token}
            metaStatus={metaStatus}
            isSigning={isSigning}
            isExecuting={isBorrowing}
            availableVaultStatus={availableVaultStatus}
            mode={mode}
            managePosition={props.managePosition}
            hasBalance={hasBalance}
            onLoginClick={login}
            onChainChangeClick={() => changeChain(collateral.token.chainId)}
            onApproveClick={() => setShowApprovalModal(true)}
            onPositionClick={() => console.log("redirect to position")}
            onClick={signAndBorrow}
          />

          <ConnextFooter />
        </CardContent>
      </Card>
      {/* TODO: Move txprocessing outside of borrow */}
      <TransactionProcessingModal
        hash={currentTxHash}
        handleClose={closeModal}
      />
      {showApprovalModal && (
        <ApprovalModal handleClose={() => setShowApprovalModal(false)} />
      )}

      <RoutingModal
        open={showRoutingModal}
        handleClose={() => setShowRoutingModal(false)}
      />
    </>
  )
}

Borrow.defaultProps = {
  position: false,
}<|MERGE_RESOLUTION|>--- conflicted
+++ resolved
@@ -21,7 +21,7 @@
 import BorrowHeader from "./Header"
 import BorrowBox from "./Box/Box"
 import ConnextFooter from "./ConnextFooter"
-import { Mode, modeForContext, PositionAction } from "../../helpers/borrow"
+import { modeForContext, PositionAction } from "../../helpers/borrow"
 import { Address } from "@x-fuji/sdk"
 
 type BorrowProps = {
@@ -30,26 +30,11 @@
 export default function Borrow(props: BorrowProps) {
   const address = useAuth((state) => state.address)
   const walletChain = useAuth((state) => state.chain)
-  const activeVault = useBorrow((state) => state.position.vault)
+
   const changeChain = useAuth((state) => state.changeChain)
   const updateBalance = useBorrow((state) => state.updateBalances)
   const updateVault = useBorrow((state) => state.updateVault)
   const updateAllowance = useBorrow((state) => state.updateAllowance)
-<<<<<<< HEAD
-=======
-
-  useEffect(() => {
-    if (address) {
-      updateBalance("collateral")
-      updateBalance("debt")
-      updateAllowance()
-    }
-    // updateVault only if there's no active vault already set
-    // because if we want to set it from somewhere else (as from the markets page)
-    // this will overwrite what was set beforehand
-    if (!activeVault) updateVault()
-  }, [address, updateBalance, updateAllowance, updateVault, activeVault])
->>>>>>> c71d2c68
 
   const login = useAuth((state) => state.login)
   const theme = useTheme()
@@ -58,14 +43,8 @@
   const collateral = useBorrow((state) => state.collateral)
   const collateralAmount = parseFloat(collateral.input)
 
-<<<<<<< HEAD
   const debt = useBorrow((state) => state.debt)
   const debtAmount = parseFloat(debt.input)
-=======
-  const debtInput = useBorrow((state) => state.debtInput)
-  const debtAmount = parseFloat(debtInput)
-  const debtChainId = useBorrow((state) => state.debtChainId)
->>>>>>> c71d2c68
 
   const changeBorrowChain = useBorrow((state) => state.changeBorrowChain)
   const changeCollateralChain = useBorrow(
