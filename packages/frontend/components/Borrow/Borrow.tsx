--- conflicted
+++ resolved
@@ -6,28 +6,18 @@
   CardContent,
   Card,
   Grid,
-<<<<<<< HEAD
-=======
   Box,
->>>>>>> 4256fc40
 } from "@mui/material"
 import Image from "next/image"
 
 import { useStore } from "../../store"
-<<<<<<< HEAD
-import styles from "../../styles/components/Borrow.module.css"
-=======
->>>>>>> 4256fc40
 import TransactionProcessingModal from "./TransactionProcessingModal"
 import { ChainSelect } from "./ChainSelect"
 import TokenCard from "./TokenCard"
 import { Fees } from "./Fees"
 import ApprovalModal from "./ApprovalModal"
 import LoadingButton from "@mui/lab/LoadingButton"
-<<<<<<< HEAD
-=======
 import { useHistory } from "../../store/history.store"
->>>>>>> 4256fc40
 
 export default function Borrow() {
   const address = useStore((state) => state.address)
@@ -55,116 +45,6 @@
   const changeBorrowChain = useStore((state) => state.changeBorrowChain)
   const changeCollateralChain = useStore((state) => state.changeCollateralChain)
 
-<<<<<<< HEAD
-  const setShowTransactionAbstract = useStore(
-    (state) => state.setShowTransactionAbstract
-  )
-
-  const [showTransactionProcessingModal, setShowTransactionProcessingModal] =
-    useState(false)
-  const [showApprovalModal, setShowApprovalModal] = useState(false)
-  // TODO: refacto with a "status" ?
-
-  const value = useStore((state) => state.position.collateral.amount)
-  const balance = useStore(
-    (state) => state.collateralBalances[state.position.collateral.token.symbol]
-  )
-
-  const updateTokenPrice = useStore((state) => state.updateTokenPrice)
-  useEffect(() => {
-    updateTokenPrice("collateral")
-    updateTokenPrice("debt")
-  }, [updateTokenPrice])
-
-  const ltv = useStore((state) => state.position.ltv)
-  const ltvMax = useStore((state) => state.position.ltvMax)
-
-  const signAndBorrow = useStore((state) => state.signAndBorrow)
-  const isSigning = useStore((state) => state.isSigning)
-  const isBorrowing = useStore((state) => state.isBorrowing)
-
-  const metaStatus = useStore((state) => state.transactionMeta.status)
-
-  let button: ReactNode
-  if (!address) {
-    button = (
-      <Button
-        variant="gradient"
-        onClick={() => login()}
-        fullWidth
-        data-cy="borrow-login"
-      >
-        Connect wallet
-      </Button>
-    )
-  } else if (collateralChainId !== walletChain?.id) {
-    button = (
-      <Button
-        variant="gradient"
-        fullWidth
-        onClick={() => changeChain(collateral.token.chainId)}
-      >
-        Switch network
-      </Button>
-    )
-  } else if (value > 0 && value > balance) {
-    button = (
-      <Button variant="gradient" disabled fullWidth>
-        Insufficient {collateral.token.symbol} balance
-      </Button>
-    )
-  } else if (ltv > ltvMax) {
-    button = (
-      <Button variant="gradient" disabled fullWidth>
-        Not enough collateral
-      </Button>
-    )
-  } else if (
-    collateralAllowance?.value !== undefined &&
-    collateralAllowance.value < collateral.amount
-  ) {
-    button = (
-      <Button
-        variant="gradient"
-        fullWidth
-        onClick={() => setShowApprovalModal(true)}
-      >
-        Allow
-      </Button>
-    )
-  } else {
-    button = (
-      <LoadingButton
-        variant="gradient"
-        onClick={signAndBorrow}
-        fullWidth
-        className={styles.btn}
-        disabled={
-          collateral.amount <= 0 || debt.amount <= 0 || metaStatus !== "ready"
-        }
-        loading={isSigning || isBorrowing}
-        loadingPosition="start"
-        startIcon={<></>}
-      >
-        {(isSigning && "(1/2) Signing...") ||
-          (isBorrowing && "(2/2) Borrowing...") ||
-          "Sign & Borrow"}
-      </LoadingButton>
-    )
-  }
-
-  return (
-    <>
-      <Card
-        sx={{
-          display: "flex",
-          flexDirection: "column",
-          alignItems: "center",
-          p: "0.5rem 0",
-        }}
-      >
-        <CardContent>
-=======
   // TODO: refacto with a "status" in store (i.e status = "editing, approving, signing, borrowing...") ?
   const [showApprovalModal, setShowApprovalModal] = useState(false)
 
@@ -268,43 +148,12 @@
     <>
       <Card sx={{ maxWidth: "500px", margin: "auto" }}>
         <CardContent sx={{ width: "100%", p: "1.5rem 2rem" }}>
->>>>>>> 4256fc40
           <Typography variant="body2" height="40px" lineHeight="40px">
             Borrow
           </Typography>
 
           <Divider sx={{ mt: "1rem", mb: "0.5rem" }} />
 
-<<<<<<< HEAD
-          <ChainSelect
-            label="Collateral from"
-            type="collateral"
-            value={collateralChainId}
-            onChange={(chainId) => changeCollateralChain(chainId)}
-          />
-          <TokenCard type="collateral" />
-
-          <br />
-
-          <ChainSelect
-            label="Borrow to"
-            type="borrow"
-            value={debtChainId}
-            onChange={(chainId) => changeBorrowChain(chainId)}
-          />
-          <TokenCard type="debt" />
-
-          <br />
-
-          <Fees />
-          <br />
-
-          {button}
-
-          <br />
-          <br />
-
-=======
           <Box mb="1rem">
             <ChainSelect
               label="Collateral from"
@@ -333,22 +182,17 @@
 
           {button}
 
->>>>>>> 4256fc40
           <a
             href="https://www.connext.network/"
             target="_blank"
             rel="noreferrer"
           >
-<<<<<<< HEAD
-            <Grid container justifyContent="center" alignItems="center">
-=======
             <Grid
               container
               justifyContent="center"
               alignItems="center"
               mt="2rem"
             >
->>>>>>> 4256fc40
               <Typography variant="small">Powered by</Typography>
               <Image
                 src="/assets/images/logo/connext-title.svg"
@@ -360,19 +204,10 @@
           </a>
         </CardContent>
       </Card>
-<<<<<<< HEAD
-      <TransactionProcessingModal
-        open={showTransactionProcessingModal}
-        handleClose={() => {
-          setShowTransactionProcessingModal(false)
-          setShowTransactionAbstract(true)
-        }}
-=======
       {/* TODO: Move txprocessing outside of borrow */}
       <TransactionProcessingModal
         hash={currentTxHash}
         handleClose={closeModal}
->>>>>>> 4256fc40
       />
       {showApprovalModal && (
         <ApprovalModal handleClose={() => setShowApprovalModal(false)} />
