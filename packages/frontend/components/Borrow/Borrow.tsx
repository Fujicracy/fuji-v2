import { ReactNode, useEffect, useState } from "react"
import {
  Divider,
  Button,
  Typography,
  CardContent,
  Card,
  Grid,
} from "@mui/material"
import Image from "next/image"

import { useStore } from "../../store"
import styles from "../../styles/components/Borrow.module.css"
import TransactionProcessingModal from "./TransactionProcessingModal"
import { ChainSelect } from "./ChainSelect"
import TokenCard from "./TokenCard"
import { Fees } from "./Fees"
import ApprovalModal from "./ApprovalModal"
import LoadingButton from "@mui/lab/LoadingButton"
import { useHistory } from "../../store/history.store"

export default function Borrow() {
  const address = useStore((state) => state.address)
  const walletChain = useStore((state) => state.chain)
  const changeChain = useStore((state) => state.changeChain)
  const updateBalance = useStore((state) => state.updateBalances)
  const updateVault = useStore((state) => state.updateVault)
  const updateAllowance = useStore((state) => state.updateAllowance)
  useEffect(() => {
    if (address) {
      updateBalance("collateral")
      updateBalance("debt")
      updateAllowance()
      updateVault()
    }
  }, [address, updateBalance, updateAllowance, updateVault])

  const login = useStore((state) => state.login)

  const collateral = useStore((state) => state.position.collateral)
  const collateralChainId = useStore((state) => state.collateralChainId)
  const collateralAllowance = useStore((state) => state.collateralAllowance)
  const debt = useStore((state) => state.position.debt)
  const debtChainId = useStore((state) => state.debtChainId)
  const changeBorrowChain = useStore((state) => state.changeBorrowChain)
  const changeCollateralChain = useStore((state) => state.changeCollateralChain)

  const setShowTransactionAbstract = useStore(
    (state) => state.setShowTransactionAbstract
  )

  const [showTransactionProcessingModal, setShowTransactionProcessingModal] =
    useState(false)
  const [showApprovalModal, setShowApprovalModal] = useState(false)
  // TODO: refacto with a "status" ?

  const value = useStore((state) => state.position.collateral.amount)
  const balance = useStore(
    (state) => state.collateralBalances[state.position.collateral.token.symbol]
  )

  const updateTokenPrice = useStore((state) => state.updateTokenPrice)
  useEffect(() => {
    updateTokenPrice("collateral")
    updateTokenPrice("debt")
  }, [updateTokenPrice])

  const ltv = useStore((state) => state.position.ltv)
  const ltvMax = useStore((state) => state.position.ltvMax)

  const signAndBorrow = useStore((state) => state.signAndBorrow)
  const isSigning = useStore((state) => state.isSigning)
  const isBorrowing = useStore((state) => state.isBorrowing)

<<<<<<< HEAD
  const currentTxHash = useHistory((state) => state.inModal)
  const closeModal = useHistory((state) => state.closeModal)
=======
  const metaStatus = useStore((state) => state.transactionMeta.status)
>>>>>>> d5c8cd82

  let button: ReactNode
  if (!address) {
    button = (
      <Button
        variant="gradient"
        onClick={() => login()}
        fullWidth
        data-cy="borrow-login"
      >
        Connect wallet
      </Button>
    )
  } else if (collateralChainId !== walletChain?.id) {
    button = (
      <Button
        variant="gradient"
        fullWidth
        onClick={() => changeChain(collateral.token.chainId)}
      >
        Switch network
      </Button>
    )
  } else if (value > 0 && value > balance) {
    button = (
      <Button variant="gradient" disabled fullWidth>
        Insufficient {collateral.token.symbol} balance
      </Button>
    )
  } else if (ltv > ltvMax) {
    button = (
      <Button variant="gradient" disabled fullWidth>
        Not enough collateral
      </Button>
    )
  } else if (
    collateralAllowance?.value !== undefined &&
    collateralAllowance.value < collateral.amount
  ) {
    button = (
      <Button
        variant="gradient"
        fullWidth
        onClick={() => setShowApprovalModal(true)}
      >
        Allow
      </Button>
    )
  } else {
    button = (
      <LoadingButton
        variant="gradient"
        onClick={signAndBorrow}
        fullWidth
        className={styles.btn}
        disabled={
          collateral.amount <= 0 || debt.amount <= 0 || metaStatus !== "ready"
        }
        loading={isSigning || isBorrowing}
        loadingPosition="start"
        startIcon={<></>}
      >
        {(isSigning && "(1/2) Signing...") ||
          (isBorrowing && "(2/2) Borrowing...") ||
          "Sign & Borrow"}
      </LoadingButton>
    )
  }

  return (
    <>
      <Card
        sx={{
          display: "flex",
          flexDirection: "column",
          alignItems: "center",
          p: "0.5rem 0",
        }}
      >
        <CardContent>
          <Typography variant="body2" height="40px" lineHeight="40px">
            Borrow
          </Typography>

          <Divider sx={{ mt: "1rem", mb: "0.5rem" }} />

          <ChainSelect
            label="Collateral from"
            type="collateral"
            value={collateralChainId}
            onChange={(chainId) => changeCollateralChain(chainId)}
          />
          <TokenCard type="collateral" />

          <br />

          <ChainSelect
            label="Borrow to"
            type="borrow"
            value={debtChainId}
            onChange={(chainId) => changeBorrowChain(chainId)}
          />
          <TokenCard type="debt" />

          <br />

          <Fees />
          <br />

          {button}

          <br />
          <br />

          <a
            href="https://www.connext.network/"
            target="_blank"
            rel="noreferrer"
          >
            <Grid container justifyContent="center" alignItems="center">
              <Typography variant="small">Powered by</Typography>
              <Image
                src="/assets/images/logo/connext-title.svg"
                height={16}
                width={95}
                alt="Connext logo"
              />
            </Grid>
          </a>
        </CardContent>
      </Card>
      {/* TODO: Move txprocessing outside of borrow */}
      <TransactionProcessingModal
        hash={currentTxHash}
        handleClose={closeModal}
      />
      {showApprovalModal && (
        <ApprovalModal handleClose={() => setShowApprovalModal(false)} />
      )}
    </>
  )
}<|MERGE_RESOLUTION|>--- conflicted
+++ resolved
@@ -72,12 +72,9 @@
   const isSigning = useStore((state) => state.isSigning)
   const isBorrowing = useStore((state) => state.isBorrowing)
 
-<<<<<<< HEAD
   const currentTxHash = useHistory((state) => state.inModal)
   const closeModal = useHistory((state) => state.closeModal)
-=======
   const metaStatus = useStore((state) => state.transactionMeta.status)
->>>>>>> d5c8cd82
 
   let button: ReactNode
   if (!address) {
