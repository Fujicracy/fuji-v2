--- conflicted
+++ resolved
@@ -26,10 +26,7 @@
 import { showPosition } from "../../helpers/navigation"
 import { BasePosition } from "../../helpers/positions"
 import { ActionType, AssetType } from "../../helpers/assets"
-<<<<<<< HEAD
 import LTVWarningModal from "../Shared/LTVWarningModal"
-=======
->>>>>>> 70a89625
 
 type BorrowProps = {
   isEditing: boolean
@@ -91,7 +88,6 @@
       !(!isEditing && hasBalanceInVault) &&
       needsSignature
     )
-<<<<<<< HEAD
   }, [
     availableVaultStatus,
     needsSignature,
@@ -101,9 +97,6 @@
     hasBalanceInVault,
     isEditing,
   ])
-=======
-  }, [availableVaultStatus, hasBalanceInVault, isEditing, needsSignature])
->>>>>>> 70a89625
 
   useEffect(() => {
     if (address) {
