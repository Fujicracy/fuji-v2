import ArrowForwardIosIcon from '@mui/icons-material/ArrowForwardIos';
import {
  Box,
  Card,
  CardContent,
  Stack,
  Typography,
  useMediaQuery,
  useTheme,
} from '@mui/material';
<<<<<<< HEAD
import { Address } from '@x-fuji/sdk';
=======
>>>>>>> f3f07025
import { debounce } from 'debounce';
import { useRouter } from 'next/router';
import React, { useEffect, useMemo, useRef, useState } from 'react';

import { DUST_AMOUNT_IN_WEI } from '../../constants';
import {
  ActionType,
  AssetType,
  FetchStatus,
<<<<<<< HEAD
  ltvMeta,
=======
>>>>>>> f3f07025
  needsAllowance,
} from '../../helpers/assets';
import { modeForContext } from '../../helpers/borrow';
import { chainName, isSupported } from '../../helpers/chains';
import { showBorrow, showPosition } from '../../helpers/navigation';
import { notify } from '../../helpers/notifications';
import { BasePosition } from '../../helpers/positions';
import { useAuth } from '../../store/auth.store';
import { useBorrow } from '../../store/borrow.store';
import ConfirmTransactionModal from '../Shared/ConfirmTransactionModal';
import { SignTooltip } from '../Shared/Tooltips';
import WarningInfo from '../Shared/WarningInfo';
import BorrowBox from './Box/Box';
import BorrowButton from './Button';
import ConnextFooter from './ConnextFooter';
import Fees from './Fees';
import BorrowHeader from './Header';
import RoutingModal from './Routing/RoutingModal';

type BorrowProps = {
  isEditing: boolean;
  basePosition: BasePosition | undefined;
};
function Borrow({ isEditing, basePosition }: BorrowProps) {
  const router = useRouter();
  const theme = useTheme();
  const onMobile = useMediaQuery(theme.breakpoints.down('md'));

  const address = useAuth((state) => state.address);
  const walletChainId = useAuth((state) => state.chainId);
  const changeChain = useAuth((state) => state.changeChain);
  const login = useAuth((state) => state.login);

  const collateral = useBorrow((state) => state.collateral);
  const debt = useBorrow((state) => state.debt);
  const needsSignature = useBorrow((state) => state.needsSignature);
  const isSigning = useBorrow((state) => state.isSigning);
  const isExecuting = useBorrow((state) => state.isExecuting);
  const transactionMeta = useBorrow((state) => state.transactionMeta);
  const availableVaultStatus = useBorrow(
    (state) => state.availableVaultsStatus
  );
  const availableVaults = useBorrow((state) => state.availableVaults);
  const availableRoutes = useBorrow((state) => state.availableRoutes);
  const vault = useBorrow((state) => state.activeVault);
  const mode = useBorrow((state) => state.mode);
  const changeMode = useBorrow((state) => state.changeMode);
<<<<<<< HEAD
  const changeCollateralChain = useBorrow(
    (state) => state.changeCollateralChain
  );
  const changeDebtChain = useBorrow((state) => state.changeDebtChain);
=======
  const changeAssetChain = useBorrow((state) => state.changeAssetChain);
>>>>>>> f3f07025
  const changeInputValues = useBorrow((state) => state.changeInputValues);
  const updateBalances = useBorrow((state) => state.updateBalances);
  const updateVault = useBorrow((state) => state.updateVault);
  const allow = useBorrow((state) => state.allow);
  const updateAllowance = useBorrow((state) => state.updateAllowance);
  const updateCurrencyPrice = useBorrow((state) => state.updateCurrencyPrice);
  const signAndExecute = useBorrow((state) => state.signAndExecute);

  const position = basePosition ? basePosition.position : undefined;
  const dynamicLtvMeta = ltvMeta(basePosition);
  const metaStatus = transactionMeta.status;

  const [showRoutingModal, setShowRoutingModal] = useState(false);
  const [actionType, setActionType] = useState(ActionType.ADD);
  const [hasBalanceInVault, setHasBalanceInVault] = useState(false);
  const [isConfirmationModalShown, setIsConfirmationModalShown] =
    useState(false);
  const [confirmationModalAction, setConfirmationModalAction] = useState(
    () => () => {
      notify({ message: 'Invalid function called', type: 'error' });
    }
  );

  const prevActionType = useRef<ActionType>(ActionType.ADD);

  const shouldSignTooltipBeShown = useMemo(() => {
    if (!debt) return false;
    const collateralAmount = parseFloat(collateral.input);
    const debtAmount = parseFloat(debt.input);
    const collateralAllowance = needsAllowance(
      mode,
      AssetType.Collateral,
      collateral,
      collateralAmount
    );
    const debtNeedsAllowance = needsAllowance(
      mode,
      AssetType.Debt,
      debt,
      debtAmount
    );

    const startChainId = transactionMeta.steps[0]?.chainId;
    return (
      (collateralAmount || debtAmount) &&
      !(collateralAllowance || debtNeedsAllowance) &&
      availableVaultStatus === FetchStatus.Ready &&
      !(!isEditing && hasBalanceInVault) &&
      startChainId === walletChainId &&
      needsSignature
    );
  }, [
    availableVaultStatus,
    needsSignature,
    hasBalanceInVault,
    transactionMeta.steps,
    walletChainId,
    isEditing,
    collateral,
    debt,
    mode,
  ]);

  useEffect(() => {
    if (address) {
      if (!vault) {
        debounce(() => {
          if (
            walletChainId &&
            walletChainId !== collateral.chainId &&
            isSupported(walletChainId)
          ) {
<<<<<<< HEAD
            changeCollateralChain(walletChainId, true);
            changeDebtChain(walletChainId, false);
=======
            changeAssetChain(AssetType.Collateral, walletChainId, true);
            changeAssetChain(AssetType.Debt, walletChainId, false);
>>>>>>> f3f07025
          } else {
            updateBalances(AssetType.Collateral);
            updateBalances(AssetType.Debt);
            updateAllowance(AssetType.Collateral);
            updateAllowance(AssetType.Debt);
            updateVault();
          }
        }, 500);
      }
    }
  }, [
    address,
    collateral,
    walletChainId,
    vault,
<<<<<<< HEAD
    changeCollateralChain,
    changeDebtChain,
=======
    changeAssetChain,
>>>>>>> f3f07025
    updateBalances,
    updateAllowance,
    updateVault,
  ]);

  useEffect(() => {
    updateCurrencyPrice(AssetType.Collateral);
    updateCurrencyPrice(AssetType.Debt);
  }, [updateCurrencyPrice]);

  useEffect(() => {
    if (prevActionType.current !== actionType) {
      changeInputValues('', '');
      prevActionType.current = actionType;
    }
  }, [actionType, changeInputValues]);

  useEffect(() => {
    if (address && vault) {
      const current = availableVaults.find((v) =>
        v.vault.address.equals(vault.address)
      );
      if (current) {
        setHasBalanceInVault(current.depositBalance.gt(DUST_AMOUNT_IN_WEI));
      }
    }
  }, [address, vault, availableVaults]);

  useEffect(() => {
    const mode = modeForContext(
      isEditing,
      actionType,
      Number(collateral.input),
      debt && Number(debt.input)
    );
    changeMode(mode);
  }, [changeMode, isEditing, collateral.input, debt, actionType]);

  const proceedWithConfirmation = (action?: () => void) => {
    setConfirmationModalAction(() => action);
    setIsConfirmationModalShown(true);
  };

  const warningContent = useMemo(() => {
    return (
      <>
        {`Based on your selection, we\'ve noticed that you have an open ${
          vault?.collateral?.symbol
        }/${vault?.debt?.symbol}
        position on ${chainName(
          vault?.chainId
        )}. You may proceed to manage it. `}
        {availableRoutes.length > 1 && (
          <>
            {
              "If you're trying to open a similar position on another chain, please "
            }
            <Typography
              variant="xsmall"
              lineHeight="160%"
              textAlign="left"
              onClick={() => {
                !onMobile && address && setShowRoutingModal(true);
              }}
              style={
                !onMobile
                  ? { textDecoration: 'underline', cursor: 'pointer' }
                  : {}
              }
            >
              select a different route.
            </Typography>
          </>
        )}
      </>
    );
  }, [availableRoutes, onMobile, address, vault]);

  const shouldWarningBeDisplayed =
    !isEditing &&
    availableVaultStatus === FetchStatus.Ready &&
    transactionMeta.status === FetchStatus.Ready &&
    hasBalanceInVault;

  return (
    <>
      <Card sx={{ maxWidth: '500px', margin: 'auto' }}>
        <CardContent sx={{ width: '100%', p: '1.5rem 2rem' }}>
          <BorrowHeader
            chainName={chainName(vault?.chainId)}
            isEditing={isEditing}
            actionType={actionType}
            onActionTypeChange={(type) => setActionType(type)}
            isCrossChainOperation={
              debt ? collateral.chainId !== debt.chainId : false
            }
          />
          {(actionType === ActionType.ADD
            ? [collateral, debt]
            : [debt, collateral]
          ).map((assetChange, index) => {
            const collateralIndex = actionType === ActionType.ADD ? 0 : 1;
            const type =
              index === collateralIndex ? AssetType.Collateral : AssetType.Debt;
<<<<<<< HEAD
            const balance = assetChange
              ? assetChange.balances[assetChange.currency.symbol]
              : 0;
            const debtAmount = position?.debt?.amount;
=======
            const balance = assetChange.balances[assetChange.currency.symbol];
            const debtAmount = position.debt.amount;
>>>>>>> f3f07025
            const maxAmount =
              type === AssetType.Debt && debtAmount && debtAmount < balance
                ? debtAmount
                : balance;
            const showLtv =
              type === AssetType.Debt && actionType === ActionType.ADD;
            return (
              <BorrowBox
                key={type}
                index={index}
                type={type}
                showMax={!showLtv}
                maxAmount={maxAmount}
                assetChange={assetChange}
                isEditing={isEditing}
                actionType={actionType}
                chainId={assetChange?.chainId}
                isExecuting={isExecuting}
                value={assetChange?.input}
                ltvMeta={dynamicLtvMeta}
                basePosition={basePosition}
              />
            );
          })}

          {availableRoutes.length > 1 ? (
            <Stack
              direction="row"
              mt="1rem"
              justifyContent="space-between"
              onClick={() => {
                !isEditing && !onMobile && address && setShowRoutingModal(true);
              }}
              sx={{ cursor: address && 'pointer' }}
            >
              <Typography variant="smallDark">Routes</Typography>
              <Stack direction="row">
                <Typography variant="h6" sx={{ fontSize: '0.875rem' }}>
                  View all Routes
                </Typography>
                <ArrowForwardIosIcon
                  viewBox="0 0 24 24"
                  sx={{
                    fontSize: 24,
                    p: '5px',
                  }}
                />
              </Stack>
            </Stack>
          ) : (
            <></>
          )}

          <Box m="1rem 0">
            <Fees />
          </Box>

          {shouldSignTooltipBeShown ? <SignTooltip /> : <></>}

          {shouldWarningBeDisplayed && (
            <Box mb={2}>
              <WarningInfo text={warningContent} />
            </Box>
          )}

          <BorrowButton
            address={address}
            collateral={collateral}
            debt={debt}
            position={position}
            walletChainId={walletChainId}
            ltvMeta={dynamicLtvMeta}
            metaStatus={metaStatus}
            needsSignature={needsSignature}
            isSigning={isSigning}
            isExecuting={isExecuting}
            availableVaultStatus={availableVaultStatus}
            transactionMeta={transactionMeta}
            mode={mode}
            isEditing={isEditing}
            hasBalanceInVault={hasBalanceInVault}
            onLoginClick={() => login()}
            onChainChangeClick={(chainId) => changeChain(chainId)}
            onApproveClick={(type) => allow(type)}
            onRedirectClick={(borrow) => {
              if (borrow) {
                showBorrow(router);
              } else {
                showPosition(router, walletChainId, vault, false);
              }
            }}
            onClick={signAndExecute}
            withConfirmation={proceedWithConfirmation}
          />

          <ConnextFooter />
        </CardContent>
      </Card>
      <RoutingModal
        isEditing={isEditing}
        open={showRoutingModal}
        handleClose={() => setShowRoutingModal(false)}
      />
      <ConfirmTransactionModal
        open={isConfirmationModalShown}
        onClose={() => setIsConfirmationModalShown(false)}
        basePosition={basePosition}
        transactionMeta={transactionMeta}
        isEditing={isEditing}
        actionType={actionType}
        action={() => {
          setIsConfirmationModalShown(false);
          confirmationModalAction && confirmationModalAction();
        }}
      />
    </>
  );
}

export default Borrow;

Borrow.defaultProps = {
  position: false,
};<|MERGE_RESOLUTION|>--- conflicted
+++ resolved
@@ -8,10 +8,6 @@
   useMediaQuery,
   useTheme,
 } from '@mui/material';
-<<<<<<< HEAD
-import { Address } from '@x-fuji/sdk';
-=======
->>>>>>> f3f07025
 import { debounce } from 'debounce';
 import { useRouter } from 'next/router';
 import React, { useEffect, useMemo, useRef, useState } from 'react';
@@ -21,10 +17,7 @@
   ActionType,
   AssetType,
   FetchStatus,
-<<<<<<< HEAD
   ltvMeta,
-=======
->>>>>>> f3f07025
   needsAllowance,
 } from '../../helpers/assets';
 import { modeForContext } from '../../helpers/borrow';
@@ -72,14 +65,7 @@
   const vault = useBorrow((state) => state.activeVault);
   const mode = useBorrow((state) => state.mode);
   const changeMode = useBorrow((state) => state.changeMode);
-<<<<<<< HEAD
-  const changeCollateralChain = useBorrow(
-    (state) => state.changeCollateralChain
-  );
-  const changeDebtChain = useBorrow((state) => state.changeDebtChain);
-=======
   const changeAssetChain = useBorrow((state) => state.changeAssetChain);
->>>>>>> f3f07025
   const changeInputValues = useBorrow((state) => state.changeInputValues);
   const updateBalances = useBorrow((state) => state.updateBalances);
   const updateVault = useBorrow((state) => state.updateVault);
@@ -152,13 +138,8 @@
             walletChainId !== collateral.chainId &&
             isSupported(walletChainId)
           ) {
-<<<<<<< HEAD
-            changeCollateralChain(walletChainId, true);
-            changeDebtChain(walletChainId, false);
-=======
             changeAssetChain(AssetType.Collateral, walletChainId, true);
             changeAssetChain(AssetType.Debt, walletChainId, false);
->>>>>>> f3f07025
           } else {
             updateBalances(AssetType.Collateral);
             updateBalances(AssetType.Debt);
@@ -174,12 +155,7 @@
     collateral,
     walletChainId,
     vault,
-<<<<<<< HEAD
-    changeCollateralChain,
-    changeDebtChain,
-=======
     changeAssetChain,
->>>>>>> f3f07025
     updateBalances,
     updateAllowance,
     updateVault,
@@ -284,15 +260,10 @@
             const collateralIndex = actionType === ActionType.ADD ? 0 : 1;
             const type =
               index === collateralIndex ? AssetType.Collateral : AssetType.Debt;
-<<<<<<< HEAD
             const balance = assetChange
               ? assetChange.balances[assetChange.currency.symbol]
               : 0;
             const debtAmount = position?.debt?.amount;
-=======
-            const balance = assetChange.balances[assetChange.currency.symbol];
-            const debtAmount = position.debt.amount;
->>>>>>> f3f07025
             const maxAmount =
               type === AssetType.Debt && debtAmount && debtAmount < balance
                 ? debtAmount
