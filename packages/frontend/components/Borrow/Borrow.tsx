import { useEffect, useState } from "react"
import {
  Typography,
  CardContent,
  Card,
  Stack,
  useMediaQuery,
  useTheme,
  Box,
} from "@mui/material"

import TransactionProcessingModal from "./TransactionProcessingModal"
import { Fees } from "./Fees"
import ApprovalModal from "./ApprovalModal"
import RoutingModal from "./Routing/RoutingModal"
import { useHistory } from "../../store/history.store"
import { chainName } from "../../services/chains"
import { useBorrow } from "../../store/borrow.store"
import { useAuth } from "../../store/auth.store"
import BorrowButton from "./Button"
import BorrowHeader from "./Header"
import BorrowBox from "./Box/Box"
import ConnextFooter from "./ConnextFooter"
import { Mode, modeForContext, PositionAction } from "../../helpers/borrow"

type BorrowProps = {
  managePosition: boolean
}
export default function Borrow(props: BorrowProps) {
  const address = useAuth((state) => state.address)
  const walletChain = useAuth((state) => state.chain)
  const changeChain = useAuth((state) => state.changeChain)
  const updateBalance = useBorrow((state) => state.updateBalances)
  const updateVault = useBorrow((state) => state.updateVault)
  const updateAllowance = useBorrow((state) => state.updateAllowance)
  useEffect(() => {
    if (address) {
      updateBalance("collateral")
      updateBalance("debt")
      updateAllowance()
      updateVault()
    }
  }, [address, updateBalance, updateAllowance, updateVault])

  const login = useAuth((state) => state.login)
  const theme = useTheme()
  const onMobile = useMediaQuery(theme.breakpoints.down("md"))

  const collateral = useBorrow((state) => state.position.collateral)
  const collateralInput = useBorrow((state) => state.collateralInput)
  const collateralAmount = parseFloat(collateralInput)
  const collateralChainId = useBorrow((state) => state.collateralChainId)
  const collateralAllowance = useBorrow((state) => state.collateralAllowance)

  const debtInput = useBorrow((state) => state.debtInput)
  const debtAmount = parseFloat(debtInput)
  const debtChainId = useBorrow((state) => state.debtChainId)

  // const vaultChainId = useBorrow((state) => state.position.vault?.chainId)

  const changeBorrowChain = useBorrow((state) => state.changeBorrowChain)
  const changeCollateralChain = useBorrow(
    (state) => state.changeCollateralChain
  )

  // TODO: refacto with a "status" in store (i.e status = "editing, approving, signing, borrowing...") ?
  const [showApprovalModal, setShowApprovalModal] = useState(false)

  const balance = useBorrow(
    (state) => state.collateralBalances[state.position.collateral.token.symbol]
  )

  const updateTokenPrice = useBorrow((state) => state.updateTokenPrice)
  useEffect(() => {
    updateTokenPrice("collateral")
    updateTokenPrice("debt")
  }, [updateTokenPrice])

  const ltv = useBorrow((state) => state.position.ltv)
  const ltvMax = useBorrow((state) => state.position.ltvMax)

  const signAndBorrow = useBorrow((state) => state.signAndBorrow)
  const isSigning = useBorrow((state) => state.isSigning)
  const isBorrowing = useBorrow((state) => state.isBorrowing)

  const currentTxHash = useHistory((state) => state.inModal)
  const closeModal = useHistory((state) => state.closeModal)
  const metaStatus = useBorrow((state) => state.transactionMeta.status)
  const availableVaultStatus = useBorrow((state) => state.availableVaultsStatus)

  const [showRoutingModal, setShowRoutingModal] = useState(false)
  const availableRoutes = useBorrow((state) => state.availableRoutes)

<<<<<<< HEAD
  const [positionAction, setPositionAction] = useState(PositionAction.ADD)
  const [mode, setMode] = useState(Mode.DEPOSIT_AND_BORROW)

  useEffect(() => {
    const mode = modeForContext(
      props.managePosition,
      positionAction,
      Number(collateralInput),
      Number(debtInput)
=======
  let button: ReactNode
  if (!address) {
    button = (
      <Button
        variant="gradient"
        size="large"
        onClick={() => login()}
        fullWidth
        data-cy="borrow-login"
      >
        Connect wallet
      </Button>
    )
  } else if (collateralChainId !== walletChain?.id) {
    button = (
      <Button
        variant="gradient"
        size="large"
        fullWidth
        onClick={() => changeChain(collateral.token.chainId)}
      >
        Switch network
      </Button>
    )
  } else if (collateralAmount > 0 && collateralAmount > balance) {
    button = (
      <Button variant="gradient" size="large" disabled fullWidth>
        Insufficient {collateral.token.symbol} balance
      </Button>
    )
  } else if (ltv > ltvMax) {
    button = (
      <Button variant="gradient" size="large" disabled fullWidth>
        Not enough collateral
      </Button>
    )
  } else if (
    collateralAllowance?.value !== undefined &&
    collateralAllowance.value < collateralAmount
  ) {
    button = (
      <Button
        variant="gradient"
        fullWidth
        size="large"
        onClick={() => setShowApprovalModal(true)}
      >
        Allow
      </Button>
    )
  } else {
    button = (
      <LoadingButton
        variant="gradient"
        onClick={signAndBorrow}
        size="large"
        fullWidth
        disabled={
          collateralAmount <= 0 || debtAmount <= 0 || metaStatus !== "ready"
        }
        loading={
          isSigning || isBorrowing || availableVaultStatus === "fetching"
        }
        loadingPosition="start"
        startIcon={<></>}
      >
        {(isSigning && "(1/2) Signing...") ||
          (isBorrowing && "(2/2) Borrowing...") ||
          "Sign & Borrow"}
      </LoadingButton>
>>>>>>> 3ebca9f0
    )
    setMode(mode)
  }, [props.managePosition, collateralInput, debtInput, positionAction])

  return (
    <>
      <Card sx={{ maxWidth: "500px", margin: "auto" }}>
        <CardContent sx={{ width: "100%", p: "1.5rem 2rem" }}>
          <BorrowHeader
            chainName={chainName(debtChainId)}
            managePosition={props.managePosition}
            action={positionAction}
            onPositionActionChange={(action) => setPositionAction(action)}
          />
          <BorrowBox
            mb="1rem"
            managePosition={props.managePosition}
            label="Collateral from"
            type="collateral"
            chainId={collateralChainId}
            disableChainChange={isBorrowing}
            onChainChange={(chainId) => changeCollateralChain(chainId)}
          />
          <BorrowBox
            managePosition={props.managePosition}
            label="Borrow to"
            type="borrow"
            chainId={debtChainId}
            disableChainChange={isBorrowing}
            onChainChange={(chainId) => changeBorrowChain(chainId)}
          />

          <Stack
            direction="row"
            m="1rem 0"
            justifyContent="space-between"
            onClick={() => {
              availableRoutes.length > 0 &&
                !onMobile &&
                address &&
                setShowRoutingModal(true)
            }}
            sx={{ cursor: address && "pointer" }}
          >
            <Typography variant="small">Route</Typography>
            <Typography variant="small">
              <u>{`${chainName(collateralChainId)} > ${chainName(
                debtChainId
              )}`}</u>
            </Typography>
          </Stack>
          <Box mb="1rem">
            <Fees />
          </Box>

          <BorrowButton
            address={address}
            collateralChainId={collateralChainId}
            walletChain={walletChain}
            collateralAmount={collateralAmount}
            debtAmount={debtAmount}
            balance={balance}
            ltv={ltv}
            ltvMax={ltvMax}
            collateralAllowance={collateralAllowance?.value}
            collateral={collateral}
            metaStatus={metaStatus}
            isSigning={isSigning}
            isBorrowing={isBorrowing}
            availableVaultStatus={availableVaultStatus}
            managePosition={props.managePosition}
            managingAction={positionAction}
            onClick={(action) => {
              if (action === "login") {
                login()
              } else if (action === "change_chain") {
                changeChain(collateral.token.chainId)
              } else if (action === "approve") {
                setShowApprovalModal(true)
              } else {
                signAndBorrow()
              }
            }}
          />

          <ConnextFooter />
        </CardContent>
      </Card>
      {/* TODO: Move txprocessing outside of borrow */}
      <TransactionProcessingModal
        hash={currentTxHash}
        handleClose={closeModal}
      />
      {showApprovalModal && (
        <ApprovalModal handleClose={() => setShowApprovalModal(false)} />
      )}

      <RoutingModal
        open={showRoutingModal}
        handleClose={() => setShowRoutingModal(false)}
      />
    </>
  )
}

Borrow.defaultProps = {
  position: false,
}<|MERGE_RESOLUTION|>--- conflicted
+++ resolved
@@ -91,7 +91,6 @@
   const [showRoutingModal, setShowRoutingModal] = useState(false)
   const availableRoutes = useBorrow((state) => state.availableRoutes)
 
-<<<<<<< HEAD
   const [positionAction, setPositionAction] = useState(PositionAction.ADD)
   const [mode, setMode] = useState(Mode.DEPOSIT_AND_BORROW)
 
@@ -101,78 +100,6 @@
       positionAction,
       Number(collateralInput),
       Number(debtInput)
-=======
-  let button: ReactNode
-  if (!address) {
-    button = (
-      <Button
-        variant="gradient"
-        size="large"
-        onClick={() => login()}
-        fullWidth
-        data-cy="borrow-login"
-      >
-        Connect wallet
-      </Button>
-    )
-  } else if (collateralChainId !== walletChain?.id) {
-    button = (
-      <Button
-        variant="gradient"
-        size="large"
-        fullWidth
-        onClick={() => changeChain(collateral.token.chainId)}
-      >
-        Switch network
-      </Button>
-    )
-  } else if (collateralAmount > 0 && collateralAmount > balance) {
-    button = (
-      <Button variant="gradient" size="large" disabled fullWidth>
-        Insufficient {collateral.token.symbol} balance
-      </Button>
-    )
-  } else if (ltv > ltvMax) {
-    button = (
-      <Button variant="gradient" size="large" disabled fullWidth>
-        Not enough collateral
-      </Button>
-    )
-  } else if (
-    collateralAllowance?.value !== undefined &&
-    collateralAllowance.value < collateralAmount
-  ) {
-    button = (
-      <Button
-        variant="gradient"
-        fullWidth
-        size="large"
-        onClick={() => setShowApprovalModal(true)}
-      >
-        Allow
-      </Button>
-    )
-  } else {
-    button = (
-      <LoadingButton
-        variant="gradient"
-        onClick={signAndBorrow}
-        size="large"
-        fullWidth
-        disabled={
-          collateralAmount <= 0 || debtAmount <= 0 || metaStatus !== "ready"
-        }
-        loading={
-          isSigning || isBorrowing || availableVaultStatus === "fetching"
-        }
-        loadingPosition="start"
-        startIcon={<></>}
-      >
-        {(isSigning && "(1/2) Signing...") ||
-          (isBorrowing && "(2/2) Borrowing...") ||
-          "Sign & Borrow"}
-      </LoadingButton>
->>>>>>> 3ebca9f0
     )
     setMode(mode)
   }, [props.managePosition, collateralInput, debtInput, positionAction])
@@ -238,7 +165,7 @@
             ltv={ltv}
             ltvMax={ltvMax}
             collateralAllowance={collateralAllowance?.value}
-            collateral={collateral}
+            collateralToken={collateral.token}
             metaStatus={metaStatus}
             isSigning={isSigning}
             isBorrowing={isBorrowing}
