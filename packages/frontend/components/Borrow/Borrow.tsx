--- conflicted
+++ resolved
@@ -9,28 +9,20 @@
   FormControl,
   Select,
   MenuItem,
-  Accordion,
-  AccordionSummary,
-  AccordionDetails,
-  Chip,
+  Collapse,
 } from "@mui/material"
-import { useTheme } from "@mui/material/styles"
 import KeyboardArrowDownIcon from "@mui/icons-material/KeyboardArrowDown"
-import ExpandMoreIcon from "@mui/icons-material/ExpandMore"
+import KeyboardArrowUpIcon from "@mui/icons-material/KeyboardArrowUp"
 import Image from "next/image"
 
-import { chains } from "../../store"
+import { Chain, chains } from "../../store"
 import SelectTokenCard from "./SelectTokenCard"
 import styles from "../../styles/components/Borrow.module.css"
 
 export default function Borrow() {
-<<<<<<< HEAD
-=======
-  const { palette } = useTheme()
-  const [current, send] = useMachine(borrowMachine, { devTools: true })
-  const { collateral } = current.context
->>>>>>> 870667cf
   const tokens = ["ETH", "USDC"] // TODO: Should be selected depending on ??
+
+  const [showTransactionDetails, setShowTransactionDetails] = useState(false)
 
   const [collateralChainId, setCollateralChain] = useState(chains[0].id)
   const [collateralValue, setCollateralValue] = useState("")
@@ -60,7 +52,6 @@
 
           <Divider sx={{ mt: "1rem", mb: "0.5rem" }} />
 
-<<<<<<< HEAD
           <FormControl>
             <Grid container alignItems="center">
               <label id="collateral-chain-label" className={styles.selectLabel}>
@@ -137,7 +128,7 @@
                 variant="standard"
                 disableUnderline
               >
-                {chains.map((chain) => (
+                {chains.map((chain: Chain) => (
                   <MenuItem key={chain.id} value={chain.id}>
                     <Grid container>
                       <Image
@@ -221,163 +212,6 @@
             </Collapse>
           </Card>
           <br />
-=======
-            <FormControl>
-              <Grid container alignItems="center">
-                <label
-                  id="collateral-chain-label"
-                  className={styles.selectLabel}
-                >
-                  Collateral from
-                </label>
-
-                {/* <Chip
-                  label={
-                    <Grid container alignItems="center">
-                      <Image
-                        src={`/assets/images/protocol-icons/networks/${collateralChainId}.svg`}
-                        height={20}
-                        width={20}
-                        alt={"tmp"}
-                      />
-
-                      <Typography variant="small" sx={{ marginLeft: "0.5rem" }}>
-                        {collateralChainId}
-                      </Typography>
-                    </Grid>
-                  }
-                  component="button"
-                  deleteIcon={<KeyboardArrowDownIcon />}
-                  onClick={openMenu}
-                  onDelete={openMenu}
-                /> */}
-                <Select
-                  labelId="collateral-chain-label"
-                  id="collateral-chain"
-                  value={collateralChainId}
-                  onChange={(e) => setCollateralChain(e.target.value)}
-                  IconComponent={KeyboardArrowDownIcon}
-                  sx={{
-                    marginBottom: "1rem",
-                    boxShadow: "none",
-                    ".MuiOutlinedInput-notchedOutline": {
-                      border: 0,
-                    },
-                  }}
-                  variant="standard"
-                  disableUnderline
-                ></Select>
-              </Grid>
-            </FormControl>
-
-            <SelectTokenCard
-              value={collateralValue}
-              onChangeValue={(e) => setCollateralValue(e.target.value)}
-              token={collateralToken}
-              onChangeToken={(e) => setCollateralToken(e.target.value)}
-              tokens={tokens}
-              type="collateral"
-            />
-
-            <FormControl>
-              <Grid container alignItems="center">
-                <label id="borrow-chain-label" className={styles.selectLabel}>
-                  Borrow to
-                </label>
-                <Select
-                  labelId="borrow-chain-label"
-                  id="borrow-chain"
-                  value={borrowChainId}
-                  onChange={(e) => setBorrowChainId(e.target.value)}
-                  IconComponent={KeyboardArrowDownIcon}
-                  sx={{
-                    marginBottom: "1rem",
-                    boxShadow: "none",
-                    ".MuiOutlinedInput-notchedOutline": {
-                      border: 0,
-                    },
-                  }}
-                  variant="standard"
-                  disableUnderline
-                >
-                  {chains.map((chain: Chain) => (
-                    <MenuItem key={chain.id} value={chain.id}>
-                      <Grid container>
-                        <Image
-                          src={`/assets/images/protocol-icons/networks/${chain.label}.svg`}
-                          height={18}
-                          width={18}
-                          alt={chain.label}
-                        />
-                        <span
-                          style={{
-                            marginLeft: "0.5rem",
-                          }}
-                        >
-                          <Typography variant={"small"}>
-                            {chain.label} Network
-                          </Typography>
-                        </span>
-                      </Grid>
-                    </MenuItem>
-                  ))}
-                </Select>
-              </Grid>
-            </FormControl>
-
-            <SelectTokenCard
-              value={borrowValue}
-              onChangeValue={(e) => setBorrowValue(e.target.value)}
-              token={borrowToken}
-              onChangeToken={(e) => setBorrowToken(e.target.value)}
-              tokens={tokens}
-              type="borrow"
-            />
-
-            <br />
-
-            <Accordion
-              sx={{
-                "::before": { content: "none" },
-                padding: "0.3rem 0.5rem",
-                boxShadow: "none",
-                background: palette.secondary.dark,
-                borderRadius: "0.5rem",
-              }}
-            >
-              <AccordionSummary expandIcon={<ExpandMoreIcon />}>
-                <div className={styles.cardLine}>
-                  <Typography variant="small">Estimated Cost</Typography>
-                  <Typography variant="small">~$3.90</Typography>
-                </div>
-              </AccordionSummary>
-              <AccordionDetails>
-                <div className={styles.cardLine} style={{ width: "92%" }}>
-                  <Typography variant="small">Gas fees</Typography>
-                  <Typography variant="small">~$1.90</Typography>
-                </div>
-                <br />
-                <div className={styles.cardLine} style={{ width: "92%" }}>
-                  <Typography variant="small">Bridges fees</Typography>
-                  <Typography variant="small">~$2.00</Typography>
-                </div>
-                <br />
-                <div className={styles.cardLine} style={{ width: "92%" }}>
-                  <Typography variant="small">Est. processing time</Typography>
-                  <Typography variant="small">~2 Minutes</Typography>
-                </div>
-                <br />
-                <div className={styles.cardLine} style={{ width: "92%" }}>
-                  <Typography variant="small">Route</Typography>
-                  <Typography variant="small">
-                    <u>{"ETH > Polygon"}</u>
-                  </Typography>
-                </div>
-              </AccordionDetails>
-            </Accordion>
-
-            <br />
->>>>>>> 870667cf
 
           <Button
             variant="primary"
