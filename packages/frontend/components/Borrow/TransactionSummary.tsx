import React from "react"
import { useTheme } from "@mui/material/styles"
import {
  Box,
  Card,
  CardActionArea,
  CardContent,
  Dialog,
  DialogContent,
  Divider,
  Grid,
  Tooltip,
  Typography,
} from "@mui/material"
import InfoOutlinedIcon from "@mui/icons-material/InfoOutlined"
import KeyboardArrowUpIcon from "@mui/icons-material/KeyboardArrowUp"
import KeyboardArrowDownIcon from "@mui/icons-material/KeyboardArrowDown"
import { formatUnits } from "ethers/lib/utils"

import { useBorrow } from "../../store/borrow.store"
import LTVProgressBar from "./LTVProgressBar"
import ClickableTooltip from "../Shared/ClickableTooltip"
import { ProviderIcon } from "../Shared/Icons"
<<<<<<< HEAD
=======
import { recommendedLTV } from "../../helpers/borrow"
>>>>>>> 6c86a52a

export default function TransactionSummary() {
  const { palette } = useTheme()

  const ltv = useBorrow((state) => state.position.ltv)
  const ltvMax = useBorrow((state) => state.position.ltvMax)
  const liquidationPrice = useBorrow((state) => state.position.liquidationPrice)
  const liquidationDiff = useBorrow((state) => state.position.liquidationDiff)

  const collateral = useBorrow((state) => state.position.collateral)
  //const collateralInput = useBorrow((state) => state.collateralInput)
  //const collateralAmount = parseFloat(collateralInput)

  const debt = useBorrow((state) => state.position.debt)
  //const debtInput = useBorrow((state) => state.debtInput)
  //const debtAmount = parseFloat(debtInput)

  const providers = useBorrow((state) => state.position.providers)

  const [anchorEl, setAnchorEl] = React.useState<null | HTMLElement>(null)
  const isOpen = Boolean(anchorEl)

  const openPreviewTransaction = (event: React.MouseEvent<HTMLButtonElement>) =>
    setAnchorEl(event.currentTarget)

  const closePreviewTransaction = () => setAnchorEl(null)

  return (
    <>
      <Card
        sx={{
          width: "88%",
          padding: "1rem 1rem",
          position: "fixed",
          bottom: "2rem",
          left: "6%",
          right: "6%",
          pb: 0,
        }}
      >
        <CardContent sx={{ p: 0, width: "100%" }}>
          <CardActionArea onClick={openPreviewTransaction}>
            <Grid container justifyContent="space-between">
              <Typography onClick={openPreviewTransaction} variant="body2">
                Transaction Summary
              </Typography>

              {isOpen ? (
                <KeyboardArrowDownIcon
                  sx={{
                    border: "1px solid",
                    borderRadius: "0.5rem",
                  }}
                />
              ) : (
                <KeyboardArrowUpIcon
                  sx={{
                    border: "1px solid",
                    borderRadius: "0.5rem",
                  }}
                />
              )}
            </Grid>
          </CardActionArea>
        </CardContent>
      </Card>

      <Dialog
        fullWidth
        onClose={closePreviewTransaction}
        open={isOpen}
        sx={{ backdropFilter: "blur(0.313rem)" }}
      >
        <DialogContent
          sx={{
            position: "fixed",
            bottom: "2rem",
            left: "50%",
            width: "94%",
            maxHeight: "90%",
            transform: "translateX(-50%)",
            background: "transparent",
          }}
        >
          <Card
            sx={{
              flexDirection: "column",
              alignItems: "center",
              padding: "1rem 1rem",
            }}
          >
            <CardContent sx={{ width: "100%", p: 0, gap: "1rem" }}>
              <CardActionArea onClick={closePreviewTransaction}>
                <Grid container justifyContent="space-between">
                  <Typography variant="body2">Transaction Summary</Typography>
                  {isOpen ? (
                    <KeyboardArrowDownIcon
                      sx={{
                        border: "1px solid",
                        borderRadius: "0.5rem",
                      }}
                    />
                  ) : (
                    <KeyboardArrowUpIcon
                      sx={{
                        border: "1px solid",
                        borderRadius: "0.5rem",
                      }}
                    />
                  )}
                </Grid>
              </CardActionArea>

              <Divider sx={{ mt: "1.375rem", mb: "1rem" }} />

              <Grid container direction="column" rowSpacing="0.75rem">
                <Grid
                  item
                  sx={{ display: "flex", justifyContent: "space-between" }}
                >
                  <Typography variant="smallDark">
                    Collateral Provided
                  </Typography>
                  <Typography variant="small" sx={{ width: "100%" }}>
                    {collateral.amount.toLocaleString()}{" "}
                    {collateral.token.symbol} (~
                    {(collateral.amount * collateral.usdValue).toLocaleString()}
                    )
                  </Typography>
                </Grid>

                <Grid
                  item
                  sx={{ display: "flex", justifyContent: "space-between" }}
                >
                  <Typography variant="smallDark">Borrowed Value</Typography>
                  <Typography variant="small" sx={{ width: "100%" }}>
                    ${(debt.amount * debt.usdValue).toLocaleString()} (
                    {debt.amount.toLocaleString()} {debt.token.symbol})
                  </Typography>
                </Grid>

                <Grid
                  item
                  sx={{ display: "flex", justifyContent: "space-between" }}
                >
                  <Typography variant="smallDark">Liquidation Price</Typography>
                  <Typography variant="small">
                    ${liquidationPrice} (
                    <span
                      style={{
                        color:
                          liquidationDiff >= 0
                            ? palette.success.main
                            : palette.error.main,
                      }}
                    >
                      ~{Math.abs(liquidationDiff)}%
                    </span>{" "}
                    {liquidationDiff >= 0 ? "below" : "above"})
                  </Typography>
                </Grid>

                <Grid item display="flex" justifyContent="space-between">
                  <Typography variant="smallDark">
                    Current Price ({collateral.token.symbol})
                  </Typography>
                  <Typography variant="small" sx={{ width: "100%" }}>
                    ${collateral.usdValue.toLocaleString()}
                  </Typography>
                </Grid>
              </Grid>

              <Divider sx={{ mt: "1.25rem", mb: "0.5rem" }} />

              <LTVProgressBar
                borrowLimit={0} // TODO: should be dynamic
                value={ltv > ltvMax ? ltvMax : ltv}
                maxLTV={ltvMax}
                recommendedLTV={recommendedLTV(ltvMax)}
              />

              <Divider sx={{ mt: "1rem", mb: "1.5rem" }} />

              <Typography variant="body2">Details</Typography>

              <br />

              <Grid container direction="column" rowSpacing="0.75rem">
                <Grid
                  item
                  sx={{ display: "flex", justifyContent: "space-between" }}
                >
                  <Typography variant="smallDark">Current LTV</Typography>
                  <Typography variant="small">45%</Typography>
                </Grid>

                <Grid
                  item
                  sx={{ display: "flex", justifyContent: "space-between" }}
                >
                  <Typography variant="smallDark">
                    Liquidation threshold
                  </Typography>
                  <Typography variant="small">75%</Typography>
                </Grid>

                <Grid
                  item
                  sx={{ display: "flex", justifyContent: "space-between" }}
                >
                  <Typography variant="smallDark">
                    Collateral will be deposit into
                  </Typography>

                  <Grid item>
                    {providers?.length ? (
                      <Grid container alignItems="center">
                        <ProviderIcon
                          providerName={providers[0].name}
                          height={18}
                          width={18}
                        />
                        <Typography ml="0.375rem" variant="small">
                          {providers[0].name}
                        </Typography>
                      </Grid>
                    ) : (
                      "n/a"
                    )}
                  </Grid>
                </Grid>

                <Grid item>
                  <Grid container justifyContent="space-between">
                    <div style={{ display: "flex", alignItems: "center" }}>
                      <Typography variant="smallDark">
                        Borrow Interest (APR)
                      </Typography>

                      <Tooltip
                        arrow
                        title="APR, or annual percentage rate, represents the price you pay to borrow money."
                      >
                        <InfoOutlinedIcon
                          sx={{
                            ml: "0.4rem",
                            fontSize: "0.875rem",
                            color: palette.info.dark,
                            display: { xs: "none", sm: "inline" },
                          }}
                        />
                      </Tooltip>
                      <ClickableTooltip
                        title="APR, or annual percentage rate, represents the price you pay to borrow money."
                        placement="bottom"
                      >
                        <InfoOutlinedIcon
                          sx={{
                            ml: "0.4rem",
                            fontSize: "0.875rem",
                            color: palette.info.dark,
                          }}
                        />
                      </ClickableTooltip>
                    </div>
                    <Box>
                      <Box sx={{ alignItems: "center", cursor: "pointer" }}>
                        {providers?.length ? (
                          <Typography variant="small">
                            {providers[0].name}:{" "}
                            <span style={{ color: palette.success.main }}>
                              {formatUnits(providers[0].borrowRate, 27)}%
                            </span>
                          </Typography>
                        ) : (
                          "n/a"
                        )}
                      </Box>
                    </Box>
                  </Grid>
                </Grid>
              </Grid>
            </CardContent>
          </Card>
        </DialogContent>
      </Dialog>
    </>
  )
}<|MERGE_RESOLUTION|>--- conflicted
+++ resolved
@@ -21,10 +21,7 @@
 import LTVProgressBar from "./LTVProgressBar"
 import ClickableTooltip from "../Shared/ClickableTooltip"
 import { ProviderIcon } from "../Shared/Icons"
-<<<<<<< HEAD
-=======
 import { recommendedLTV } from "../../helpers/borrow"
->>>>>>> 6c86a52a
 
 export default function TransactionSummary() {
   const { palette } = useTheme()
