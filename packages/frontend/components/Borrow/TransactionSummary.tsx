--- conflicted
+++ resolved
@@ -15,19 +15,12 @@
 import InfoOutlinedIcon from "@mui/icons-material/InfoOutlined"
 import KeyboardArrowUpIcon from "@mui/icons-material/KeyboardArrowUp"
 import KeyboardArrowDownIcon from "@mui/icons-material/KeyboardArrowDown"
-
+import { formatUnits } from "ethers/lib/utils"
+
+import { useBorrow } from "../../store/borrow.store"
 import LTVProgressBar from "./LTVProgressBar"
-<<<<<<< HEAD
 import ClickableTooltip from "../Shared/ClickableTooltip"
-import { useStore } from "../../store"
-import { formatUnits } from "ethers/lib/utils"
 import { ProviderIcon } from "../Shared/Icons"
-=======
-import ClickableTooltip from "../Layout/ClickableTooltip"
-import { formatUnits } from "ethers/lib/utils"
-import ProviderIcon from "../ProviderIcon"
-import { useBorrow } from "../../store/borrow.store"
->>>>>>> 359b04ef
 
 export default function TransactionSummary() {
   const { palette } = useTheme()
@@ -38,12 +31,12 @@
   const liquidationDiff = useBorrow((state) => state.position.liquidationDiff)
 
   const collateral = useBorrow((state) => state.position.collateral)
-  const collateralInput = useBorrow((state) => state.collateralInput)
-  const collateralAmount = parseFloat(collateralInput)
+  //const collateralInput = useBorrow((state) => state.collateralInput)
+  //const collateralAmount = parseFloat(collateralInput)
 
   const debt = useBorrow((state) => state.position.debt)
-  const debtInput = useBorrow((state) => state.debtInput)
-  const debtAmount = parseFloat(debtInput)
+  //const debtInput = useBorrow((state) => state.debtInput)
+  //const debtAmount = parseFloat(debtInput)
 
   const providers = useBorrow((state) => state.position.providers)
 
