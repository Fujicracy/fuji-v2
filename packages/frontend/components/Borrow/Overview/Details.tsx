--- conflicted
+++ resolved
@@ -3,17 +3,11 @@
 
 import { chainName } from '../../../helpers/chains';
 import { NetworkIcon, ProviderIcon } from '../../Shared/Icons';
-<<<<<<< HEAD
-import InfoTooltip from '../../Shared/Tooltips/InfoTooltip';
-import ProvidersTooltip from '../../Shared/Tooltips/ProvidersTooltip';
-import TooltipWrapper from '../../Shared/Tooltips/TooltipWrapper';
-=======
 import {
-  APRTooltip,
+  InfoTooltip,
   ProvidersTooltip,
   TooltipWrapper,
 } from '../../Shared/Tooltips';
->>>>>>> f3f07025
 
 type DetailsProps = {
   ltv: number;
