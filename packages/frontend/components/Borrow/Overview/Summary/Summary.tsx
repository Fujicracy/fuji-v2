import { Grid } from '@mui/material';

import { formatValue } from '../../../../helpers/values';
import { AssetMeta, Position } from '../../../../store/models/Position';
import SummaryCardItem, { SummaryCardItemInfo } from './SummaryCardItem';

type SummaryProps = {
  collateral: AssetMeta;
  collateralInput: string;
  debt: AssetMeta;
  debtInput: string;
  editedPosition: Position | undefined;
  liquidationDiff: number;
  liquidationPrice: number;
  recommendedLtv: number;
  ltvMax: number;
  isMobile: boolean;
};
function Summary({
  collateral,
  collateralInput,
  debt,
  debtInput,
  editedPosition,
  liquidationDiff,
  liquidationPrice,
  recommendedLtv,
  isMobile,
  ltvMax,
}: SummaryProps) {
  const info: SummaryCardItemInfo[] = [
    {
      title: 'Collateral Provided',
      amount: `${formatValue(collateral.amount, {
        maximumFractionDigits: 3,
<<<<<<< HEAD
      })} ${collateral.currency.symbol}`,
=======
      })} ${collateral.currency.wrapped.symbol}`,
>>>>>>> f3f07025
      footer: formatValue(collateral.amount * collateral.usdPrice, {
        style: 'currency',
      }),
      extra:
        editedPosition &&
        collateralInput !== '' &&
        parseFloat(collateralInput) !== 0
          ? formatValue(editedPosition.collateral.amount, {
              maximumFractionDigits: 3,
            })
          : undefined,
    },
    {
      title: 'Borrowed Value',
      amount: formatValue(debt.amount * debt.usdPrice, {
        style: 'currency',
      }),
      footer: `${formatValue(debt.amount, {
        maximumFractionDigits: 2,
      })} ${debt.currency.symbol}`,
      extra:
        editedPosition && debtInput && parseFloat(debtInput) !== 0
          ? formatValue(editedPosition.debt.amount * debt.usdPrice, {
              style: 'currency',
            })
          : undefined,
    },
    {
      title: 'Liquidation Price',
      amount:
        liquidationDiff >= 0
          ? formatValue(liquidationPrice, { style: 'currency' })
          : '$0',
      footer:
        liquidationDiff >= 0
          ? `~${liquidationDiff.toFixed(0)}% below current price`
          : `n/a`,
      extra:
        editedPosition &&
        (Number(collateralInput) !== 0 || Number(debtInput) !== 0)
          ? formatValue(editedPosition.liquidationPrice, {
              style: 'currency',
            })
          : undefined,
      data: {
        amount: liquidationDiff,
        recommended: ltvMax - recommendedLtv,
      },
    },
    {
      title: 'Current Price',
      amount: formatValue(collateral.usdPrice, { style: 'currency' }),
      footer: collateral.currency.symbol,
    },
  ];

  return (
    <SummaryContainer isMobile={isMobile}>
      {info.map((item, index) => (
        <SummaryCardItem key={index} info={item} isMobile={isMobile} />
      ))}
    </SummaryContainer>
  );
}

export default Summary;

type SummaryContainerProps = {
  children: React.ReactNode;
  isMobile: boolean;
};

function SummaryContainer({ children, isMobile }: SummaryContainerProps) {
  return isMobile ? (
    <Grid container direction="column" rowSpacing="0.75rem">
      {children}
    </Grid>
  ) : (
    <Grid container columnSpacing="1rem">
      {children}
    </Grid>
  );
}<|MERGE_RESOLUTION|>--- conflicted
+++ resolved
@@ -33,11 +33,7 @@
       title: 'Collateral Provided',
       amount: `${formatValue(collateral.amount, {
         maximumFractionDigits: 3,
-<<<<<<< HEAD
-      })} ${collateral.currency.symbol}`,
-=======
       })} ${collateral.currency.wrapped.symbol}`,
->>>>>>> f3f07025
       footer: formatValue(collateral.amount * collateral.usdPrice, {
         style: 'currency',
       }),
