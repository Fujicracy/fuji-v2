--- conflicted
+++ resolved
@@ -19,13 +19,11 @@
   const isMobile = useMediaQuery(breakpoints.down('sm'));
   const [selectedTab, setSelectedTab] = useState<number>(0);
 
+  const providers = useBorrow((state) => state.allProviders);
   const vault = useBorrow((state) => state.activeVault);
-  const allProviders = useBorrow((state) => state.allProviders);
-  const activeProvider = useBorrow((state) => state.activeProvider);
 
   return (
     <Container isMobile={isMobile}>
-<<<<<<< HEAD
       {!isMobile && (
         <Title
           providers={providers}
@@ -40,40 +38,6 @@
       ) : (
         <AnalyticsTab />
       )}
-=======
-      {!isMobile && <Title providers={allProviders} vault={vault} />}
-
-      <Summary
-        collateral={collateral}
-        collateralInput={collateralInput}
-        debt={debt}
-        debtInput={debtInput}
-        editedPosition={editedPosition}
-        liquidationDiff={liquidationDiff}
-        liquidationPrice={liquidationPrice}
-        recommendedLtv={recommendedLtv}
-        ltvMax={ltvMax}
-        isMobile={isMobile}
-      />
-
-      <LTVProgressBar
-        borrowLimit={borrowLimit}
-        value={dynamicLtv > ltvMax ? ltvMax : dynamicLtv}
-        maxLTV={ltvMax}
-        recommendedLTV={recommendedLtv}
-        isMobile={isMobile}
-      />
-
-      <Details
-        ltv={ltv}
-        ltvThreshold={ltvThreshold}
-        providers={allProviders}
-        activeProvider={activeProvider}
-        vault={vault}
-        isMobile={isMobile}
-        isEditing={isEditing}
-      />
->>>>>>> f3f07025
     </Container>
   );
 }
