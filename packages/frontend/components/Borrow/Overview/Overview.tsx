--- conflicted
+++ resolved
@@ -42,8 +42,6 @@
 
   const dynamicLtv = editedPosition ? editedPosition.ltv : ltv;
   const recommendedLtv = recommendedLTV(ltvMax);
-<<<<<<< HEAD
-=======
 
   const limit = borrowLimit(
     mode,
@@ -52,7 +50,6 @@
     collateral.usdPrice,
     ltvMax
   );
->>>>>>> b623099a
 
   return (
     <Container isMobile={isMobile}>
@@ -72,21 +69,7 @@
       />
 
       <LTVProgressBar
-<<<<<<< HEAD
-        borrowLimit={borrowLimit(
-          mode,
-          editedPosition
-            ? editedPosition.collateral.amount
-            : collateralInput
-            ? parseFloat(collateralInput)
-            : 0,
-          parseFloat(collateralInput),
-          collateral.usdPrice,
-          dynamicLtv
-        )}
-=======
         borrowLimit={limit}
->>>>>>> b623099a
         value={dynamicLtv > ltvMax ? ltvMax : dynamicLtv}
         maxLTV={ltvMax}
         recommendedLTV={recommendedLtv}
