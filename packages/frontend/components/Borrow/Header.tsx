import { Divider, Typography, Stack, Box } from "@mui/material"
import { ActionType } from "../../helpers/assets"
import { NetworkIcon } from "../Shared/Icons"
import TabChip from "../Shared/TabChip"
<<<<<<< HEAD
import SlippageSettings from "./SlippageSettings"
=======
import TooltipWrapper from "../Shared/Tooltips/TooltipWrapper"
>>>>>>> c2cf565e

type BorrowHeaderProps = {
  isEditing: boolean
  actionType: ActionType
  chainName: string
  onActionTypeChange: (action: ActionType) => void
}

function BorrowHeader({
  isEditing,
  actionType,
  chainName,
  onActionTypeChange,
}: BorrowHeaderProps) {
  const networkMessage = `Your position is currently on the ${chainName} Network`

  return (
    <>
      {isEditing ? (
        <Stack
          direction="row"
          justifyContent="space-between"
          alignItems="center"
          height="40px"
        >
          <Typography variant="body2" height="40px" lineHeight="40px">
            Manage your position
          </Typography>
          <TooltipWrapper
            defaultOpen
            placement="top"
            title={
              <Box
                sx={{
                  display: "flex",
                  flexDirection: "column",
                  width: "10rem",
                }}
              >
                <Typography variant="small">{networkMessage}</Typography>
              </Box>
            }
          >
            <NetworkIcon network={chainName} height={18} width={18} />
          </TooltipWrapper>
        </Stack>
      ) : (
        <Stack
          direction="row"
          justifyContent="space-between"
          alignItems="center"
          height="40px"
        >
          <Typography variant="body2" height="40px" lineHeight="40px">
            Borrow
          </Typography>
          <SlippageSettings />
        </Stack>
      )}
      <Divider sx={{ mt: "1rem", mb: "0.5rem" }} />
      {isEditing && (
        <Stack
          direction="row"
          sx={{
            marginTop: 3,
            marginBottom: 3,
          }}
        >
          {[ActionType.ADD, ActionType.REMOVE].map((p) => (
            <TabChip
              key={`${p}`}
              sx={p === ActionType.REMOVE ? { marginLeft: 1 } : {}}
              selected={actionType === p}
              label={`${p === ActionType.ADD ? "Add" : "Remove"} Position`}
              onClick={() => {
                onActionTypeChange(p)
              }}
            />
          ))}
        </Stack>
      )}
    </>
  )
}

export default BorrowHeader<|MERGE_RESOLUTION|>--- conflicted
+++ resolved
@@ -2,11 +2,8 @@
 import { ActionType } from "../../helpers/assets"
 import { NetworkIcon } from "../Shared/Icons"
 import TabChip from "../Shared/TabChip"
-<<<<<<< HEAD
 import SlippageSettings from "./SlippageSettings"
-=======
 import TooltipWrapper from "../Shared/Tooltips/TooltipWrapper"
->>>>>>> c2cf565e
 
 type BorrowHeaderProps = {
   isEditing: boolean
