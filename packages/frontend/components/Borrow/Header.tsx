import { Box, Divider, Stack, Typography } from '@mui/material';
import { useTheme } from '@mui/material/styles';

import { ActionType } from '../../helpers/assets';
import { wrappedSymbol } from '../../helpers/currencies';
import { useBorrow } from '../../store/borrow.store';
import { CurrencyIcon, NetworkIcon } from '../Shared/Icons';
import SlippageSettings from '../Shared/SlippageSettings';
<<<<<<< HEAD
import TabSwitch from '../Shared/TabSwitch';
import TooltipWrapper from '../Shared/Tooltips/TooltipWrapper';
=======
import TabChip from '../Shared/TabChip';
import { TooltipWrapper } from '../Shared/Tooltips';
>>>>>>> f3f07025

type BorrowHeaderProps = {
  isEditing: boolean;
  actionType: ActionType;
  chainName: string;
  onActionTypeChange: (action: ActionType) => void;
  isCrossChainOperation: boolean;
};

function BorrowHeader({
  isEditing,
  actionType,
  chainName,
  onActionTypeChange,
  isCrossChainOperation,
}: BorrowHeaderProps) {
  const { palette } = useTheme();
  const networkMessage = `Your position is currently on the ${chainName} Network`;
  const collateral = useBorrow((state) => state.collateral);
  const debt = useBorrow((state) => state.debt);

  return (
    <>
      {isEditing ? (
        <Stack
          direction="row"
          justifyContent="space-between"
          alignItems="center"
          height="40px"
        >
          <Stack direction="row" justifyContent="start" alignItems="center">
            <Box sx={{ position: 'relative' }}>
              <CurrencyIcon currency={debt.currency} height={40} width={40} />
              <CurrencyIcon
                currency={collateral.currency}
                height={16}
                width={16}
                sx={{
                  position: 'absolute',
                  right: 0,
                  transform: 'translateY(-100%)',
                }}
              />
            </Box>
            <Box ml="0.75rem">
              <Typography variant="h5" fontSize="1.25rem" lineHeight="150%">
                Debt: {debt.currency.symbol}
              </Typography>
              <Typography
                variant="small"
                fontSize="0.875rem"
                lineHeight="22.4px"
              >
                Collateral: {wrappedSymbol(collateral.currency)}
              </Typography>
            </Box>
          </Stack>

          <Stack
            direction="row"
            justifyContent="space-between"
            alignItems="center"
            height="40px"
          >
            <TooltipWrapper
              defaultOpen
              placement="top"
              title={
                <Box
                  sx={{
                    display: 'flex',
                    flexDirection: 'column',
                    width: '10rem',
                  }}
                >
                  <Typography variant="small">{networkMessage}</Typography>
                </Box>
              }
            >
              <NetworkIcon network={chainName} height={18} width={18} />
            </TooltipWrapper>
            {isCrossChainOperation && (
              <Box sx={{ ml: '1rem' }}>
                <SlippageSettings />
              </Box>
            )}
          </Stack>
        </Stack>
      ) : (
        <Stack
          direction="row"
          justifyContent="space-between"
          alignItems="center"
          height="40px"
        >
          <Typography variant="body2" height="40px" lineHeight="40px">
            Borrow
          </Typography>
          {isCrossChainOperation && <SlippageSettings />}
        </Stack>
      )}
      <Divider sx={{ mt: '1rem', mb: '0.5rem' }} />
      {isEditing && (
        <TabSwitch
          size="large"
          actions={[
            { value: ActionType.ADD, label: 'Deposit / Borrow' },
            { value: ActionType.REMOVE, label: 'Withdraw / Payback' },
          ]}
          selected={actionType}
          onChange={onActionTypeChange}
        />
      )}
    </>
  );
}

export default BorrowHeader;<|MERGE_RESOLUTION|>--- conflicted
+++ resolved
@@ -1,18 +1,12 @@
 import { Box, Divider, Stack, Typography } from '@mui/material';
-import { useTheme } from '@mui/material/styles';
 
 import { ActionType } from '../../helpers/assets';
 import { wrappedSymbol } from '../../helpers/currencies';
 import { useBorrow } from '../../store/borrow.store';
 import { CurrencyIcon, NetworkIcon } from '../Shared/Icons';
 import SlippageSettings from '../Shared/SlippageSettings';
-<<<<<<< HEAD
 import TabSwitch from '../Shared/TabSwitch';
 import TooltipWrapper from '../Shared/Tooltips/TooltipWrapper';
-=======
-import TabChip from '../Shared/TabChip';
-import { TooltipWrapper } from '../Shared/Tooltips';
->>>>>>> f3f07025
 
 type BorrowHeaderProps = {
   isEditing: boolean;
@@ -29,7 +23,6 @@
   onActionTypeChange,
   isCrossChainOperation,
 }: BorrowHeaderProps) {
-  const { palette } = useTheme();
   const networkMessage = `Your position is currently on the ${chainName} Network`;
   const collateral = useBorrow((state) => state.collateral);
   const debt = useBorrow((state) => state.debt);
