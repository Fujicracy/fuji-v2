--- conflicted
+++ resolved
@@ -47,10 +47,6 @@
                 width={16}
                 sx={{
                   position: 'absolute',
-<<<<<<< HEAD
-                  bottom: 0,
-=======
->>>>>>> e2e6d518
                   right: 0,
                   transform: 'translateY(-100%)',
                 }}
