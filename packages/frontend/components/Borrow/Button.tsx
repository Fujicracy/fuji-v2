import LoadingButton from '@mui/lab/LoadingButton';
import { Button } from '@mui/material';
import { ConnectedChain } from '@web3-onboard/core';
import { ChainId } from '@x-fuji/sdk';
import React from 'react';

import { MINIMUM_DEBT_AMOUNT } from '../../constants';
import {
  AssetChange,
  AssetType,
  LtvMeta,
  Mode,
  needsAllowance,
} from '../../helpers/assets';
import { chainName, hexToChainId } from '../../helpers/chains';
import { TransactionMeta } from '../../helpers/transactions';
import { FetchStatus } from '../../store/borrow.store';
import { Position } from '../../store/models/Position';

type BorrowButtonProps = {
  address: string | undefined;
  collateral: AssetChange;
  debt: AssetChange;
  position: Position;
  walletChain: ConnectedChain | undefined;
  ltvMeta: LtvMeta;
  metaStatus: FetchStatus;
  needsSignature: boolean;
  isSigning: boolean;
  isExecuting: boolean;
  availableVaultStatus: FetchStatus;
  transactionMeta: TransactionMeta;
  mode: Mode;
  isEditing: boolean;
  hasBalanceInVault: boolean;
  onLoginClick: () => void;
  onChainChangeClick: (chainId: ChainId) => void;
  onApproveClick: (type: AssetType) => void;
  onRedirectClick: (position: boolean) => void;
  onClick: () => void;
  withConfirmation: (action?: () => void) => void;
};

function BorrowButton({
  address,
  collateral,
  debt,
  position,
  walletChain,
  ltvMeta,
  metaStatus,
  needsSignature,
  isSigning,
  isExecuting,
  availableVaultStatus,
  transactionMeta,
  mode,
  isEditing,
  hasBalanceInVault,
  onLoginClick,
  onChainChangeClick,
  onApproveClick,
  onRedirectClick,
  onClick,
  withConfirmation,
}: BorrowButtonProps) {
  const collateralAmount = parseFloat(collateral.input);
  const debtAmount = parseFloat(debt.input);
  const collateralBalance = collateral.balances[collateral.currency.symbol];
  const debtBalance = debt.balances[debt.currency.symbol];

  const executionStep = needsSignature ? 2 : 1;
  const actionTitle = `${needsSignature ? 'Sign & ' : ''}${
    mode === Mode.DEPOSIT_AND_BORROW
      ? `${needsSignature ? '' : 'Deposit & '}Borrow`
      : mode === Mode.BORROW
      ? 'Borrow'
      : mode === Mode.DEPOSIT
      ? 'Deposit'
      : mode === Mode.PAYBACK_AND_WITHDRAW
      ? 'Payback & Withdraw'
      : mode === Mode.WITHDRAW
      ? 'Withdraw'
      : 'Payback'
  }`;

  const loadingButtonTitle =
    (collateral.allowance.status === 'allowing' && 'Approving...') ||
    (debt.allowance.status === 'allowing' && 'Approving...') ||
    (isSigning && '(1/2) Signing...') ||
    (isExecuting && `(${executionStep}/${executionStep}) Processing...`) ||
    actionTitle;

  const regularButton = (
    title: string,
    onClick: () => void,
    data: string | undefined = undefined
  ) => {
    return (
      <Button
        variant="gradient"
        size="large"
        fullWidth
        onClick={onClick}
        data-cy={data}
      >
        {title}
      </Button>
    );
  };

  const clickWithConfirmation: (action: () => void) => void = (action) => {
    withConfirmation(action);
  };

  const disabledButton = (title: string) => (
    <Button variant="gradient" size="large" fullWidth disabled>
      {title}
    </Button>
  );

  const loadingButton = (disabled: boolean, loading: boolean) => (
    <LoadingButton
      variant="gradient"
      size="large"
      loadingPosition="start"
      startIcon={<></>}
      fullWidth
      disabled={disabled}
      loading={loading}
      onClick={() => clickWithConfirmation(onClick)}
    >
      {loadingButtonTitle}
    </LoadingButton>
  );

  const firstStep = transactionMeta.steps[0];
  if (!address) {
    return regularButton('Connect wallet', onLoginClick, 'borrow-login');
  } else if (
    collateral.allowance.status === 'allowing' ||
    debt.allowance.status === 'allowing'
  ) {
    return loadingButton(false, true);
  } else if (firstStep && firstStep.chainId !== hexToChainId(walletChain?.id)) {
    return regularButton(
      `Switch to ${chainName(firstStep?.chainId)} Network`,
      () => onChainChangeClick(firstStep?.chainId)
    );
  } else if (availableVaultStatus === 'error') {
    return disabledButton('Error fetching on-chain data');
  } else if (
    collateral.chainId !== debt.chainId &&
<<<<<<< HEAD
    debt.currency.symbol === 'DAI'
=======
    (debt.token.symbol === 'DAI' || collateral.token.symbol === 'MaticX')
>>>>>>> fc335f8e
  ) {
    const name = debt.token.symbol === 'DAI' ? 'DAI' : 'MaticX';
    return disabledButton(`${name}: not supported cross-chain`);
  } else if (
    !isEditing &&
    hasBalanceInVault &&
    availableVaultStatus === 'ready' &&
    transactionMeta.status === 'ready'
  ) {
    return regularButton('Manage position', () => {
      onRedirectClick(false);
    });
  } else if (isEditing && !hasBalanceInVault) {
    return regularButton('Borrow', () =>
      clickWithConfirmation(() => {
        onRedirectClick(true);
      })
    );
  } else if (
    (mode === Mode.DEPOSIT || mode === Mode.DEPOSIT_AND_BORROW) &&
    collateralAmount > 0 &&
    collateralAmount > collateralBalance
  ) {
    return disabledButton(`Insufficient ${collateral.currency.symbol} balance`);
  } else if (
    (mode === Mode.PAYBACK || mode === Mode.PAYBACK_AND_WITHDRAW) &&
    debtAmount > 0 &&
    debtAmount > debtBalance
  ) {
    return disabledButton(`Insufficient ${debt.currency.symbol} balance`);
  } else if (ltvMeta.ltv > ltvMeta.ltvMax) {
    return disabledButton('Not enough collateral');
  } else if (
    (mode === Mode.PAYBACK || mode === Mode.PAYBACK_AND_WITHDRAW) &&
    debtAmount > position.debt.amount
  ) {
    return disabledButton('Payback more than amount due');
  } else if (
    (mode === Mode.DEPOSIT_AND_BORROW || mode === Mode.BORROW) &&
    debtAmount !== 0 &&
    debtAmount <= MINIMUM_DEBT_AMOUNT
  ) {
    return disabledButton('Need to borrow more than 1 USD');
  } else if (
    (mode === Mode.WITHDRAW || mode === Mode.PAYBACK_AND_WITHDRAW) &&
    collateralAmount > position.collateral.amount
  ) {
    return disabledButton('Withdraw more than allowed');
  } else if (needsAllowance(mode, 'collateral', collateral, collateralAmount)) {
    return regularButton('Approve', () => onApproveClick('collateral'));
  } else if (needsAllowance(mode, 'debt', debt, debtAmount)) {
    return regularButton('Approve', () => onApproveClick('debt'));
  } else {
    return loadingButton(
      !(
        (metaStatus === 'ready' &&
          (mode === Mode.DEPOSIT_AND_BORROW ||
            mode === Mode.PAYBACK_AND_WITHDRAW) &&
          collateralAmount > 0 &&
          debtAmount > 0) ||
        ((mode === Mode.DEPOSIT || mode === Mode.WITHDRAW) &&
          collateralAmount > 0) ||
        ((mode === Mode.BORROW || mode === Mode.PAYBACK) && debtAmount > 0)
      ),
      isSigning || isExecuting || availableVaultStatus === 'fetching'
    );
  }
}

export default BorrowButton;<|MERGE_RESOLUTION|>--- conflicted
+++ resolved
@@ -151,13 +151,9 @@
     return disabledButton('Error fetching on-chain data');
   } else if (
     collateral.chainId !== debt.chainId &&
-<<<<<<< HEAD
-    debt.currency.symbol === 'DAI'
-=======
-    (debt.token.symbol === 'DAI' || collateral.token.symbol === 'MaticX')
->>>>>>> fc335f8e
-  ) {
-    const name = debt.token.symbol === 'DAI' ? 'DAI' : 'MaticX';
+    (debt.currency.symbol === 'DAI' || collateral.currency.symbol === 'MaticX')
+  ) {
+    const name = debt.currency.symbol === 'DAI' ? 'DAI' : 'MaticX';
     return disabledButton(`${name}: not supported cross-chain`);
   } else if (
     !isEditing &&
