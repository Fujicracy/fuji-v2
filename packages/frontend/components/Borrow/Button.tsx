import LoadingButton from '@mui/lab/LoadingButton';
import { Button } from '@mui/material';
<<<<<<< HEAD
import { ConnectedChain } from '@web3-onboard/core';
import { ChainId, RoutingStep } from '@x-fuji/sdk';
=======
import { ChainId } from '@x-fuji/sdk';
>>>>>>> f99de538
import React from 'react';

import { MINIMUM_DEBT_AMOUNT } from '../../constants';
import {
  AssetChange,
  AssetType,
  LtvMeta,
  Mode,
  needsAllowance,
} from '../../helpers/assets';
<<<<<<< HEAD
import { chainName, hexToChainId } from '../../helpers/chains';
import { isBridgeable } from '../../helpers/currencies';
=======
import { chainName } from '../../helpers/chains';
>>>>>>> f99de538
import { TransactionMeta } from '../../helpers/transactions';
import { FetchStatus } from '../../store/borrow.store';
import { Position } from '../../store/models/Position';

type BorrowButtonProps = {
  address: string | undefined;
  collateral: AssetChange;
  debt: AssetChange;
  position: Position;
  walletChainId: ChainId | undefined;
  ltvMeta: LtvMeta;
  metaStatus: FetchStatus;
  needsSignature: boolean;
  isSigning: boolean;
  isExecuting: boolean;
  availableVaultStatus: FetchStatus;
  transactionMeta: TransactionMeta;
  mode: Mode;
  isEditing: boolean;
  hasBalanceInVault: boolean;
  onLoginClick: () => void;
  onChainChangeClick: (chainId: ChainId) => void;
  onApproveClick: (type: AssetType) => void;
  onRedirectClick: (position: boolean) => void;
  onClick: () => void;
  withConfirmation: (action?: () => void) => void;
};

function BorrowButton({
  address,
  collateral,
  debt,
  position,
  walletChainId,
  ltvMeta,
  metaStatus,
  needsSignature,
  isSigning,
  isExecuting,
  availableVaultStatus,
  transactionMeta,
  mode,
  isEditing,
  hasBalanceInVault,
  onLoginClick,
  onChainChangeClick,
  onApproveClick,
  onRedirectClick,
  onClick,
  withConfirmation,
}: BorrowButtonProps) {
  const collateralAmount = parseFloat(collateral.input);
  const debtAmount = parseFloat(debt.input);
  const collateralBalance = collateral.balances[collateral.currency.symbol];
  const debtBalance = debt.balances[debt.currency.symbol];

  const executionStep = needsSignature ? 2 : 1;
  const actionTitle = `${needsSignature ? 'Sign & ' : ''}${
    mode === Mode.DEPOSIT_AND_BORROW
      ? `${needsSignature ? '' : 'Deposit & '}Borrow`
      : mode === Mode.BORROW
      ? 'Borrow'
      : mode === Mode.DEPOSIT
      ? 'Deposit'
      : mode === Mode.PAYBACK_AND_WITHDRAW
      ? 'Payback & Withdraw'
      : mode === Mode.WITHDRAW
      ? 'Withdraw'
      : 'Payback'
  }`;

  const loadingButtonTitle =
    (collateral.allowance.status === 'allowing' && 'Approving...') ||
    (debt.allowance.status === 'allowing' && 'Approving...') ||
    (isSigning && '(1/2) Signing...') ||
    (isExecuting && `(${executionStep}/${executionStep}) Processing...`) ||
    actionTitle;

  const regularButton = (
    title: string,
    onClick: () => void,
    data: string | undefined = undefined
  ) => {
    return (
      <Button
        variant="gradient"
        size="large"
        fullWidth
        onClick={onClick}
        data-cy={data}
      >
        {title}
      </Button>
    );
  };

  const clickWithConfirmation: (action: () => void) => void = (action) => {
    withConfirmation(action);
  };

  const disabledButton = (title: string) => (
    <Button variant="gradient" size="large" fullWidth disabled>
      {title}
    </Button>
  );

  const loadingButton = (disabled: boolean, loading: boolean) => (
    <LoadingButton
      variant="gradient"
      size="large"
      loadingPosition="start"
      startIcon={<></>}
      fullWidth
      disabled={disabled}
      loading={loading}
      onClick={() => clickWithConfirmation(onClick)}
    >
      {loadingButtonTitle}
    </LoadingButton>
  );

  const firstStep = transactionMeta.steps[0];
  const bridgeStep = transactionMeta.steps.find(
    (s) => s.step === RoutingStep.X_TRANSFER
  );
  if (!address) {
    return regularButton('Connect wallet', onLoginClick, 'borrow-login');
  } else if (
    collateral.allowance.status === 'allowing' ||
    debt.allowance.status === 'allowing'
  ) {
    return loadingButton(false, true);
  } else if (firstStep && firstStep.chainId !== walletChainId) {
    return regularButton(
      `Switch to ${chainName(firstStep?.chainId)} Network`,
      () => onChainChangeClick(firstStep?.chainId)
    );
  } else if (availableVaultStatus === 'error') {
    return disabledButton('Unsupported pair');
  } else if (bridgeStep?.token && !isBridgeable(bridgeStep.token)) {
    return disabledButton(
      `${bridgeStep.token.symbol}: not supported cross-chain`
    );
  } else if (
    !isEditing &&
    hasBalanceInVault &&
    availableVaultStatus === 'ready' &&
    transactionMeta.status === 'ready'
  ) {
    return regularButton('Manage position', () => {
      onRedirectClick(false);
    });
  } else if (isEditing && !hasBalanceInVault) {
    return regularButton('Borrow', () =>
      clickWithConfirmation(() => {
        onRedirectClick(true);
      })
    );
  } else if (
    (mode === Mode.DEPOSIT || mode === Mode.DEPOSIT_AND_BORROW) &&
    collateralAmount > 0 &&
    collateralAmount > collateralBalance
  ) {
    return disabledButton(`Insufficient ${collateral.currency.symbol} balance`);
  } else if (
    (mode === Mode.PAYBACK || mode === Mode.PAYBACK_AND_WITHDRAW) &&
    debtAmount > 0 &&
    debtAmount > debtBalance
  ) {
    return disabledButton(`Insufficient ${debt.currency.symbol} balance`);
  } else if (ltvMeta.ltv > ltvMeta.ltvMax) {
    return disabledButton('Not enough collateral');
  } else if (
    (mode === Mode.PAYBACK || mode === Mode.PAYBACK_AND_WITHDRAW) &&
    debtAmount > position.debt.amount
  ) {
    return disabledButton('Payback more than amount due');
  } else if (
    (mode === Mode.DEPOSIT_AND_BORROW || mode === Mode.BORROW) &&
    debtAmount !== 0 &&
    debtAmount <= MINIMUM_DEBT_AMOUNT
  ) {
    return disabledButton('Need to borrow more than 1 USD');
  } else if (
    (mode === Mode.WITHDRAW || mode === Mode.PAYBACK_AND_WITHDRAW) &&
    collateralAmount > position.collateral.amount
  ) {
    return disabledButton('Withdraw more than allowed');
  } else if (needsAllowance(mode, 'collateral', collateral, collateralAmount)) {
    return regularButton('Approve', () => onApproveClick('collateral'));
  } else if (needsAllowance(mode, 'debt', debt, debtAmount)) {
    return regularButton('Approve', () => onApproveClick('debt'));
  } else {
    return loadingButton(
      !(
        (metaStatus === 'ready' &&
          (mode === Mode.DEPOSIT_AND_BORROW ||
            mode === Mode.PAYBACK_AND_WITHDRAW) &&
          collateralAmount > 0 &&
          debtAmount > 0) ||
        ((mode === Mode.DEPOSIT || mode === Mode.WITHDRAW) &&
          collateralAmount > 0) ||
        ((mode === Mode.BORROW || mode === Mode.PAYBACK) && debtAmount > 0)
      ),
      isSigning || isExecuting || availableVaultStatus === 'fetching'
    );
  }
}

export default BorrowButton;<|MERGE_RESOLUTION|>--- conflicted
+++ resolved
@@ -1,11 +1,6 @@
 import LoadingButton from '@mui/lab/LoadingButton';
 import { Button } from '@mui/material';
-<<<<<<< HEAD
-import { ConnectedChain } from '@web3-onboard/core';
 import { ChainId, RoutingStep } from '@x-fuji/sdk';
-=======
-import { ChainId } from '@x-fuji/sdk';
->>>>>>> f99de538
 import React from 'react';
 
 import { MINIMUM_DEBT_AMOUNT } from '../../constants';
@@ -16,12 +11,8 @@
   Mode,
   needsAllowance,
 } from '../../helpers/assets';
-<<<<<<< HEAD
-import { chainName, hexToChainId } from '../../helpers/chains';
+import { chainName } from '../../helpers/chains';
 import { isBridgeable } from '../../helpers/currencies';
-=======
-import { chainName } from '../../helpers/chains';
->>>>>>> f99de538
 import { TransactionMeta } from '../../helpers/transactions';
 import { FetchStatus } from '../../store/borrow.store';
 import { Position } from '../../store/models/Position';
@@ -156,7 +147,7 @@
     return loadingButton(false, true);
   } else if (firstStep && firstStep.chainId !== walletChainId) {
     return regularButton(
-      `Switch to ${chainName(firstStep?.chainId)} Network`,
+      `Switch to ${chainName(firstStep.chainId)} Network`,
       () => onChainChangeClick(firstStep?.chainId)
     );
   } else if (availableVaultStatus === 'error') {
