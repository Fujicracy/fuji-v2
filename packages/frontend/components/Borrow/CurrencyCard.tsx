import React from "react"
import { Card, Typography } from "@mui/material"

<<<<<<< HEAD
type CurrencyCardProps = {
=======
declare interface CurrencyCardProps {
>>>>>>> 81d10ab9
  informations: { title: string; amount: string; footer: string }
}

export default function CurrencyCard(props: CurrencyCardProps) {
  return (
<<<<<<< HEAD
    <Card variant="currency" sx={{ minHeight: "7.5rem" }}>
=======
    <Card variant="currency">
>>>>>>> 81d10ab9
      <Typography variant="smallDark">{props.informations.title}</Typography>

      <Typography variant="regularH4" mb="0.5rem">
        {props.informations.amount}
      </Typography>

<<<<<<< HEAD
      <Typography variant="smallDark">{props.informations.footer}</Typography>
=======
      <Typography variant="smallDark" sx={{ mb: "1rem" }}>
        {props.informations.footer}
      </Typography>
>>>>>>> 81d10ab9
    </Card>
  )
}<|MERGE_RESOLUTION|>--- conflicted
+++ resolved
@@ -1,34 +1,22 @@
 import React from "react"
 import { Card, Typography } from "@mui/material"
 
-<<<<<<< HEAD
 type CurrencyCardProps = {
-=======
-declare interface CurrencyCardProps {
->>>>>>> 81d10ab9
   informations: { title: string; amount: string; footer: string }
 }
 
 export default function CurrencyCard(props: CurrencyCardProps) {
   return (
-<<<<<<< HEAD
-    <Card variant="currency" sx={{ minHeight: "7.5rem" }}>
-=======
     <Card variant="currency">
->>>>>>> 81d10ab9
       <Typography variant="smallDark">{props.informations.title}</Typography>
 
       <Typography variant="regularH4" mb="0.5rem">
         {props.informations.amount}
       </Typography>
 
-<<<<<<< HEAD
-      <Typography variant="smallDark">{props.informations.footer}</Typography>
-=======
       <Typography variant="smallDark" sx={{ mb: "1rem" }}>
         {props.informations.footer}
       </Typography>
->>>>>>> 81d10ab9
     </Card>
   )
 }