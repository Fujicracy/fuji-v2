import { useState } from "react"
import {
  Box,
  Dialog,
  FormControlLabel,
  Paper,
  Stack,
  Switch,
  Typography,
  useMediaQuery,
} from "@mui/material"
import LoadingButton from "@mui/lab/LoadingButton"
import { useTheme } from "@mui/material/styles"
import CloseIcon from "@mui/icons-material/Close"
import Image from "next/image"

import { useBorrow } from "../../store/borrow.store"

type ApprovalModalProps = {
  handleClose: () => void
}

export default function ApprovalModal(props: ApprovalModalProps) {
  const theme = useTheme()
  const isMobile = useMediaQuery(theme.breakpoints.down("sm"))
  const collateralAllowance = useBorrow((state) => state.collateralAllowance)
<<<<<<< HEAD
  const collateral = useBorrow((state) => state.position.collateral)
  const meta = useBorrow((state) => state.transactionMeta)
=======
  const collateralInput = useBorrow((state) => state.collateralInput)
>>>>>>> 6c86a52a

  const [infiniteApproval, setInfiniteApproval] = useState(false)
  const handleChange = (event: React.ChangeEvent<HTMLInputElement>) => {
    setInfiniteApproval(event.target.checked)
  }

  const amount = infiniteApproval
    ? Number.MAX_SAFE_INTEGER
    : parseFloat(collateralInput)

  const allow = useBorrow((state) => state.allow)
  const handleAllow = () => allow(amount, props.handleClose)

  return (
    <Dialog
      open
      onClose={props.handleClose}
      sx={{
        ".MuiPaper-root": {
          width: isMobile ? "100%" : "auto",
        },
        margin: isMobile ? 1 : "auto",
        backdropFilter: { xs: "blur(0.313rem)", sm: "none" },
      }}
      maxWidth="xs"
    >
      <Paper
        variant="outlined"
        sx={{ p: { xs: "1rem", sm: "1.5rem" }, textAlign: "center" }}
      >
        <CloseIcon
          sx={{ cursor: "pointer", position: "absolute", right: 16, top: 16 }}
          onClick={props.handleClose}
          fontSize="small"
        />

        <Box mt={2}>
          <Image
            src="/assets/images/usdroundicon.png"
            width="60"
            height="60"
            alt="ust icon"
          />
        </Box>

        <Typography variant="h5" mt="2rem">
          Approve spending limit
        </Typography>

        <Typography mt="1rem">
          To avoid having to reapprove for subsequent transactions, you could
          enable infinite approval.
        </Typography>

        <Typography mt="1rem">
          Otherwise, only the exact amount for this transaction will be allowed
          to be transfered from your wallet.
        </Typography>
        <Stack
          direction="row"
          justifyContent="space-between"
          alignItems="center"
          mt="2rem"
          color="grey"
        >
          <Typography variant="small">Infinite approval</Typography>
          <FormControlLabel
            control={
              <Switch
                checked={infiniteApproval}
                onChange={handleChange}
                disabled={collateralAllowance.status === "allowing"}
              />
            }
            label={infiniteApproval ? "Enabled" : "Disabled"}
            labelPlacement="start"
          />
        </Stack>
        <LoadingButton
          variant="gradient"
          size="large"
          fullWidth
          loading={collateralAllowance.status === "allowing"}
          onClick={handleAllow}
        >
          Approve
        </LoadingButton>
      </Paper>
    </Dialog>
  )
}<|MERGE_RESOLUTION|>--- conflicted
+++ resolved
@@ -24,12 +24,7 @@
   const theme = useTheme()
   const isMobile = useMediaQuery(theme.breakpoints.down("sm"))
   const collateralAllowance = useBorrow((state) => state.collateralAllowance)
-<<<<<<< HEAD
-  const collateral = useBorrow((state) => state.position.collateral)
-  const meta = useBorrow((state) => state.transactionMeta)
-=======
   const collateralInput = useBorrow((state) => state.collateralInput)
->>>>>>> 6c86a52a
 
   const [infiniteApproval, setInfiniteApproval] = useState(false)
   const handleChange = (event: React.ChangeEvent<HTMLInputElement>) => {
