import { MouseEvent, useState } from "react"
import {
  Box,
  Button,
  Card,
  CircularProgress,
  Dialog,
  DialogContent,
  Link,
  Paper,
  Stack,
  Step,
  StepLabel,
  Stepper,
  Typography,
  useMediaQuery,
} from "@mui/material"
import { useTheme, styled } from "@mui/material/styles"
import StepConnector, {
  stepConnectorClasses,
} from "@mui/material/StepConnector"
import CloseIcon from "@mui/icons-material/Close"
import LaunchIcon from "@mui/icons-material/Launch"
import CheckIcon from "@mui/icons-material/Check"
import Image from "next/image"
import { RoutingStep } from "@x-fuji/sdk"

import { NetworkIcon } from "../Shared/Icons"
import { useHistory } from "../../store/history.store"
import { formatUnits } from "ethers/lib/utils"
import { chainName } from "../../services/chains"
import { transactionLink } from "../../helpers/transactionInformations"
<<<<<<< HEAD
import { AddTokenButton } from "../Shared/AddTokenButton"
import { useStore } from "../../store"
=======
import { AddTokenButton } from "../AddTokenButton"
import { useAuth } from "../../store/auth.store"
>>>>>>> 359b04ef

type InvalidStep = {
  label: "Invalid"
}
type ValidStep = {
  label: string
  description: string
  chainId: number
  txHash?: string
  link?: string
  icon: () => JSX.Element
}
type TransactionStep = InvalidStep | ValidStep

type TransactionProcessingModalProps = {
  hash?: string
  handleClose: (e: MouseEvent) => void
}
export default function TransactionProcessingModal({
  hash,
  handleClose,
}: TransactionProcessingModalProps) {
  const theme = useTheme()
  const isMobile = useMediaQuery(theme.breakpoints.down("sm"))
  const [activeStep] = useState(2)
  const entry = useHistory((state) => state.byHash[hash || ""])
  const activeChainId = useAuth((state) => parseInt(state.chain?.id || ""))

  const borrow = entry?.steps.find((s) => s.step === RoutingStep.BORROW)
  const chainId = borrow?.chainId
  const networkName = chainId ? chainName(chainId) : ""

  if (!entry) {
    return <></>
  }

  const steps = entry.steps
    .map((s): TransactionStep => {
      const token = s.token
      const amount = formatUnits(s.amount ?? 0, token.decimals)
      const provider = s.lendingProvider?.name
      const chain = chainName(s.chainId)
      const link = s.txHash && transactionLink(s.chainId, s.txHash)
      const { txHash, chainId } = s

      const style = {
        background: theme.palette.secondary.light,
        mr: "0.5rem",
        p: "0.5rem 0.5rem 0.3rem 0.5rem",
        borderRadius: "100%",
        zIndex: 1,
      }

      switch (s.step) {
        case RoutingStep.DEPOSIT:
          return {
            label: `Deposit ${amount} ${token.symbol} on ${provider}`,
            description: `${chain} Network`,
            chainId,
            txHash,
            link,
            icon: () => (
              <Box sx={style}>
                <NetworkIcon network={chain} height={32} width={32} />
              </Box>
            ),
          }
        case RoutingStep.BORROW:
          return {
            label: `Borrow ${amount} ${token.symbol} from ${provider}`,
            description: `${chain} Network`,
            chainId,
            txHash,
            link,
            icon: () => (
              <Box sx={style}>
                <NetworkIcon network={chain} height={32} width={32} />
              </Box>
            ),
          }
        case RoutingStep.X_TRANSFER:
          return {
            label: `Bridge ${amount} ${token.symbol} to ${chain}`,
            description: "Connext bridge",
            chainId,
            txHash,
            link,
            icon: () => (
              <Box sx={style}>
                <Image
                  src="/assets/images/logo/connext.svg"
                  height={32}
                  width={32}
                  alt="Connext"
                />
              </Box>
            ),
          }
        default:
          return { label: "Invalid" }
      }
    })
    .filter((s) => s.label !== "Invalid") as ValidStep[]
  const transactionDetailsLink = steps.find((s) =>
    s.label.includes("Deposit")
  )?.link

  return (
    <Dialog
      open={Boolean(hash)}
      onClose={handleClose}
      sx={{
        ".MuiPaper-root": { width: isMobile ? "100%" : "430px" },
        backdropFilter: { xs: "blur(0.313rem)", sm: "none" },
      }}
    >
      <Paper variant="outlined" sx={{ p: { xs: "1rem", sm: "1.5rem" } }}>
        <CloseIcon
          sx={{ cursor: "pointer", float: "right" }}
          onClick={handleClose}
          fontSize="small"
        />
        <Box textAlign="center" mt="1.625rem" mb="2.5rem">
          <Typography variant="h6">
            Transaction {entry.status === "ongoing" && "processing..."}
            {entry.status === "done" && "success"}
          </Typography>
          <Typography variant="body">Borrowing on {networkName}</Typography>
        </Box>
        <DialogContent>
          <Stepper
            activeStep={activeStep}
            orientation="vertical"
            connector={<CustomConnector />}
          >
            {steps.map((step) => (
              <Step key={step.label}>
                <StepLabel StepIconComponent={step.icon}>
                  <Stack direction="row" justifyContent="space-between">
                    <Box>
                      <Typography variant="body">{step.label}</Typography>
                      <br />
                      {step.txHash && (
                        <Link
                          href={step.link}
                          target="_blank"
                          variant="smallDark"
                        >
                          {step.description}
                          <LaunchIcon
                            sx={{
                              ml: "0.3rem",
                              fontSize: "0.6rem",
                              color: theme.palette.info.dark,
                            }}
                          />
                        </Link>
                      )}
                    </Box>
                    <Box>
                      {step.txHash || entry.status === "done" ? (
                        <CheckIcon
                          sx={{
                            backgroundColor: theme.palette.success.dark,
                            borderRadius: "100%",
                            padding: "0.4rem",
                          }}
                          fontSize="large"
                        />
                      ) : (
                        <CircularProgress size={32} />
                      )}
                    </Box>
                  </Stack>
                </StepLabel>
              </Step>
            ))}
          </Stepper>
        </DialogContent>
        {entry.status === "ongoing" && (
          <Card variant="outlined" sx={{ mt: 3, maxWidth: "100%" }}>
            <Typography variant="small" textAlign="center">
              This step takes a few minutes to process. If you close this
              window, your transaction will still be processed.
            </Typography>
          </Card>
        )}
        {entry.status === "done" && (
          <Stack sx={{ mt: "2rem" }} spacing={1}>
            {/* This check is to fix the problem that address is a class and thus cannot be rehydrated. See `addTokenToMetamask` */}
            {borrow?.token && borrow?.token.chainId === activeChainId && (
              <Box mb="2rem" textAlign="center">
                <AddTokenButton token={borrow.token} />
              </Box>
            )}
            <Button fullWidth variant="gradient" size="large">
              View Position
            </Button>
            <Link
              href={transactionDetailsLink}
              target="_blank"
              variant="inherit"
            >
              <Button fullWidth variant="ghost">
                Transaction details
              </Button>
            </Link>
          </Stack>
        )}
        {/* TODO: in case of error ??? */}
      </Paper>
    </Dialog>
  )
}

const CustomConnector = styled(StepConnector)(({ theme }) => ({
  [`& .${stepConnectorClasses.line}`]: {
    borderColor: theme.palette.secondary.light,
    borderLeft: `0.125rem solid ${theme.palette.secondary.light}`,
    left: "12px",
    position: "relative",
    marginTop: "-2rem",
    height: "6rem",
    marginBottom: "-2rem",
    width: "fit-content",
  },
}))<|MERGE_RESOLUTION|>--- conflicted
+++ resolved
@@ -30,13 +30,8 @@
 import { formatUnits } from "ethers/lib/utils"
 import { chainName } from "../../services/chains"
 import { transactionLink } from "../../helpers/transactionInformations"
-<<<<<<< HEAD
+import { useAuth } from "../../store/auth.store"
 import { AddTokenButton } from "../Shared/AddTokenButton"
-import { useStore } from "../../store"
-=======
-import { AddTokenButton } from "../AddTokenButton"
-import { useAuth } from "../../store/auth.store"
->>>>>>> 359b04ef
 
 type InvalidStep = {
   label: "Invalid"
