import CheckIcon from '@mui/icons-material/Check';
import CloseIcon from '@mui/icons-material/Close';
import ErrorOutlineIcon from '@mui/icons-material/ErrorOutline';
import KeyboardArrowDownIcon from '@mui/icons-material/KeyboardArrowDown';
import KeyboardArrowUpIcon from '@mui/icons-material/KeyboardArrowUp';
import {
  Box,
  Button,
  Card,
  CircularProgress,
  Collapse,
  Dialog,
  DialogContent,
  Divider,
  Link,
  Paper,
  Stack,
  Typography,
  useMediaQuery,
} from '@mui/material';
import { useTheme } from '@mui/material/styles';
import { RoutingStep } from '@x-fuji/sdk';
import { useRouter } from 'next/router';
<<<<<<< HEAD

import { CONNEXT_WARNING_DURATION, PATH } from '../../constants';
=======
import { MouseEvent, useEffect, useState } from 'react';

import { CONNEXT_WARNING_DURATION, PATH } from '../../constants';
import { chainName, transactionUrl } from '../../helpers/chains';
>>>>>>> 9e55bd90
import {
  connextLinksForEntry,
  HistoryEntry,
  HistoryEntryStatus,
} from '../../helpers/history';
import { myPositionPage, showPosition } from '../../helpers/navigation';
import { vaultFromAddress } from '../../helpers/positions';
import { statusForStep, transactionSteps } from '../../helpers/transactions';
import { useAuth } from '../../store/auth.store';
import { useHistory } from '../../store/history.store';
import AddTokenButton from '../Shared/AddTokenButton';
import { NetworkIcon } from '../Shared/Icons';
import LinkIcon from '../Shared/Icons/LinkIcon';
import WarningInfo from '../Shared/WarningInfo';

type TransactionModalProps = {
  entry: HistoryEntry;
  currentPage: string;
  isHistoricalTransaction?: boolean;
};

function TransactionModal({
  entry,
  currentPage,
  isHistoricalTransaction = false,
}: TransactionModalProps) {
  const theme = useTheme();
  const router = useRouter();
  const isMobile = useMediaQuery(theme.breakpoints.down('sm'));

  const activeChainId = useAuth((state) => parseInt(state.chain?.id || ''));

  const closeModal = useHistory((state) => state.closeModal);

<<<<<<< HEAD
=======
  const [isDetailsShown, setIsDetailsShown] = useState(isHistoricalTransaction);
  const [gif, setGif] = useState('');

  useEffect(() => {
    if (isHistoricalTransaction) return;

    if (entry.status === HistoryEntryStatus.FAILURE) {
      setGif('/assets/images/transactions/ERROR.gif');
      return;
    }

    if (entry.status === HistoryEntryStatus.SUCCESS) {
      setGif('/assets/images/transactions/END.gif');
      return;
    }

    setGif('/assets/images/transactions/START.gif');
    setTimeout(() => {
      setGif('/assets/images/transactions/RIDE.gif');
    }, 4000);
  }, [entry.status, isHistoricalTransaction]);

>>>>>>> 9e55bd90
  if (!entry) return <></>;

  const action =
    entry.steps.find((s) => s.step === RoutingStep.BORROW) ||
    entry.steps.find((s) => s.step === RoutingStep.WITHDRAW);

<<<<<<< HEAD
  const connextScanLinks = connextLinksForEntry(entry);
  const steps = transactionSteps(entry);
=======
  const connextScanLink = entry.connext
    ? `https://amarok.connextscan.io/tx/${entry.connext.transferId}`
    : undefined;

  const validatedSteps = validSteps(entry.steps);

  const steps = validatedSteps.map((s, i): TransactionStep => {
    const { step, chainId, token } = s;

    const realChainId =
      s.step === RoutingStep.X_TRANSFER && i === 0 && s.token
        ? s.token.chainId
        : chainId;

    const chain = chainName(realChainId);
    const amount = token && formatUnits(s.amount ?? 0, token.decimals);

    const txHash =
      realChainId === entry.sourceChain.chainId
        ? entry.hash
        : entry.secondChain?.hash;

    const link = txHash && transactionUrl(realChainId, txHash);

    const action = step.toString();
    const preposition =
      step === RoutingStep.DEPOSIT
        ? 'on'
        : [
            RoutingStep.X_TRANSFER,
            RoutingStep.BORROW,
            RoutingStep.PAYBACK,
          ].includes(step)
        ? 'to'
        : 'from';

    const name = s.lendingProvider?.name;

    const label = camelize(
      `${action} ${amount} ${token?.symbol} ${name ? preposition : ''} ${
        name ?? ''
      }`
    );

    const description = `${chain} Network`;

    return {
      label,
      txHash,
      link,
      description,
      chainId: realChainId,
      icon: () => <NetworkIcon network={chain} height={18} width={18} />,
    };
  });
>>>>>>> 9e55bd90

  const onClick = async () => {
    // If the user is editing a position, we just need to close the modal
    if (currentPage === myPositionPage.path) {
      closeModal();
      return;
    }

    closeModal();
    const vault = vaultFromAddress(entry.vaultAddress);
    if (!vault) {
      router.push(PATH.MY_POSITIONS);
      return;
    }
    showPosition(router, undefined, vault);
  };

  const handleChange = (evt: MouseEvent) => {
    evt.preventDefault();
    setIsDetailsShown((prev) => !prev);
  };

  const transactionStatusMap: { label: string; color: string }[] = [
    {
      label: 'Pending',
      color: theme.palette.warning.main,
    },
    {
      label: 'Success',
      color: theme.palette.success.main,
    },
    {
      label: 'Error',
      color: theme.palette.error.main,
    },
  ];

  return (
    <Dialog
      open={true}
      onClose={closeModal}
      sx={{
        '.MuiPaper-root': { width: isMobile ? '100%' : '480px' },
        backdropFilter: { xs: 'blur(0.313rem)', sm: 'none' },
      }}
    >
      <Paper variant="outlined" sx={{ p: { xs: '1rem', sm: '1.5rem' } }}>
        <Box
          width="2rem"
          height="2rem"
          sx={{
            display: 'flex',
            alignItems: 'center',
            justifyContent: 'center',
            background: theme.palette.secondary.main,
            borderRadius: '100px',
            cursor: 'pointer',
            float: 'right',
          }}
          onClick={closeModal}
        >
          <CloseIcon fontSize="small" />
        </Box>
        <Box textAlign={isMobile ? 'left' : 'center'} mb="2rem">
          <Typography variant="h6" fontWeight={500}>
            Transaction Status
          </Typography>
        </Box>
<<<<<<< HEAD
        <DialogContent sx={{ p: 0, overflowX: 'hidden' }}>
          <Stepper orientation="vertical" connector={<CustomConnector />}>
            {steps?.map((step) => {
              const status = statusForStep(step, entry);
              return (
                <Step key={step.label}>
                  <StepLabel
                    icon={
                      <Box
                        sx={{
                          background: theme.palette.secondary.light,
                          mr: '0.5rem',
                          p: '0.5rem 0.5rem 0.3rem 0.5rem',
                          borderRadius: '100%',
                          zIndex: 1,
                        }}
                      >
                        <NetworkIcon
                          network={step.chain}
                          height={32}
                          width={32}
                        />
                      </Box>
                    }
                  >
                    <Stack
                      direction="row"
                      alignItems="center"
                      justifyContent="space-between"
                      gap={2}
=======
        {!isHistoricalTransaction && gif && (
          <img
            src={gif}
            alt="Loading Image"
            style={{ width: '100%', height: 'auto' }}
          />
        )}
        <DialogContent
          sx={{
            mt: gif ? '1.5rem' : '0',
            p: '0.75rem 1rem',
            overflowX: 'hidden',
            backgroundColor: theme.palette.secondary.dark,
            borderRadius: '0.5rem',
          }}
        >
          <Stack
            direction="row"
            alignItems="center"
            justifyContent="space-between"
            sx={{ cursor: 'pointer' }}
            onClick={handleChange}
          >
            <Stack direction="column">
              <Typography variant="small" fontWeight={500}>
                Transaction Details
              </Typography>
              <Typography variant="xsmall" color={theme.palette.info.main}>
                Status:{'  '}
                <Typography
                  variant="xsmall"
                  color={transactionStatusMap[entry.status].color}
                >
                  {transactionStatusMap[entry.status].label}
                </Typography>
              </Typography>
            </Stack>
            {!isDetailsShown ? (
              <KeyboardArrowDownIcon />
            ) : (
              <KeyboardArrowUpIcon />
            )}
          </Stack>
          <Collapse in={isDetailsShown}>
            <Divider sx={{ mt: '0.75rem', mb: '0.75rem' }} />

            {steps?.map((step) => {
              const status = statusForStep(step, entry);
              return (
                <Stack
                  key={step.label}
                  direction="row"
                  alignItems="center"
                  justifyContent="space-between"
                  gap={2}
                  mt={1}
                >
                  <Stack direction="row" alignItems="center">
                    {step.icon()}
                    <Typography
                      variant="small"
                      sx={{
                        ml: '0.5rem',
                      }}
>>>>>>> 9e55bd90
                    >
                      {step.label}
                      {step.txHash && step.link && (
                        <Link
                          href={step.link}
                          target="_blank"
                          variant="smallDark"
                          fontSize="0.75rem"
                          color={theme.palette.info.dark}
                          sx={{
                            ml: '0.25rem',
                          }}
                        >
                          <LinkIcon />
                        </Link>
                      )}
                    </Typography>
                  </Stack>
                  <Box>
                    {status === HistoryEntryStatus.SUCCESS ? (
                      <CheckIcon
                        sx={{
                          width: '1.125rem',
                          height: '1.125rem',
                          backgroundColor: theme.palette.success.dark,
                          borderRadius: '100%',
                          padding: '0.2rem',
                        }}
                        fontSize="large"
                      />
                    ) : entry.status === HistoryEntryStatus.ONGOING ? (
                      <CircularProgress size={18} />
                    ) : (
                      <ErrorOutlineIcon
                        sx={{ width: '18px', height: '18px' }}
                      />
                    )}
                  </Box>
                </Stack>
              );
            })}
          </Collapse>
        </DialogContent>
        {entry.status === HistoryEntryStatus.ONGOING && (
          <>
            <Card variant="outlined" sx={{ mt: '2rem', maxWidth: '100%' }}>
              <Typography
                variant="small"
                textAlign="center"
                fontSize="0.875rem"
              >
                This step takes a few minutes to process. If you close this
                window, your transaction will still be processed.
              </Typography>
            </Card>
            {entry.connext &&
              Date.now() - entry.connext.timestamp >
                CONNEXT_WARNING_DURATION && (
                <Box sx={{ marginBottom: 2, marginTop: 2 }}>
                  <WarningInfo
                    text={
                      'The operation takes longer than expected. You can visit ConnextScan below to check for potential issues. You might be required to connect with the same address and perform an action.'
                    }
                  />
                </Box>
              )}
          </>
        )}
        {connextScanLinks?.map((link, index) => (
          <Stack key={link} sx={{ mt: '1rem' }} spacing={1}>
            <Link href={link} target="_blank" variant="inherit">
              <Button size="medium" fullWidth variant="secondary">
                {`View ${
                  index === 0 ? 'first ' : index === 1 ? 'second ' : ''
                }transaction on ConnextScan`}
              </Button>
            </Link>
          </Stack>
        ))}
        {entry.status === HistoryEntryStatus.SUCCESS && (
          <Stack sx={{ mt: '1rem' }} spacing={1}>
            <Button
              fullWidth
              variant="gradient"
              size="medium"
              onClick={onClick}
            >
              View Position
            </Button>
            {action?.token?.chainId === activeChainId && (
              <Box textAlign="center">
                <AddTokenButton token={action.token} />
              </Box>
            )}
          </Stack>
        )}
      </Paper>
    </Dialog>
  );
}

export default TransactionModal;<|MERGE_RESOLUTION|>--- conflicted
+++ resolved
@@ -21,15 +21,9 @@
 import { useTheme } from '@mui/material/styles';
 import { RoutingStep } from '@x-fuji/sdk';
 import { useRouter } from 'next/router';
-<<<<<<< HEAD
+import { MouseEvent, useEffect, useState } from 'react';
 
 import { CONNEXT_WARNING_DURATION, PATH } from '../../constants';
-=======
-import { MouseEvent, useEffect, useState } from 'react';
-
-import { CONNEXT_WARNING_DURATION, PATH } from '../../constants';
-import { chainName, transactionUrl } from '../../helpers/chains';
->>>>>>> 9e55bd90
 import {
   connextLinksForEntry,
   HistoryEntry,
@@ -64,8 +58,6 @@
 
   const closeModal = useHistory((state) => state.closeModal);
 
-<<<<<<< HEAD
-=======
   const [isDetailsShown, setIsDetailsShown] = useState(isHistoricalTransaction);
   const [gif, setGif] = useState('');
 
@@ -88,73 +80,14 @@
     }, 4000);
   }, [entry.status, isHistoricalTransaction]);
 
->>>>>>> 9e55bd90
   if (!entry) return <></>;
 
   const action =
     entry.steps.find((s) => s.step === RoutingStep.BORROW) ||
     entry.steps.find((s) => s.step === RoutingStep.WITHDRAW);
 
-<<<<<<< HEAD
   const connextScanLinks = connextLinksForEntry(entry);
   const steps = transactionSteps(entry);
-=======
-  const connextScanLink = entry.connext
-    ? `https://amarok.connextscan.io/tx/${entry.connext.transferId}`
-    : undefined;
-
-  const validatedSteps = validSteps(entry.steps);
-
-  const steps = validatedSteps.map((s, i): TransactionStep => {
-    const { step, chainId, token } = s;
-
-    const realChainId =
-      s.step === RoutingStep.X_TRANSFER && i === 0 && s.token
-        ? s.token.chainId
-        : chainId;
-
-    const chain = chainName(realChainId);
-    const amount = token && formatUnits(s.amount ?? 0, token.decimals);
-
-    const txHash =
-      realChainId === entry.sourceChain.chainId
-        ? entry.hash
-        : entry.secondChain?.hash;
-
-    const link = txHash && transactionUrl(realChainId, txHash);
-
-    const action = step.toString();
-    const preposition =
-      step === RoutingStep.DEPOSIT
-        ? 'on'
-        : [
-            RoutingStep.X_TRANSFER,
-            RoutingStep.BORROW,
-            RoutingStep.PAYBACK,
-          ].includes(step)
-        ? 'to'
-        : 'from';
-
-    const name = s.lendingProvider?.name;
-
-    const label = camelize(
-      `${action} ${amount} ${token?.symbol} ${name ? preposition : ''} ${
-        name ?? ''
-      }`
-    );
-
-    const description = `${chain} Network`;
-
-    return {
-      label,
-      txHash,
-      link,
-      description,
-      chainId: realChainId,
-      icon: () => <NetworkIcon network={chain} height={18} width={18} />,
-    };
-  });
->>>>>>> 9e55bd90
 
   const onClick = async () => {
     // If the user is editing a position, we just need to close the modal
@@ -223,38 +156,6 @@
             Transaction Status
           </Typography>
         </Box>
-<<<<<<< HEAD
-        <DialogContent sx={{ p: 0, overflowX: 'hidden' }}>
-          <Stepper orientation="vertical" connector={<CustomConnector />}>
-            {steps?.map((step) => {
-              const status = statusForStep(step, entry);
-              return (
-                <Step key={step.label}>
-                  <StepLabel
-                    icon={
-                      <Box
-                        sx={{
-                          background: theme.palette.secondary.light,
-                          mr: '0.5rem',
-                          p: '0.5rem 0.5rem 0.3rem 0.5rem',
-                          borderRadius: '100%',
-                          zIndex: 1,
-                        }}
-                      >
-                        <NetworkIcon
-                          network={step.chain}
-                          height={32}
-                          width={32}
-                        />
-                      </Box>
-                    }
-                  >
-                    <Stack
-                      direction="row"
-                      alignItems="center"
-                      justifyContent="space-between"
-                      gap={2}
-=======
         {!isHistoricalTransaction && gif && (
           <img
             src={gif}
@@ -313,13 +214,26 @@
                   mt={1}
                 >
                   <Stack direction="row" alignItems="center">
-                    {step.icon()}
+                    <Box
+                      sx={{
+                        background: theme.palette.secondary.light,
+                        mr: '0.5rem',
+                        p: '0.5rem 0.5rem 0.3rem 0.5rem',
+                        borderRadius: '100%',
+                        zIndex: 1,
+                      }}
+                    >
+                      <NetworkIcon
+                        network={step.chain}
+                        height={32}
+                        width={32}
+                      />
+                    </Box>
                     <Typography
                       variant="small"
                       sx={{
                         ml: '0.5rem',
                       }}
->>>>>>> 9e55bd90
                     >
                       {step.label}
                       {step.txHash && step.link && (
