--- conflicted
+++ resolved
@@ -21,47 +21,6 @@
   const { palette } = useTheme()
 
   return (
-<<<<<<< HEAD
-    <Box
-      sx={{
-        pl: { xs: "0.25rem", sm: "1rem" },
-        pr: { xs: "0.25rem", sm: "1rem" },
-        width: "100%",
-      }}
-    >
-      <Grid container alignItems="center" justifyContent="space-between">
-        <Card
-          sx={{
-            flexDirection: "column",
-            alignItems: "center",
-            padding: "1.5rem 2rem",
-            width: "100%",
-          }}
-        >
-          <CardContent sx={{ padding: 0, gap: "1rem" }}>
-            <Typography variant="body2">Overview</Typography>
-            <Divider sx={{ mt: "1rem", mb: "1.5rem" }} />
-
-            <Grid container columnSpacing="1rem">
-              <Grid item xs={6}>
-                <CurrencyCard
-                  informations={{
-                    title: "Collateral Provided",
-                    amount: "0 ETH",
-                    footer: "0.00 USD",
-                  }}
-                />
-              </Grid>
-              <Grid item xs={6}>
-                <CurrencyCard
-                  informations={{
-                    title: "Borrowed Value",
-                    amount: "$0.00",
-                    footer: "0.00 USDC",
-                  }}
-                />
-              </Grid>
-=======
     <Grid container alignItems="center" justifyContent="space-between">
       <Card
         sx={{
@@ -94,7 +53,6 @@
                 }}
               />
             </Grid>
->>>>>>> 4985a847
 
             <Grid item xs={6}>
               <CurrencyCard
