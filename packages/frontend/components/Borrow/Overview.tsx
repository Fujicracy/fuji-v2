import React from "react"
import { useTheme } from "@mui/material/styles"
import {
  Box,
  Card,
  CardContent,
  Divider,
  Grid,
  Link,
  Stack,
  Tooltip,
  Typography,
} from "@mui/material"
import InfoOutlinedIcon from "@mui/icons-material/InfoOutlined"
import { formatUnits } from "ethers/lib/utils"
<<<<<<< HEAD
import KeyboardArrowDownIcon from "@mui/icons-material/KeyboardArrowDown"
import CheckIcon from "@mui/icons-material/Check"
import { BorrowingVault } from "@x-fuji/sdk"
=======
>>>>>>> 6c86a52a

import CurrencyCard from "./CurrencyCard"
import LTVProgressBar from "./LTVProgressBar"

import ClickableTooltip from "../Shared/ClickableTooltip"
import { useBorrow } from "../../store/borrow.store"
<<<<<<< HEAD
import { DEFAULT_LTV_RECOMMENDED } from "../../constants/borrow"
import { NetworkIcon, ProviderIcon } from "../Shared/Icons"
=======
import { NetworkIcon } from "../Shared/Icons"
import VaultsMenu from "./VaultsMenu"
import { recommendedLTV } from "../../helpers/borrow"
>>>>>>> 6c86a52a

export default function Overview() {
  const { palette } = useTheme()
  const ltv = useBorrow((state) => state.position.ltv)
  const ltvMax = useBorrow((state) => state.position.ltvMax)
  const ltvThreshold = useBorrow((state) => state.position.ltvThreshold)
  const liquidationPrice = useBorrow((state) => state.position.liquidationPrice)
  const liquidationDiff = useBorrow((state) => state.position.liquidationDiff)
  const collateral = useBorrow((state) => state.position.collateral)
<<<<<<< HEAD
  //const collateralInput = useBorrow((state) => state.collateralInput)
  // const collateralAmount = parseFloat(collateralInput)
  const debt = useBorrow((state) => state.position.debt)
  //const debtInput = useBorrow((state) => state.debtInput)
  // const debtAmount = parseFloat(debtInput)
  const providers = useBorrow((state) => state.position.providers)
  const vault = useBorrow((state) => state.position.vault)
  // const formType = useBorrow((state) => state.formType)
=======
  const debt = useBorrow((state) => state.position.debt)
  const allProviders = useBorrow((state) => state.allProviders)
  const vault = useBorrow((state) => state.position.vault)
  const providers =
    allProviders && vault ? allProviders[vault.address.value] : []
>>>>>>> 6c86a52a

  return (
    <Grid container alignItems="center" justifyContent="space-between">
      <Card
        sx={{
          flexDirection: "column",
          alignItems: "center",
          p: "1.5rem 2rem",
          width: "100%",
        }}
      >
        <CardContent sx={{ padding: 0, gap: "1rem" }}>
          <Stack
            direction="row"
            justifyContent="space-between"
            alignItems="center"
            height="40px"
          >
            <Typography variant="body2">Overview</Typography>
            {providers && vault && (
              <Stack direction="row" alignItems="center">
                <Tooltip
                  arrow
                  title={
                    <span>
                      We take into account variables such as liquidity, audits
                      and team behind each protocol, you can read more on our
                      risk framework{" "}
                      <Link
                        href="https://docs.fujidao.org/"
                        target="_blank"
                        rel="noreferrer"
                      >
                        <u> here</u>
                      </Link>
                    </span>
                  }
                  placement="top"
                >
                  <InfoOutlinedIcon
                    sx={{ fontSize: "1rem", color: palette.info.main }}
                  />
                </Tooltip>
                <Typography variant="smallDark" ml={0.5} mr={1}>
                  Safety rating:
                </Typography>
                <VaultsMenu vault={vault} providers={providers} />
              </Stack>
            )}
          </Stack>
          <Divider sx={{ mt: "1rem", mb: "1.5rem" }} />

          <Grid container columnSpacing="1rem">
            <Grid item xs={6}>
              <CurrencyCard
                informations={{
                  title: "Collateral Provided",
                  amount: `${collateral.amount.toLocaleString("en-US", {
                    maximumFractionDigits: 2,
                  })} ${collateral.token.symbol}`,
                  footer: (
                    collateral.amount * collateral.usdValue
                  ).toLocaleString("en-US", {
                    style: "currency",
                    currency: "usd",
                  }),
                }}
              />
            </Grid>
            <Grid item xs={6}>
              <CurrencyCard
                informations={{
                  title: "Borrowed Value",
                  amount: (debt.amount * debt.usdValue).toLocaleString(
                    "en-US",
                    {
                      style: "currency",
                      currency: "usd",
                    }
                  ),
                  footer: `${debt.amount.toLocaleString("en-US", {
                    maximumFractionDigits: 2,
                  })} ${debt.token.symbol}`,
                }}
              />
            </Grid>

            <Grid item xs={6}>
              <CurrencyCard
                informations={{
                  title: "Liquidation Price",
                  amount:
                    liquidationDiff >= 0
                      ? liquidationPrice.toLocaleString("en-US", {
                          style: "currency",
                          currency: "usd",
                        })
                      : "$0",
                  footer:
                    liquidationDiff >= 0
                      ? `~${liquidationDiff}% below current price`
                      : `n/a`,
                }}
              />
            </Grid>
            <Grid item xs={6}>
              <CurrencyCard
                informations={{
                  title: "Current Price",
                  amount: collateral.usdValue.toLocaleString("en-US", {
                    style: "currency",
                    currency: "usd",
                  }),
                  footer: collateral.token.symbol,
                }}
              />
            </Grid>
          </Grid>

          <Divider sx={{ mb: 1.5 }} />

          <LTVProgressBar
            borrowLimit={0} // TODO: should be dynamic
            value={ltv > ltvMax ? ltvMax : ltv}
            maxLTV={ltvMax}
            recommendedLTV={recommendedLTV(ltvMax)}
          />

          <Divider sx={{ mt: 2, mb: 2 }} />

          <Typography variant="body2">Details</Typography>

          <br />

          <Grid container justifyContent="space-between">
            <Typography variant="smallDark">Current Loan-to-Value</Typography>

            <Typography variant="small">
              {ltv <= 100 ? `${ltv}%` : "n/a"}
            </Typography>
          </Grid>

          <Divider sx={{ mt: 2, mb: 2 }} />

          <Grid container justifyContent="space-between">
            <Typography variant="smallDark">
              LTV liquidation threshold
            </Typography>

            <Typography variant="small">{ltvThreshold}%</Typography>
          </Grid>

          <Divider sx={{ mt: 2, mb: 2 }} />

          <Grid container justifyContent="space-between">
            <Grid item>
              <Typography variant="smallDark">
                Collateral will be deposited into
              </Typography>
            </Grid>
            <Grid item>
              {providers?.length ? (
                <Grid container alignItems="center">
                  <NetworkIcon
                    network={vault?.chainId || ""}
                    height={18}
                    width={18}
                  />

                  <Typography ml="0.375rem" variant="small">
                    {providers.find((p) => p.active)?.name}
                  </Typography>
                </Grid>
              ) : (
                "n/a"
              )}
            </Grid>
          </Grid>

          <Divider sx={{ mt: 2, mb: 2 }} />

          <Grid container justifyContent="space-between">
            <div style={{ display: "flex", alignItems: "center" }}>
              <Typography variant="smallDark">Borrow Interest (APR)</Typography>
              <Tooltip
                arrow
                title="APR, or annual percentage rate, represents the price you pay to borrow money."
              >
                <InfoOutlinedIcon
                  sx={{
                    ml: "0.4rem",
                    fontSize: "0.875rem",
                    color: palette.info.dark,
                    display: { xs: "none", sm: "inline" },
                  }}
                />
              </Tooltip>
              <ClickableTooltip
                title="APR, or annual percentage rate, represents the price you pay to borrow money."
                placement="bottom"
              >
                <InfoOutlinedIcon
                  sx={{
                    ml: "0.4rem",
                    fontSize: "0.875rem",
                    color: palette.info.dark,
                  }}
                />
              </ClickableTooltip>
            </div>
            <Box sx={{ alignItems: "center", cursor: "pointer" }}>
              {providers?.length ? (
                <Typography variant="small">
                  {providers[0].name}:{" "}
                  <span style={{ color: palette.success.main }}>
                    {(
                      parseFloat(formatUnits(providers[0].borrowRate, 27)) * 100
                    ).toFixed(2)}
                    %
                  </span>
                </Typography>
              ) : (
                "n/a"
              )}
            </Box>
          </Grid>
        </CardContent>
      </Card>
    </Grid>
  )
<<<<<<< HEAD
}

function VaultsMenu() {
  const [anchorEl, setAnchorEl] = React.useState<null | HTMLElement>(null)
  // TODO: use vaults instead of provider.
  // use provider only to display pictures
  const providers = useBorrow((state) => state.position.providers)
  const vault = useBorrow((state) => state.position.vault)
  const vaults = useBorrow((state) => state.availableVaults)
  const changeVault = useBorrow((state) => state.changeActiveVault)

  const open = (event: React.MouseEvent<HTMLButtonElement>) => {
    setAnchorEl(event.currentTarget)
  }
  const select = (v: BorrowingVault) => {
    changeVault(v)
    setAnchorEl(null)
  }

  if (!vaults || !vault) {
    return <></>
  }

  if (vaults.length < 2) {
    return (
      <Stack direction="row" alignItems="center" spacing={1}>
        <Box display="flex" alignItems="center">
          {providers?.map((p) => (
            <ProviderIcon
              key={p.name}
              providerName={p.name}
              height={16}
              width={16}
            />
          ))}
        </Box>
        <Chip variant="success" label="A+" />
      </Stack>
    )
  }

  return (
    <>
      <Button
        id="button-vaults-menu"
        variant="secondary"
        onClick={open}
        style={{ position: "relative" }}
      >
        <Stack direction="row" alignItems="center" spacing={1}>
          <Box display="flex" alignItems="center">
            {providers?.map((p) => (
              <ProviderIcon
                key={p.name}
                providerName={p.name}
                height={16}
                width={16}
              />
            ))}
          </Box>
          {/* variant={row.safetyRating === "A+" ? "success" : "warning"} */}
          <Chip
            variant="success"
            label="A+"
            sx={{ ".MuiChip-label": { textOverflow: "clip" } }}
          />
          <KeyboardArrowDownIcon width={16} height={16} />
        </Stack>
      </Button>
      <Menu
        id="vaults-menu"
        anchorEl={anchorEl}
        anchorOrigin={{ vertical: "bottom", horizontal: "left" }}
        open={Boolean(anchorEl)}
        onClose={() => setAnchorEl(null)}
        MenuListProps={{ "aria-labelledby": "button-vaults-menu" }}
        TransitionComponent={Fade}
      >
        {vaults.map((v: BorrowingVault) => (
          <VaultMenuItem
            key={v.address.value}
            selected={v.address.value === vault.address.value}
            vault={v}
            onClick={() => select(v)}
          />
        ))}
      </Menu>
    </>
  )
}

type VaultMenuItemProps = {
  vault: BorrowingVault
  selected: boolean
  onClick: (p: BorrowingVault) => void
}
const VaultMenuItem = ({ vault, selected, onClick }: VaultMenuItemProps) => {
  const providers = useBorrow(
    (state) => state.allProviders[vault.address.value]
  )

  return (
    <MenuItem onClick={() => onClick(vault)}>
      <Stack direction="row" alignItems="center" spacing={1}>
        <Box display="flex" alignItems="center">
          {providers.map((p, i) => (
            <Box
              display="flex"
              alignItems="center"
              key={p.name}
              sx={{ right: `${i * 4}px`, position: "relative" }}
            >
              <ProviderIcon providerName={p.name} height={16} width={16} />
            </Box>
          ))}
        </Box>
        {/* TODO: safety rating? */}
        {/* variant={row.safetyRating === "A+" ? "success" : "warning"} */}
        <Chip variant="success" label="A+" />
        {selected && <CheckIcon />}
      </Stack>
    </MenuItem>
  )
=======
>>>>>>> 6c86a52a
}<|MERGE_RESOLUTION|>--- conflicted
+++ resolved
@@ -13,26 +13,15 @@
 } from "@mui/material"
 import InfoOutlinedIcon from "@mui/icons-material/InfoOutlined"
 import { formatUnits } from "ethers/lib/utils"
-<<<<<<< HEAD
-import KeyboardArrowDownIcon from "@mui/icons-material/KeyboardArrowDown"
-import CheckIcon from "@mui/icons-material/Check"
-import { BorrowingVault } from "@x-fuji/sdk"
-=======
->>>>>>> 6c86a52a
 
 import CurrencyCard from "./CurrencyCard"
 import LTVProgressBar from "./LTVProgressBar"
 
 import ClickableTooltip from "../Shared/ClickableTooltip"
 import { useBorrow } from "../../store/borrow.store"
-<<<<<<< HEAD
-import { DEFAULT_LTV_RECOMMENDED } from "../../constants/borrow"
-import { NetworkIcon, ProviderIcon } from "../Shared/Icons"
-=======
 import { NetworkIcon } from "../Shared/Icons"
 import VaultsMenu from "./VaultsMenu"
 import { recommendedLTV } from "../../helpers/borrow"
->>>>>>> 6c86a52a
 
 export default function Overview() {
   const { palette } = useTheme()
@@ -42,22 +31,11 @@
   const liquidationPrice = useBorrow((state) => state.position.liquidationPrice)
   const liquidationDiff = useBorrow((state) => state.position.liquidationDiff)
   const collateral = useBorrow((state) => state.position.collateral)
-<<<<<<< HEAD
-  //const collateralInput = useBorrow((state) => state.collateralInput)
-  // const collateralAmount = parseFloat(collateralInput)
-  const debt = useBorrow((state) => state.position.debt)
-  //const debtInput = useBorrow((state) => state.debtInput)
-  // const debtAmount = parseFloat(debtInput)
-  const providers = useBorrow((state) => state.position.providers)
-  const vault = useBorrow((state) => state.position.vault)
-  // const formType = useBorrow((state) => state.formType)
-=======
   const debt = useBorrow((state) => state.position.debt)
   const allProviders = useBorrow((state) => state.allProviders)
   const vault = useBorrow((state) => state.position.vault)
   const providers =
     allProviders && vault ? allProviders[vault.address.value] : []
->>>>>>> 6c86a52a
 
   return (
     <Grid container alignItems="center" justifyContent="space-between">
@@ -288,130 +266,4 @@
       </Card>
     </Grid>
   )
-<<<<<<< HEAD
-}
-
-function VaultsMenu() {
-  const [anchorEl, setAnchorEl] = React.useState<null | HTMLElement>(null)
-  // TODO: use vaults instead of provider.
-  // use provider only to display pictures
-  const providers = useBorrow((state) => state.position.providers)
-  const vault = useBorrow((state) => state.position.vault)
-  const vaults = useBorrow((state) => state.availableVaults)
-  const changeVault = useBorrow((state) => state.changeActiveVault)
-
-  const open = (event: React.MouseEvent<HTMLButtonElement>) => {
-    setAnchorEl(event.currentTarget)
-  }
-  const select = (v: BorrowingVault) => {
-    changeVault(v)
-    setAnchorEl(null)
-  }
-
-  if (!vaults || !vault) {
-    return <></>
-  }
-
-  if (vaults.length < 2) {
-    return (
-      <Stack direction="row" alignItems="center" spacing={1}>
-        <Box display="flex" alignItems="center">
-          {providers?.map((p) => (
-            <ProviderIcon
-              key={p.name}
-              providerName={p.name}
-              height={16}
-              width={16}
-            />
-          ))}
-        </Box>
-        <Chip variant="success" label="A+" />
-      </Stack>
-    )
-  }
-
-  return (
-    <>
-      <Button
-        id="button-vaults-menu"
-        variant="secondary"
-        onClick={open}
-        style={{ position: "relative" }}
-      >
-        <Stack direction="row" alignItems="center" spacing={1}>
-          <Box display="flex" alignItems="center">
-            {providers?.map((p) => (
-              <ProviderIcon
-                key={p.name}
-                providerName={p.name}
-                height={16}
-                width={16}
-              />
-            ))}
-          </Box>
-          {/* variant={row.safetyRating === "A+" ? "success" : "warning"} */}
-          <Chip
-            variant="success"
-            label="A+"
-            sx={{ ".MuiChip-label": { textOverflow: "clip" } }}
-          />
-          <KeyboardArrowDownIcon width={16} height={16} />
-        </Stack>
-      </Button>
-      <Menu
-        id="vaults-menu"
-        anchorEl={anchorEl}
-        anchorOrigin={{ vertical: "bottom", horizontal: "left" }}
-        open={Boolean(anchorEl)}
-        onClose={() => setAnchorEl(null)}
-        MenuListProps={{ "aria-labelledby": "button-vaults-menu" }}
-        TransitionComponent={Fade}
-      >
-        {vaults.map((v: BorrowingVault) => (
-          <VaultMenuItem
-            key={v.address.value}
-            selected={v.address.value === vault.address.value}
-            vault={v}
-            onClick={() => select(v)}
-          />
-        ))}
-      </Menu>
-    </>
-  )
-}
-
-type VaultMenuItemProps = {
-  vault: BorrowingVault
-  selected: boolean
-  onClick: (p: BorrowingVault) => void
-}
-const VaultMenuItem = ({ vault, selected, onClick }: VaultMenuItemProps) => {
-  const providers = useBorrow(
-    (state) => state.allProviders[vault.address.value]
-  )
-
-  return (
-    <MenuItem onClick={() => onClick(vault)}>
-      <Stack direction="row" alignItems="center" spacing={1}>
-        <Box display="flex" alignItems="center">
-          {providers.map((p, i) => (
-            <Box
-              display="flex"
-              alignItems="center"
-              key={p.name}
-              sx={{ right: `${i * 4}px`, position: "relative" }}
-            >
-              <ProviderIcon providerName={p.name} height={16} width={16} />
-            </Box>
-          ))}
-        </Box>
-        {/* TODO: safety rating? */}
-        {/* variant={row.safetyRating === "A+" ? "success" : "warning"} */}
-        <Chip variant="success" label="A+" />
-        {selected && <CheckIcon />}
-      </Stack>
-    </MenuItem>
-  )
-=======
->>>>>>> 6c86a52a
 }