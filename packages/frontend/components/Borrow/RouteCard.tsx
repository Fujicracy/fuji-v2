--- conflicted
+++ resolved
@@ -2,16 +2,9 @@
 import { useTheme } from "@mui/material/styles"
 import { Stack } from "@mui/system"
 
-<<<<<<< HEAD
-import { useStore } from "../../store"
-import { chainName } from "../../helpers/chainName"
-import { NetworkIcon, TokenIcon } from "../Shared/Icons"
-=======
 import { useBorrow } from "../../store/borrow.store"
 import { chainName } from "../../services/chains"
-import NetworkIcon from "../NetworkIcon"
-import TokenIcon from "../TokenIcon"
->>>>>>> 359b04ef
+import { NetworkIcon, TokenIcon } from "../Shared/Icons"
 
 type Step = {
   icon: React.ReactElement
