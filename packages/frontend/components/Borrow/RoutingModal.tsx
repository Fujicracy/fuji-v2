--- conflicted
+++ resolved
@@ -4,16 +4,9 @@
 import CloseIcon from "@mui/icons-material/Close"
 
 import RouteCard from "./RouteCard"
-<<<<<<< HEAD
-import { useStore } from "../../store"
-import { chainName } from "../../helpers/chainName"
-import { NetworkIcon, TokenIcon } from "../Shared/Icons"
-=======
 import { useBorrow } from "../../store/borrow.store"
 import { chainName } from "../../services/chains"
-import NetworkIcon from "../NetworkIcon"
-import TokenIcon from "../TokenIcon"
->>>>>>> 359b04ef
+import { NetworkIcon, TokenIcon } from "../Shared/Icons"
 
 type RoutingModalProps = {
   open: boolean
