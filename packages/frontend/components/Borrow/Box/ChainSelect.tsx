import KeyboardArrowDownIcon from '@mui/icons-material/KeyboardArrowDown';
import { Fade, Grid, MenuItem, Select, Stack, Typography } from '@mui/material';
import { Chain, ChainId } from '@x-fuji/sdk';

import { AssetType } from '../../../helpers/assets';
import { chains } from '../../../helpers/chains';
import { NetworkIcon } from '../../Shared/Icons';

type ChainSelectProps = {
  label: string;
  type: AssetType;
  disabled: boolean;
  onChange: (chainId: ChainId) => void;
  value?: ChainId;
};
const ChainSelect = ({
  value,
  label,
  type,
  disabled,
  onChange,
}: ChainSelectProps) => {
  const labelId = `${type}-label`;

  return (
    <Stack alignItems="center" direction="row" mb="1rem">
      <Typography id={labelId} variant="smallDark">
        {label}
      </Typography>
      <ChainSelectContent
        type={type}
        value={value}
        disabled={disabled}
        labelId={labelId}
        onChange={onChange}
      />
    </Stack>
  );
};

export default ChainSelect;

ChainSelect.defaultProps = {
  showTooltip: false,
  disabled: false,
};

function ChainSelectContent({
  type,
  value,
  disabled,
  labelId,
  onChange,
}: {
  type: AssetType;
  value?: ChainId;
  disabled: boolean;
  labelId: string;
  onChange: (chainId: ChainId) => void;
}) {
  const selectId = `${type}-chain-select`;
  const menuId = `${type}-chain-menu`;

  const renderItem = (chain: Chain) => (
    <Grid container alignItems="center">
      <NetworkIcon network={chain.name} height={18} width={18} />
      <span style={{ marginLeft: '0.5rem' }}>
        <Typography variant="small">{chain.name}</Typography>
      </span>
    </Grid>
  );

  return (
    <Select
      data-cy="borrow-chain-select"
      labelId={labelId}
      id={selectId}
      value={value || -1}
      disabled={disabled}
      onChange={(e) => onChange(e.target.value as ChainId)}
      IconComponent={KeyboardArrowDownIcon}
      variant="standard"
      renderValue={(chainId) => {
        const chain = chains.find((c) => c.chainId === chainId);
        if (!chain) {
          return <Typography>Select a chain</Typography>;
        }
        return renderItem(chain);
      }}
      disableUnderline
      MenuProps={{ TransitionComponent: Fade, id: menuId }}
    >
      {chains.map((chain) => {
        return (
<<<<<<< HEAD
          <MenuItem key={chain.chainId} value={chain.chainId}>
            {renderItem(chain)}
=======
          <MenuItem
            key={chain.chainId}
            value={chain.chainId}
            data-cy="borrow-chain-select-item"
          >
            <Grid container alignItems="center">
              <NetworkIcon network={chain.name} height={18} width={18} />
              <span style={{ marginLeft: '0.5rem' }}>
                <Typography variant="small">{chain.name}</Typography>
              </span>
            </Grid>
>>>>>>> b0cd47cd
          </MenuItem>
        );
      })}
    </Select>
  );
}<|MERGE_RESOLUTION|>--- conflicted
+++ resolved
@@ -92,22 +92,12 @@
     >
       {chains.map((chain) => {
         return (
-<<<<<<< HEAD
-          <MenuItem key={chain.chainId} value={chain.chainId}>
-            {renderItem(chain)}
-=======
           <MenuItem
+            data-cy="borrow-chain-select-item"
             key={chain.chainId}
             value={chain.chainId}
-            data-cy="borrow-chain-select-item"
           >
-            <Grid container alignItems="center">
-              <NetworkIcon network={chain.name} height={18} width={18} />
-              <span style={{ marginLeft: '0.5rem' }}>
-                <Typography variant="small">{chain.name}</Typography>
-              </span>
-            </Grid>
->>>>>>> b0cd47cd
+            {renderItem(chain)}
           </MenuItem>
         );
       })}
