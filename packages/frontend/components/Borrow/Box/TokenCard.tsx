import { keyframes } from '@emotion/react';
import KeyboardArrowDownIcon from '@mui/icons-material/KeyboardArrowDown';
import {
  ButtonBase,
  Card,
  Fade,
  ListItemIcon,
  ListItemText,
  Menu,
  MenuItem,
  Stack,
  SxProps,
  TextField,
  Theme,
  Typography,
  useTheme,
} from '@mui/material';
import { Token } from '@x-fuji/sdk';
import React, {
  MouseEvent,
  ReactElement,
  useCallback,
  useEffect,
  useState,
} from 'react';

import {
  ActionType,
  AssetChange,
  AssetType,
  LtvMeta,
  recommendedLTV,
} from '../../../helpers/assets';
import { BasePosition } from '../../../helpers/positions';
import { formatValue, validAmount } from '../../../helpers/values';
import { useBorrow } from '../../../store/borrow.store';
import styles from '../../../styles/components/Borrow.module.css';
import Balance from '../../Shared/Balance';
import { TokenIcon } from '../../Shared/Icons';

type SelectTokenCardProps = {
  type: AssetType;
  actionType: ActionType;
  assetChange: AssetChange;
  isExecuting: boolean;
  disabled: boolean;
  value: string;
  showMax: boolean;
  maxAmount: number;
  onTokenChange: (token: Token) => void;
  onInputChange: (value: string) => void;
  ltvMeta: LtvMeta;
  basePosition: BasePosition;
  isEditing: boolean;
<<<<<<< HEAD
=======
  isFocusedByDefault: boolean;
>>>>>>> b623099a
};

function TokenCard({
  type,
  showMax,
  assetChange,
  actionType,
  isExecuting,
  disabled,
  value,
  maxAmount,
  onTokenChange,
  onInputChange,
  ltvMeta,
  basePosition,
  isEditing,
<<<<<<< HEAD
=======
  isFocusedByDefault,
>>>>>>> b623099a
}: SelectTokenCardProps) {
  const { palette } = useTheme();

  const { token, usdPrice, balances, selectableTokens } = assetChange;
  const collateral = useBorrow((state) => state.collateral);
  const debt = useBorrow((state) => state.debt);

  const balance = balances[token.symbol];

  const { ltv, ltvMax } = ltvMeta;

  const [anchorEl, setAnchorEl] = useState<null | HTMLElement>(null);
  const isOpen = Boolean(anchorEl);
  const open = (event: MouseEvent<HTMLElement>) => {
    setAnchorEl(event.currentTarget);
  };
  const close = () => setAnchorEl(null);

  const [textInput, setTextInput] = useState<HTMLInputElement | undefined>(
    undefined
  );
  const [focused, setFocused] = useState<boolean>(false);

  const handleRef = useCallback((node: HTMLInputElement) => {
    setTextInput(node);
  }, []);

  const handleMax = () => {
    const amount =
      actionType === ActionType.REMOVE && type === 'collateral'
        ? basePosition.position.collateral.amount -
          (basePosition.position.debt.amount - Number(debt.input)) /
            ((ltvMax > 1 ? ltvMax / 100 : ltvMax) * collateral.usdPrice)
        : maxAmount;
    handleInput(String(amount));
  };

  const handleInput = (val: string) => {
    const value = validAmount(val, token.decimals);
    onInputChange(value);
  };

  const handleRecommended = () => {
    if (Math.round(ltv) === recommendedLTV(ltvMax)) return;

    if (
      (ltv > recommendedLTV(ltvMax) && !value) ||
      (!ltv && collateral.amount && !collateral.input)
    ) {
      handleInput('0');
      return;
    }

    const collateralValue = isEditing
      ? basePosition.editedPosition
        ? basePosition.editedPosition.collateral.amount
        : basePosition.position.collateral.amount
      : Number(collateral.input);

    const recommended =
      (recommendedLTV(ltvMax) * collateralValue * collateral.usdPrice) / 100 -
      (isEditing ? basePosition.position.debt.amount : 0);

    const finalValue = recommended > maxAmount ? maxAmount : recommended;
    handleInput(String(finalValue));
  };

  const handleTokenChange = (token: Token) => {
    onTokenChange(token);
    close();
  };

  useEffect(() => {
    if (isFocusedByDefault) {
      textInput?.focus();
    }
  }, [isFocusedByDefault, textInput]);

  const blink = keyframes`
    from {
      visibility: visible;
    }
    to {
      visibility: hidden;
    }
  `;

  return (
    <Card
      variant="outlined"
      sx={{
        borderColor:
          (actionType === ActionType.ADD ? 'collateral' : 'debt') === type &&
          Number(assetChange.input) > balance
            ? palette.error.dark
            : focused
            ? palette.info.main
            : palette.secondary.light,
      }}
    >
      <div className={styles.cardLine}>
        <TextField
          id="collateral-amount"
          type="number"
          placeholder="0"
          inputRef={handleRef}
          value={value}
          disabled={isExecuting}
          onChange={(e) => handleInput(e.target.value)}
          variant="standard"
          InputProps={{
            disableUnderline: true,
          }}
          onFocus={() => setFocused(true)}
          onBlur={() => setFocused(false)}
          sx={{
            '&.MuiInputBase-input:focus': {
              caretColor: 'auto',
              animation: `${blink} 1s infinite`,
            },
          }}
        />
        <ButtonBase
          id={`select-${type}-button`}
          disabled={isExecuting || disabled}
          onClick={open}
        >
          {token && disabled ? (
            <>
              <TokenIcon token={token} height={24} width={24} />
              <Typography ml={1} variant="h6">
                {token.symbol}
              </Typography>
            </>
          ) : (
            <TokenItem
              token={token}
              prepend={<KeyboardArrowDownIcon />}
              sx={{ borderRadius: '2rem' }}
            />
          )}
        </ButtonBase>
        <Menu
          id={`${type}-token`}
          anchorEl={anchorEl}
          open={isOpen}
          onClose={close}
          TransitionComponent={Fade}
        >
          {selectableTokens.map((token) => (
            <TokenItem
              key={token.name}
              token={token}
              balance={balances[token.symbol]}
              onClick={() => handleTokenChange(token)}
            />
          ))}
        </Menu>
      </div>

      <div className={styles.cardLine} style={{ marginTop: '1rem' }}>
        {showMax ? (
          <>
            <Typography variant="small" sx={{ width: '11rem' }}>
              {formatValue(usdPrice * +value, { style: 'currency' })}
            </Typography>
            <div
              style={{
                display: 'flex',
                alignItems: 'center',
              }}
            >
              <Typography
                variant="xsmall"
                align="center"
                className={styles.maxBtn}
                onClick={handleMax}
                data-cy="max-btn"
                mr="0.4rem"
              >
                MAX
              </Typography>

              <Typography variant="smallDark">Balance: </Typography>
              <Typography
                ml=".25rem"
                color={
                  +value > balance ? palette.error.dark : palette.text.primary
                }
              >
                <Balance balance={balance} dataCy="balance-amount" />
              </Typography>
            </div>
          </>
        ) : (
          <>
            <Typography
              variant="small"
              sx={{
                minWidth: '2.5rem',
                ['@media screen and (max-width: 370px)']: {
                  fontSize: '0.7rem',
                },
              }}
            >
              {`$${formatValue(usdPrice * +value)}`}
            </Typography>

            <Stack direction="row">
              <Typography
                variant="smallDark"
                color={
                  !ltv
                    ? ''
                    : ltv > ltvMax
                    ? palette.error.main
                    : ltv > recommendedLTV(ltvMax)
                    ? palette.warning.main
                    : palette.success.main
                }
                mr=".5rem"
                sx={{
                  ['@media screen and (max-width: 370px)']: {
                    fontSize: '0.7rem',
                  },
                }}
              >
                LTV {ltv <= 100 && ltv >= 0 ? `${ltv.toFixed(0)}%` : 'n/a'}
              </Typography>

              <Typography
                variant="smallDark"
                sx={{
                  cursor: 'pointer',
                  '&::before': {
                    content: '"Recommended: "',
                  },
                  ['@media screen and (max-width: 370px)']: {
                    fontSize: '0.7rem',
                  },
                  ['@media screen and (max-width: 320px)']: {
                    '&::before': {
                      content: '"Rec. "',
                    },
                  },
                }}
                onClick={handleRecommended}
              >
                ({recommendedLTV(ltvMax)}%)
              </Typography>
            </Stack>
          </>
        )}
      </div>
    </Card>
  );
}

type TokenItem = {
  token: Token;
  balance?: number;
  prepend?: ReactElement;
  sx?: SxProps<Theme>;
  onClick?: (token: Token) => void;
};
const TokenItem = (props: TokenItem) => {
  const { token, balance, prepend, sx, onClick } = props;
  return (
    <MenuItem
      key={token.name}
      value={token.symbol}
      onClick={() => onClick && onClick(token)}
      sx={sx}
    >
      <ListItemIcon>
        <TokenIcon token={token} height={24} width={24} />
      </ListItemIcon>
      <ListItemText>
        <Typography variant="h6">{token.symbol}</Typography>
      </ListItemText>
      {typeof balance === 'number' && (
        <Typography variant="smallDark" ml="3rem">
          <Balance balance={balance} />
        </Typography>
      )}
      {prepend}
    </MenuItem>
  );
};

export default TokenCard;

TokenCard.defaultProps = {
  disabled: false,
};<|MERGE_RESOLUTION|>--- conflicted
+++ resolved
@@ -52,10 +52,7 @@
   ltvMeta: LtvMeta;
   basePosition: BasePosition;
   isEditing: boolean;
-<<<<<<< HEAD
-=======
   isFocusedByDefault: boolean;
->>>>>>> b623099a
 };
 
 function TokenCard({
@@ -72,10 +69,7 @@
   ltvMeta,
   basePosition,
   isEditing,
-<<<<<<< HEAD
-=======
   isFocusedByDefault,
->>>>>>> b623099a
 }: SelectTokenCardProps) {
   const { palette } = useTheme();
 
