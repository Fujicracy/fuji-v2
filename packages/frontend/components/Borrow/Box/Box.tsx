import { Box } from '@mui/material';
import { ChainId } from '@x-fuji/sdk';

import {
  ActionType,
  AssetChange,
  AssetType,
  LtvMeta,
} from '../../../helpers/assets';
import { useBorrow } from '../../../store/borrow.store';
import ChainSelect from './ChainSelect';
import TokenCard from './TokenCard';

type BorrowBoxProps = {
  isEditing: boolean;
  actionType: ActionType;
  type: AssetType;
  chainId: ChainId;
  isExecuting: boolean;
  value: string;
  ltvMeta: LtvMeta;
  assetChange: AssetChange;
  core: boolean;
  maxAmount?: number;
};

function BorrowBox({
  isEditing,
  actionType,
  assetChange,
  type,
  chainId,
  isExecuting,
  value,
  ltvMeta,
  core,
  maxAmount,
}: BorrowBoxProps) {
  const changeCollateralChain = useBorrow(
    (state) => state.changeCollateralChain
  );
  const changeCollateralToken = useBorrow(
    (state) => state.changeCollateralToken
  );
  const changeCollateralValue = useBorrow(
    (state) => state.changeCollateralValue
  );
  const changeDebtChain = useBorrow((state) => state.changeDebtChain);
  const changeDebtToken = useBorrow((state) => state.changeDebtToken);
  const changeDebtValue = useBorrow((state) => state.changeDebtValue);

  return (
    <Box
      mb={
        (isEditing && actionType === ActionType.REMOVE
          ? 'debt'
          : 'collateral') === type
          ? '1rem'
          : undefined
      }
    >
      <ChainSelect
        label={
          type === 'collateral'
            ? actionType === ActionType.ADD
              ? 'Collateral from'
              : 'Withdraw to'
            : actionType === ActionType.ADD
            ? 'Borrow to'
            : 'Payback from'
        }
        type={type}
        value={chainId}
        disabled={(isEditing && type === 'debt') || isExecuting}
        onChange={(chainId) =>
<<<<<<< HEAD
          type === "collateral"
            ? changeCollateralChain(chainId, true)
            : changeDebtChain(chainId, true)
=======
          type === 'collateral'
            ? changeCollateralChain(chainId, !isEditing)
            : changeDebtChain(chainId, !isEditing)
>>>>>>> 672fb302
        }
      />
      <TokenCard
        type={type}
        core={core}
        maxAmount={maxAmount}
        assetChange={assetChange}
        actionType={actionType}
        disabled={isEditing}
        isExecuting={isExecuting}
        value={value}
        ltvMeta={ltvMeta}
        onTokenChange={(token) =>
          type === 'collateral'
            ? changeCollateralToken(token)
            : changeDebtToken(token)
        }
        onInputChange={(value) =>
          type === 'collateral'
            ? changeCollateralValue(value)
            : changeDebtValue(value)
        }
      />
    </Box>
  );
}

export default BorrowBox;<|MERGE_RESOLUTION|>--- conflicted
+++ resolved
@@ -73,15 +73,9 @@
         value={chainId}
         disabled={(isEditing && type === 'debt') || isExecuting}
         onChange={(chainId) =>
-<<<<<<< HEAD
-          type === "collateral"
+          type === 'collateral'
             ? changeCollateralChain(chainId, true)
             : changeDebtChain(chainId, true)
-=======
-          type === 'collateral'
-            ? changeCollateralChain(chainId, !isEditing)
-            : changeDebtChain(chainId, !isEditing)
->>>>>>> 672fb302
         }
       />
       <TokenCard
