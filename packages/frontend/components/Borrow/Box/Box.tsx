import { Box } from '@mui/material';
import { ChainId } from '@x-fuji/sdk';

import {
  ActionType,
  AssetChange,
  AssetType,
  LtvMeta,
} from '../../../helpers/assets';
import { BasePosition } from '../../../helpers/positions';
import { useBorrow } from '../../../store/borrow.store';
import ChainSelect from './ChainSelect';
import CurrencyCard from './CurrencyCard';

type BorrowBoxProps = {
  isEditing: boolean;
  actionType: ActionType;
  type: AssetType;
  chainId: ChainId;
  isExecuting: boolean;
  value: string;
  assetChange: AssetChange;
  showMax: boolean;
  maxAmount: number;
  ltvMeta: LtvMeta;
  basePosition: BasePosition;
  index: number;
};

function BorrowBox({
  isEditing,
  actionType,
  assetChange,
  type,
  chainId,
  isExecuting,
  value,
  showMax,
  maxAmount,
  ltvMeta,
  basePosition,
  index,
}: BorrowBoxProps) {
  const changeCollateralChain = useBorrow(
    (state) => state.changeCollateralChain
  );
  const changeCollateralCurrency = useBorrow(
    (state) => state.changeCollateralCurrency
  );
  const changeCollateralValue = useBorrow(
    (state) => state.changeCollateralValue
  );
  const changeDebtChain = useBorrow((state) => state.changeDebtChain);
  const changeDebtCurrency = useBorrow((state) => state.changeDebtCurrency);
  const changeDebtValue = useBorrow((state) => state.changeDebtValue);

  return (
    <Box
      mb={
        (isEditing && actionType === ActionType.REMOVE
          ? AssetType.Debt
          : AssetType.Collateral) === type
          ? '1rem'
          : undefined
      }
    >
      <ChainSelect
        label={
          type === AssetType.Collateral
            ? actionType === ActionType.ADD
              ? 'Collateral from'
              : 'Withdraw to'
            : actionType === ActionType.ADD
            ? 'Borrow to'
            : 'Payback from'
        }
        type={type}
        value={chainId}
        disabled={isExecuting}
        onChange={(chainId) =>
<<<<<<< HEAD
          type === AssetType.Collateral
            ? changeCollateralChain(
                chainId,
                !isEditing,
                assetChange.currency.symbol
              )
            : changeDebtChain(chainId, !isEditing, assetChange.currency.symbol)
=======
          type === 'collateral'
            ? changeCollateralChain(chainId, !isEditing, assetChange.currency)
            : changeDebtChain(chainId, !isEditing, assetChange.currency)
>>>>>>> 991ac2a7
        }
      />
      <CurrencyCard
        type={type}
        showMax={showMax}
        maxAmount={maxAmount}
        isEditing={isEditing}
        assetChange={assetChange}
        actionType={actionType}
        disabled={isEditing}
        isExecuting={isExecuting}
        value={value}
        ltvMeta={ltvMeta}
        basePosition={basePosition}
        isFocusedByDefault={index === 0}
        onCurrencyChange={(currency) =>
          type === AssetType.Collateral
            ? changeCollateralCurrency(currency)
            : changeDebtCurrency(currency)
        }
        onInputChange={(value) =>
          type === AssetType.Collateral
            ? changeCollateralValue(value)
            : changeDebtValue(value)
        }
      />
    </Box>
  );
}

export default BorrowBox;<|MERGE_RESOLUTION|>--- conflicted
+++ resolved
@@ -78,19 +78,9 @@
         value={chainId}
         disabled={isExecuting}
         onChange={(chainId) =>
-<<<<<<< HEAD
           type === AssetType.Collateral
-            ? changeCollateralChain(
-                chainId,
-                !isEditing,
-                assetChange.currency.symbol
-              )
-            : changeDebtChain(chainId, !isEditing, assetChange.currency.symbol)
-=======
-          type === 'collateral'
             ? changeCollateralChain(chainId, !isEditing, assetChange.currency)
             : changeDebtChain(chainId, !isEditing, assetChange.currency)
->>>>>>> 991ac2a7
         }
       />
       <CurrencyCard
