import { ChainId } from "@x-fuji/sdk"
import Image, { ImageProps } from "next/image"
import { SyntheticEvent, useEffect, useState } from "react"
import { chainName } from "../helpers/chainName"

interface Props extends Omit<ImageProps, "src"> {
<<<<<<< HEAD
  networkName: string
  sx?: object
=======
  network: string | ChainId
>>>>>>> 39a04da4
}
export default function NetworkIcon(props: Props) {
  const { network, ...rest } = props

  const name = typeof network === "string" ? network : chainName(network)
  const path = `/assets/images/protocol-icons/networks/${name}.svg`

  const [error, setError] = useState<SyntheticEvent<HTMLImageElement, Event>>()
  useEffect(() => {
    if (error)
      console.error(
        `404 Not found. No image found for network ${name}. Searched in ${path}`
      )
  }, [error, network, path, name])

  if (error) {
    return <></> // TODO: Is it fine to fallback to not displaying anything?
  }
  return (
<<<<<<< HEAD
    <>
      {props.sx ? (
        <div style={props.sx}>
          <Image
            {...rest}
            src={path}
            alt={`${networkName} icon`}
            onError={(e) => setError(e)}
          />
        </div>
      ) : (
        <Image
          {...rest}
          src={path}
          alt={`${networkName} icon`}
          onError={(e) => setError(e)}
        />
      )}
    </>
=======
    <Image
      {...rest}
      src={path}
      alt={`${name} icon`}
      onError={(e) => setError(e)}
    />
>>>>>>> 39a04da4
  )
}<|MERGE_RESOLUTION|>--- conflicted
+++ resolved
@@ -4,12 +4,8 @@
 import { chainName } from "../helpers/chainName"
 
 interface Props extends Omit<ImageProps, "src"> {
-<<<<<<< HEAD
-  networkName: string
+  network: string | ChainId
   sx?: object
-=======
-  network: string | ChainId
->>>>>>> 39a04da4
 }
 export default function NetworkIcon(props: Props) {
   const { network, ...rest } = props
@@ -29,14 +25,13 @@
     return <></> // TODO: Is it fine to fallback to not displaying anything?
   }
   return (
-<<<<<<< HEAD
     <>
       {props.sx ? (
         <div style={props.sx}>
           <Image
             {...rest}
             src={path}
-            alt={`${networkName} icon`}
+            alt={`${name} icon`}
             onError={(e) => setError(e)}
           />
         </div>
@@ -44,18 +39,10 @@
         <Image
           {...rest}
           src={path}
-          alt={`${networkName} icon`}
+          alt={`${name} icon`}
           onError={(e) => setError(e)}
         />
       )}
     </>
-=======
-    <Image
-      {...rest}
-      src={path}
-      alt={`${name} icon`}
-      onError={(e) => setError(e)}
-    />
->>>>>>> 39a04da4
   )
 }