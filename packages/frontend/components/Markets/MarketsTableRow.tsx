import ErrorOutlineIcon from '@mui/icons-material/ErrorOutline';
import KeyboardArrowDownIcon from '@mui/icons-material/KeyboardArrowDown';
import KeyboardArrowRightIcon from '@mui/icons-material/KeyboardArrowRight';
import {
  Collapse,
  IconButton,
  Skeleton,
  Stack,
  Table,
  TableBody,
  TableRow,
  Tooltip,
  Typography,
  useTheme,
} from '@mui/material';
import { BorrowingVault, VaultWithFinancials } from '@x-fuji/sdk';
import { MouseEvent, useEffect, useState } from 'react';

<<<<<<< HEAD
import { MarketRow, MarketRowStatus } from '../../helpers/markets';
import { ratingToNote } from '../../helpers/ratings';
=======
import { MarketRow, Status } from '../../helpers/markets';
>>>>>>> 991ac2a7
import { formatValue } from '../../helpers/values';
import { CurrencyIcon, DropletIcon, NetworkIcon } from '../Shared/Icons';
import SizableTableCell from '../Shared/SizableTableCell';
import IntegratedProtocols from '../Shared/Table/IntegratedProtocols';
import SafetyRating from '../Shared/Table/SafetyRating';
import BestLabel from './BestLabel';

type MarketsTableRowProps = {
  row: MarketRow;
  onClick: (entity?: BorrowingVault | VaultWithFinancials) => void;
  openedByDefault?: boolean;
};

function MarketsTableRow({
  row,
  onClick,
  openedByDefault = false,
}: MarketsTableRowProps) {
  const { palette } = useTheme();
  const [expandRow, setExpandRow] = useState(openedByDefault);

  const handleExpand = (evt: MouseEvent) => {
    evt.stopPropagation();
    setExpandRow(!expandRow);
  };

  useEffect(() => {
    setExpandRow(openedByDefault);
  }, [openedByDefault]);

  const loaderOrError = (status: MarketRowStatus) =>
    status === MarketRowStatus.Loading ? (
      <Skeleton />
    ) : status === MarketRowStatus.Error ? (
      <Tooltip title="Error loading data" arrow>
        <ErrorOutlineIcon />
      </Tooltip>
    ) : (
      <></>
    );

  const isHighLevelRow = !row.isChild && !row.isGrandChild;
  const shouldNetworkColumnBeShown =
    row.chain.status === MarketRowStatus.Ready &&
    (!isHighLevelRow || (isHighLevelRow && !expandRow));

  return (
    <>
      <TableRow
        data-cy="market-row"
        onClick={() => onClick(row.entity)}
        sx={{
          height: '3.438rem',
          cursor: 'pointer',
          '& .MuiTableCell-root': {
            background: row.isGrandChild
              ? palette.secondary.main
              : row.isChild
              ? palette.secondary.dark
              : palette.secondary.contrastText,
          },
          '&:hover': { '& .MuiTableCell-root': { background: '#34363E' } },
        }}
      >
        <SizableTableCell
          width="160px"
          sx={{
            position: 'sticky',
            left: 0,
            zIndex: 5,
          }}
        >
          {row.debt && isHighLevelRow && (
            <Stack direction="row" gap={0.5} alignItems="center">
              <Toggle
                expandRow={expandRow}
                isVisible={Boolean(row.children && row.children.length > 0)}
                onClick={handleExpand}
              />
              <Stack
                direction="row"
                alignItems="center"
                flexWrap="nowrap"
                data-cy="market-row-debt"
              >
                <CurrencyIcon currency={row.debt} height={32} width={32} />
                <Typography ml="0.5rem" variant="small">
                  {row.debt}
                </Typography>
              </Stack>
            </Stack>
          )}
        </SizableTableCell>
        <SizableTableCell width="120px">
          {row.collateral && isHighLevelRow && (
            <Stack
              direction="row"
              alignItems="center"
              flexWrap="nowrap"
              data-cy="market-row-collateral"
            >
              <CurrencyIcon currency={row.collateral} height={32} width={32} />
              <Typography ml="0.5rem" variant="small">
                {row.collateral}
              </Typography>
            </Stack>
          )}
        </SizableTableCell>
        <SizableTableCell width="200px">
          {loaderOrError(row.chain.status)}
          {shouldNetworkColumnBeShown && (
            <Stack
              direction="row"
              gap={0.5}
              alignItems="center"
              data-cy="market-row-network"
            >
              <Toggle
                expandRow={expandRow}
                isVisible={Boolean(row.isChild && row.children)}
                onClick={handleExpand}
              />
              <Stack
                direction="row"
                alignItems="center"
                flexWrap="nowrap"
                data-cy="market-row-network"
              >
                <NetworkIcon network={row.chain.value} width={24} height={24} />
                <Typography ml="0.5rem" mr="0.3rem" variant="small">
                  {row.chain.value}
                </Typography>
                {row.isBest && <BestLabel />}
              </Stack>
            </Stack>
          )}
        </SizableTableCell>
        <SizableTableCell
          align="right"
          width="140px"
          sx={{ color: palette.warning.main }}
        >
          {loaderOrError(row.borrowApr.status)}
          {row.borrowApr.status === MarketRowStatus.Ready && !expandRow && (
            <Stack direction="row" alignItems="center" justifyContent="right">
              {row.borrowAprReward?.value > 0 && (
                <Tooltip
                  title={`${row.borrowAprBase.value.toFixed(
                    2
                  )}% (base) - ${row.borrowAprReward.value.toFixed(
                    2
                  )}% (reward)`}
                  arrow
                >
                  <IconButton>
                    <DropletIcon />
                  </IconButton>
                </Tooltip>
              )}
              {row.borrowApr.value.toFixed(2)} %
            </Stack>
          )}
        </SizableTableCell>
        <SizableTableCell
          align="right"
          width="130px"
          sx={{ color: palette.success.main }}
        >
          {loaderOrError(row.depositApr.status)}
          {row.depositApr.status === MarketRowStatus.Ready && !expandRow && (
            <Stack direction="row" alignItems="center" justifyContent="right">
              {row.depositAprReward?.value > 0 && (
                <Tooltip
                  title={`${row.depositAprBase.value.toFixed(
                    2
                  )}% (base) + ${row.depositAprReward.value.toFixed(
                    2
                  )}% (reward)`}
                  arrow
                >
                  <IconButton>
                    <DropletIcon />
                  </IconButton>
                </Tooltip>
              )}
              {row.depositApr.value.toFixed(2)} %
            </Stack>
          )}
        </SizableTableCell>
        <SizableTableCell align="right" width="130px">
          {loaderOrError(row.integratedProtocols.status)}
<<<<<<< HEAD
          {row.integratedProtocols.status === MarketRowStatus.Ready &&
            !expandRow && (
              <Stack
                direction="row"
                justifyContent="right"
                alignItems="center"
                flexWrap="nowrap"
                sx={{
                  mr:
                    row.integratedProtocols.value.length > 1 ? '-0.25rem' : '0',
                }}
              >
                {row.integratedProtocols.value.map((name, i) => (
                  <Tooltip key={name} title={name} arrow>
                    <Box
                      sx={{
                        position: 'relative',
                        right: `${i * 0.25}rem`,
                        zIndex: 4 - i,
                        height: '24px',
                      }}
                    >
                      {i <= 2 && (
                        <ProviderIcon provider={name} height={24} width={24} />
                      )}
                    </Box>
                  </Tooltip>
                ))}
                {row.integratedProtocols.value.length >= 4 && (
                  <Chip
                    label={
                      <Stack direction="row" justifyContent="center">
                        +{row.integratedProtocols.value.length - 3}
                      </Stack>
                    }
                    variant="number"
                  />
                )}
              </Stack>
            )}
=======
          {!expandRow && (
            <IntegratedProtocols protocols={row.integratedProtocols} />
          )}
>>>>>>> 991ac2a7
        </SizableTableCell>
        <SizableTableCell align="right" width="140px">
          {!expandRow && (
            <>
              {loaderOrError(row.safetyRating.status)}
<<<<<<< HEAD
              {row.safetyRating.status === MarketRowStatus.Ready && (
                <Chip
                  variant={row.safetyRating?.value > 75 ? 'success' : 'warning'}
                  label={ratingToNote(row.safetyRating?.value)}
                  sx={{ '& .MuiChip-label': { p: '0.25rem 0.5rem' } }}
                />
=======
              {row.safetyRating.status === Status.Ready && (
                <SafetyRating rating={row.safetyRating?.value} />
>>>>>>> 991ac2a7
              )}
            </>
          )}
        </SizableTableCell>
        <SizableTableCell align="right" width="140px">
          {!expandRow && loaderOrError(row.liquidity.status)}
          {row.liquidity.status === MarketRowStatus.Ready &&
            !expandRow &&
            formatValue(row.liquidity.value, {
              maximumSignificantDigits: 3,
              notation: 'compact',
              style: 'currency',
            })}
        </SizableTableCell>
      </TableRow>

      <TableRow>
        <SizableTableCell
          sx={{ p: 0, borderBottom: 'none !important' }}
          colSpan={8}
        >
          <Collapse
            in={expandRow}
            timeout={{ enter: 500, exit: 200 }}
            unmountOnExit
          >
            {row.children?.map((collapsedRow, i) => (
              <Table
                key={`${i + collapsedRow.chain.value}`}
                sx={{ borderCollapse: 'initial' }}
              >
                <TableBody>
                  <MarketsTableRow row={collapsedRow} onClick={onClick} />
                </TableBody>
              </Table>
            ))}
          </Collapse>
        </SizableTableCell>
      </TableRow>
    </>
  );
}

export default MarketsTableRow;

type ToggleProps = {
  expandRow: boolean;
  isVisible: boolean;
  onClick: (e: MouseEvent) => void;
};

function Toggle(props: ToggleProps) {
  const { expandRow, isVisible, onClick } = props;

  const visibility = isVisible ? 'visible' : 'hidden';

  return (
    <IconButton
      onClick={onClick}
      size="small"
      sx={{ visibility }}
      data-cy="market-toggle"
    >
      {expandRow ? <KeyboardArrowDownIcon /> : <KeyboardArrowRightIcon />}
    </IconButton>
  );
}<|MERGE_RESOLUTION|>--- conflicted
+++ resolved
@@ -16,12 +16,7 @@
 import { BorrowingVault, VaultWithFinancials } from '@x-fuji/sdk';
 import { MouseEvent, useEffect, useState } from 'react';
 
-<<<<<<< HEAD
 import { MarketRow, MarketRowStatus } from '../../helpers/markets';
-import { ratingToNote } from '../../helpers/ratings';
-=======
-import { MarketRow, Status } from '../../helpers/markets';
->>>>>>> 991ac2a7
 import { formatValue } from '../../helpers/values';
 import { CurrencyIcon, DropletIcon, NetworkIcon } from '../Shared/Icons';
 import SizableTableCell from '../Shared/SizableTableCell';
@@ -213,68 +208,16 @@
         </SizableTableCell>
         <SizableTableCell align="right" width="130px">
           {loaderOrError(row.integratedProtocols.status)}
-<<<<<<< HEAD
-          {row.integratedProtocols.status === MarketRowStatus.Ready &&
-            !expandRow && (
-              <Stack
-                direction="row"
-                justifyContent="right"
-                alignItems="center"
-                flexWrap="nowrap"
-                sx={{
-                  mr:
-                    row.integratedProtocols.value.length > 1 ? '-0.25rem' : '0',
-                }}
-              >
-                {row.integratedProtocols.value.map((name, i) => (
-                  <Tooltip key={name} title={name} arrow>
-                    <Box
-                      sx={{
-                        position: 'relative',
-                        right: `${i * 0.25}rem`,
-                        zIndex: 4 - i,
-                        height: '24px',
-                      }}
-                    >
-                      {i <= 2 && (
-                        <ProviderIcon provider={name} height={24} width={24} />
-                      )}
-                    </Box>
-                  </Tooltip>
-                ))}
-                {row.integratedProtocols.value.length >= 4 && (
-                  <Chip
-                    label={
-                      <Stack direction="row" justifyContent="center">
-                        +{row.integratedProtocols.value.length - 3}
-                      </Stack>
-                    }
-                    variant="number"
-                  />
-                )}
-              </Stack>
-            )}
-=======
           {!expandRow && (
             <IntegratedProtocols protocols={row.integratedProtocols} />
           )}
->>>>>>> 991ac2a7
         </SizableTableCell>
         <SizableTableCell align="right" width="140px">
           {!expandRow && (
             <>
               {loaderOrError(row.safetyRating.status)}
-<<<<<<< HEAD
               {row.safetyRating.status === MarketRowStatus.Ready && (
-                <Chip
-                  variant={row.safetyRating?.value > 75 ? 'success' : 'warning'}
-                  label={ratingToNote(row.safetyRating?.value)}
-                  sx={{ '& .MuiChip-label': { p: '0.25rem 0.5rem' } }}
-                />
-=======
-              {row.safetyRating.status === Status.Ready && (
                 <SafetyRating rating={row.safetyRating?.value} />
->>>>>>> 991ac2a7
               )}
             </>
           )}
