--- conflicted
+++ resolved
@@ -231,21 +231,17 @@
           )}
         </SizableTableCell>
         <SizableTableCell align="right" width="140px">
-<<<<<<< HEAD
           {!expandRow && (
-            <Chip
-              variant={row.safetyRating.value === 'A+' ? 'success' : 'warning'}
-              label={row.safetyRating.value}
-=======
-          {loaderOrError(row.safetyRating.status)}
-          {row.safetyRating.status === Status.Ready && (
-            <Chip
-              variant={row.safetyRating?.value > 75 ? 'success' : 'warning'}
-              label={ratingToNote(row.safetyRating?.value)}
->>>>>>> 609d5e31
-              sx={{ '& .MuiChip-label': { p: '0.25rem 0.5rem' } }}
-            />
-          )}
+            {loaderOrError(row.safetyRating.status)}
+            {row.safetyRating.status === Status.Ready && (
+              <Chip
+                variant={row.safetyRating?.value > 75 ? 'success' : 'warning'}
+                label={ratingToNote(row.safetyRating?.value)}
+                sx={{ '& .MuiChip-label': { p: '0.25rem 0.5rem' } }}
+              />
+            )}
+          )}
+          
         </SizableTableCell>
         <SizableTableCell align="right" width="140px">
           {!expandRow && loaderOrError(row.liquidity.status)}
