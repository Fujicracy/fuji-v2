import ErrorOutlineIcon from '@mui/icons-material/ErrorOutline';
import KeyboardArrowDownIcon from '@mui/icons-material/KeyboardArrowDown';
import KeyboardArrowRightIcon from '@mui/icons-material/KeyboardArrowRight';
import {
  Chip,
  Collapse,
  IconButton,
  Skeleton,
  Stack,
  Table,
  TableBody,
  TableRow,
  Tooltip,
  Typography,
  useTheme,
} from '@mui/material';
import { Box } from '@mui/system';
import { BorrowingVault, VaultWithFinancials } from '@x-fuji/sdk';
import { MouseEvent, useEffect, useState } from 'react';

import { MarketRow, Status } from '../../helpers/markets';
import { ratingToNote } from '../../helpers/ratings';
import { formatValue } from '../../helpers/values';
import {
  CurrencyIcon,
  DropletIcon,
  NetworkIcon,
  ProviderIcon,
} from '../Shared/Icons';
import SizableTableCell from '../Shared/SizableTableCell';
import BestLabel from './BestLabel';

type MarketsTableRowProps = {
  row: MarketRow;
  onClick: (entity?: BorrowingVault | VaultWithFinancials) => void;
  openedByDefault?: boolean;
};

function MarketsTableRow({
  row,
  onClick,
  openedByDefault = false,
}: MarketsTableRowProps) {
  const { palette } = useTheme();
  const [expandRow, setExpandRow] = useState(openedByDefault);

  const handleExpand = (evt: MouseEvent) => {
    evt.stopPropagation();
    setExpandRow(!expandRow);
  };

  useEffect(() => {
    setExpandRow(openedByDefault);
  }, [openedByDefault]);

  const loaderOrError = (status: Status) =>
    status === Status.Loading ? (
      <Skeleton />
    ) : status === Status.Error ? (
      <Tooltip title="Error loading data" arrow>
        <ErrorOutlineIcon />
      </Tooltip>
    ) : (
      <></>
    );

  const isHighLevelRow = !row.isChild && !row.isGrandChild;
  const shouldNetworkColumnBeShown =
    row.chain.status === Status.Ready &&
    (!isHighLevelRow || (isHighLevelRow && !expandRow));

  return (
    <>
      <TableRow
        data-cy="market-row"
        onClick={() => onClick(row.entity)}
        sx={{
          height: '3.438rem',
          cursor: 'pointer',
          '& .MuiTableCell-root': {
            background: row.isGrandChild
              ? palette.secondary.main
              : row.isChild
              ? palette.secondary.dark
              : palette.secondary.contrastText,
          },
          '&:hover': { '& .MuiTableCell-root': { background: '#34363E' } },
        }}
      >
        <SizableTableCell
          width="160px"
          sx={{
            position: 'sticky',
            left: 0,
            zIndex: 5,
          }}
        >
          {row.debt && isHighLevelRow && (
            <Stack direction="row" gap={0.5} alignItems="center">
              <Toggle
                expandRow={expandRow}
                isVisible={Boolean(row.children && row.children.length > 0)}
                onClick={handleExpand}
              />
<<<<<<< HEAD
              <Stack direction="row" alignItems="center" flexWrap="nowrap">
                <CurrencyIcon currency={row.debt} height={32} width={32} />
=======
              <Stack
                direction="row"
                alignItems="center"
                flexWrap="nowrap"
                data-cy="market-row-debt"
              >
                <TokenIcon token={row.debt} height={32} width={32} />
>>>>>>> df94e663
                <Typography ml="0.5rem" variant="small">
                  {row.debt}
                </Typography>
              </Stack>
            </Stack>
          )}
        </SizableTableCell>
        <SizableTableCell width="120px">
          {row.collateral && isHighLevelRow && (
<<<<<<< HEAD
            <Stack direction="row" alignItems="center" flexWrap="nowrap">
              <CurrencyIcon currency={row.collateral} height={32} width={32} />
=======
            <Stack
              direction="row"
              alignItems="center"
              flexWrap="nowrap"
              data-cy="market-row-collateral"
            >
              <TokenIcon token={row.collateral} height={32} width={32} />
>>>>>>> df94e663
              <Typography ml="0.5rem" variant="small">
                {row.collateral}
              </Typography>
            </Stack>
          )}
        </SizableTableCell>
        <SizableTableCell width="200px">
          {loaderOrError(row.chain.status)}
          {shouldNetworkColumnBeShown && (
            <Stack
              direction="row"
              gap={0.5}
              alignItems="center"
              data-cy="market-row-network"
            >
              <Toggle
                expandRow={expandRow}
                isVisible={Boolean(row.isChild && row.children)}
                onClick={handleExpand}
              />
              <Stack
                direction="row"
                alignItems="center"
                flexWrap="nowrap"
                data-cy="market-row-network"
              >
                <NetworkIcon network={row.chain.value} width={24} height={24} />
                <Typography ml="0.5rem" mr="0.3rem" variant="small">
                  {row.chain.value}
                </Typography>
                {row.isBest && <BestLabel />}
              </Stack>
            </Stack>
          )}
        </SizableTableCell>
        <SizableTableCell
          align="right"
          width="140px"
          sx={{ color: palette.warning.main }}
        >
          {loaderOrError(row.borrowApr.status)}
          {row.borrowApr.status === Status.Ready && !expandRow && (
            <Stack direction="row" alignItems="center" justifyContent="right">
              {row.borrowAprReward?.value > 0 && (
                <Tooltip
                  title={`${row.borrowAprBase.value.toFixed(
                    2
                  )}% (base) - ${row.borrowAprReward.value.toFixed(
                    2
                  )}% (reward)`}
                  arrow
                >
                  <IconButton>
                    <DropletIcon />
                  </IconButton>
                </Tooltip>
              )}
              {row.borrowApr.value.toFixed(2)} %
            </Stack>
          )}
        </SizableTableCell>
        <SizableTableCell
          align="right"
          width="130px"
          sx={{ color: palette.success.main }}
        >
          {loaderOrError(row.depositApr.status)}
          {row.depositApr.status === Status.Ready && !expandRow && (
            <Stack direction="row" alignItems="center" justifyContent="right">
              {row.depositAprReward?.value > 0 && (
                <Tooltip
                  title={`${row.depositAprBase.value.toFixed(
                    2
                  )}% (base) + ${row.depositAprReward.value.toFixed(
                    2
                  )}% (reward)`}
                  arrow
                >
                  <IconButton>
                    <DropletIcon />
                  </IconButton>
                </Tooltip>
              )}
              {row.depositApr.value.toFixed(2)} %
            </Stack>
          )}
        </SizableTableCell>
        <SizableTableCell align="right" width="130px">
          {loaderOrError(row.integratedProtocols.status)}
          {row.integratedProtocols.status === Status.Ready && !expandRow && (
            <Stack
              direction="row"
              justifyContent="right"
              alignItems="center"
              flexWrap="nowrap"
              sx={{
                mr: row.integratedProtocols.value.length > 1 ? '-0.25rem' : '0',
              }}
            >
              {row.integratedProtocols.value.map((name, i) => (
                <Tooltip key={name} title={name} arrow>
                  <Box
                    sx={{
                      position: 'relative',
                      right: `${i * 0.25}rem`,
                      zIndex: 4 - i,
                      height: '24px',
                    }}
                  >
                    {i <= 2 && (
                      <ProviderIcon provider={name} height={24} width={24} />
                    )}
                  </Box>
                </Tooltip>
              ))}
              {row.integratedProtocols.value.length >= 4 && (
                <Chip
                  label={
                    <Stack direction="row" justifyContent="center">
                      +{row.integratedProtocols.value.length - 3}
                    </Stack>
                  }
                  variant="number"
                />
              )}
            </Stack>
          )}
        </SizableTableCell>
        <SizableTableCell align="right" width="140px">
          {!expandRow && (
            <>
              {loaderOrError(row.safetyRating.status)}
              {row.safetyRating.status === Status.Ready && (
                <Chip
                  variant={row.safetyRating?.value > 75 ? 'success' : 'warning'}
                  label={ratingToNote(row.safetyRating?.value)}
                  sx={{ '& .MuiChip-label': { p: '0.25rem 0.5rem' } }}
                />
              )}
            </>
          )}
        </SizableTableCell>
        <SizableTableCell align="right" width="140px">
          {!expandRow && loaderOrError(row.liquidity.status)}
          {row.liquidity.status === Status.Ready &&
            !expandRow &&
            formatValue(row.liquidity.value, {
              maximumSignificantDigits: 3,
              notation: 'compact',
              style: 'currency',
            })}
        </SizableTableCell>
      </TableRow>

      <TableRow>
        <SizableTableCell
          sx={{ p: 0, borderBottom: 'none !important' }}
          colSpan={8}
        >
          <Collapse
            in={expandRow}
            timeout={{ enter: 500, exit: 200 }}
            unmountOnExit
          >
            {row.children?.map((collapsedRow, i) => (
              <Table
                key={`${i + collapsedRow.chain.value}`}
                sx={{ borderCollapse: 'initial' }}
              >
                <TableBody>
                  <MarketsTableRow row={collapsedRow} onClick={onClick} />
                </TableBody>
              </Table>
            ))}
          </Collapse>
        </SizableTableCell>
      </TableRow>
    </>
  );
}

export default MarketsTableRow;

type ToggleProps = {
  expandRow: boolean;
  isVisible: boolean;
  onClick: (e: MouseEvent) => void;
};

function Toggle(props: ToggleProps) {
  const { expandRow, isVisible, onClick } = props;

  const visibility = isVisible ? 'visible' : 'hidden';

  return (
    <IconButton
      onClick={onClick}
      size="small"
      sx={{ visibility }}
      data-cy="market-toggle"
    >
      {expandRow ? <KeyboardArrowDownIcon /> : <KeyboardArrowRightIcon />}
    </IconButton>
  );
}<|MERGE_RESOLUTION|>--- conflicted
+++ resolved
@@ -102,18 +102,13 @@
                 isVisible={Boolean(row.children && row.children.length > 0)}
                 onClick={handleExpand}
               />
-<<<<<<< HEAD
-              <Stack direction="row" alignItems="center" flexWrap="nowrap">
-                <CurrencyIcon currency={row.debt} height={32} width={32} />
-=======
               <Stack
                 direction="row"
                 alignItems="center"
                 flexWrap="nowrap"
                 data-cy="market-row-debt"
               >
-                <TokenIcon token={row.debt} height={32} width={32} />
->>>>>>> df94e663
+                <CurrencyIcon currency={row.debt} height={32} width={32} />
                 <Typography ml="0.5rem" variant="small">
                   {row.debt}
                 </Typography>
@@ -123,18 +118,13 @@
         </SizableTableCell>
         <SizableTableCell width="120px">
           {row.collateral && isHighLevelRow && (
-<<<<<<< HEAD
-            <Stack direction="row" alignItems="center" flexWrap="nowrap">
-              <CurrencyIcon currency={row.collateral} height={32} width={32} />
-=======
             <Stack
               direction="row"
               alignItems="center"
               flexWrap="nowrap"
               data-cy="market-row-collateral"
             >
-              <TokenIcon token={row.collateral} height={32} width={32} />
->>>>>>> df94e663
+              <CurrencyIcon currency={row.collateral} height={32} width={32} />
               <Typography ml="0.5rem" variant="small">
                 {row.collateral}
               </Typography>
