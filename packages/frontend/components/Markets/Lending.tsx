--- conflicted
+++ resolved
@@ -1,16 +1,3 @@
-<<<<<<< HEAD
-import {
-  Box,
-  Button,
-  Card,
-  CardContent,
-  TextField,
-  Typography,
-  useTheme,
-} from "@mui/material"
-import Image from "next/image"
-=======
->>>>>>> acdaecdf
 import { useState } from "react"
 import {
   Button,
@@ -47,49 +34,6 @@
   }
 
   return (
-<<<<<<< HEAD
-    <Card variant="lending" sx={{ p: { xs: "1rem", sm: "3.75rem 27.5rem" } }}>
-      <CardContent sx={{ width: "360px" }}>
-        <Image
-          src="/assets/images/logo/himalaya.svg"
-          alt="Logo Himalaya"
-          width={64}
-          height={64}
-          style={{
-            background: palette.secondary.dark,
-            borderRadius: "100%",
-          }}
-        />
-        <Box mt={3}>
-          <Typography variant="h4" mt={3}>
-            Himalaya Lend
-          </Typography>
-        </Box>
-        <Box mt={1}>
-          <Typography color={palette.info.main} variant="small" mt={2}>
-            Retail and insituition lending interest rate optimization. Be the
-            first to use our beta platform
-          </Typography>
-        </Box>
-
-        <Box mt={3}>
-          <TextField
-            id="email"
-            type="email"
-            placeholder="Enter your email"
-            value={email}
-            onChange={(e) => setEmail(e.target.value)}
-            fullWidth
-          />
-        </Box>
-
-        <Box mt={2}>
-          <Button variant="gradient" size="large" fullWidth>
-            Join waitlist
-          </Button>
-        </Box>
-      </CardContent>
-=======
     <Card
       variant="lending"
       sx={{ p: { xs: "1rem", sm: "3.75rem 27.5rem" }, minHeight: "36rem" }}
@@ -168,7 +112,6 @@
           )}
         </>
       )}
->>>>>>> acdaecdf
     </Card>
   )
 }