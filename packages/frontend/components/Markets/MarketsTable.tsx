import {
  CircularProgress,
  Link,
  Stack,
  Table,
  TableBody,
  TableContainer,
  TableHead,
  TableRow,
  Tooltip,
  useTheme,
} from "@mui/material"
import InfoOutlinedIcon from "@mui/icons-material/InfoOutlined"
import MarketsTableRow from "./MarketsTableRow"
import { useEffect, useState } from "react"
import {
  BorrowingVaultWithFinancials,
  LendingProviderDetails,
} from "@x-fuji/sdk"
<<<<<<< HEAD
import { chainName } from "../../helpers/chainName"
import { SizableTableCell } from "../Shared/SizableTableCell"
=======
import { chainName } from "../../services/chains"
import { sdk } from "../../services/sdk"
import { SizableTableCell } from "../SizableTableCell"
>>>>>>> 359b04ef

export type Row = {
  borrow: string
  collateral: string

  chain: string

  supplyApy: number
  supplyApyBase: number
  supplyApyReward: number

  borrowApr: number
  borrowAprBase: number
  borrowAprReward: number

  integratedProtocols: string[]
  safetyRating: string
  availableLiquidity: number
  children?: Row[]
  isChild: boolean
  isGrandChild: boolean // TODO: Not handled
}

type SortBy = "descending" | "ascending"
// Map a vault address to its providers
type ProvidersMap = Record<string, LendingProviderDetails[]>

export default function MarketsTable() {
  const { palette } = useTheme()
  const [appSorting] = useState<SortBy>("descending")
  const [vaults, setVaults] = useState<BorrowingVaultWithFinancials[]>([])
  const [providers, setProviders] = useState<ProvidersMap>({})
  const [loading, setLoading] = useState(true)

  useEffect(() => {
    async function fetchVaults() {
      try {
        const vaults = await sdk.getAllVaultsWithFinancials()
        if (!vaults) throw "error on sdk: empty resoponse"

        console.time("getProviders")
        const allProviders = await Promise.all(
          vaults.map((v) => v.vault.getProviders())
        )
        const providers: ProvidersMap = {}
        for (let i = 0; i < allProviders.length; i++) {
          const address = vaults[i].vault.address.value
          providers[address] = allProviders[i]
        }
        console.timeEnd("getProviders")
        setVaults(vaults)
        setProviders(providers)
        setLoading(false)
      } catch (e) {
        // TODO: What if error
        setLoading(false)
      }
    }
    fetchVaults()
  }, [])

  const rawRows = vaults.map((v) =>
    vaultToRow(v, providers[v.vault.address.value])
  )
  const rows: Row[] = groupByPair(rawRows)

  if (loading) {
    return (
      <Stack direction="row" justifyContent="center">
        <CircularProgress sx={{ color: palette.primary.main }} />
      </Stack>
    )
  }
  return (
    <TableContainer>
      <Table
        aria-label="Markets table"
        // border-collapse fix bug on borders on firefox with sticky column
        sx={{ borderCollapse: "initial" }}
      >
        <TableHead>
          <TableRow sx={{ height: "2.625rem" }}>
            <SizableTableCell
              width="160px"
              sx={{
                position: "sticky",
                left: 0,
                zIndex: 1,
                background: palette.secondary.contrastText,
                pl: "48px",
              }}
              align="left"
            >
              Borrow
            </SizableTableCell>
            <SizableTableCell align="left" width="120px">
              Collateral
            </SizableTableCell>
            <SizableTableCell width="200px" align="left" sx={{ pl: "48px" }}>
              Chain with the best rate
            </SizableTableCell>
            <SizableTableCell width="140px" align="right">
              Supply APY
            </SizableTableCell>
            <SizableTableCell width="140px" align="right">
              <Stack
                direction="row"
                spacing="0.25rem"
                alignItems="center"
                justifyContent="right"
                // Disabling app sorting for 1st iteration
                // sx={{ cursor: "pointer" }}
                // onClick={() =>
                //   setAppSorting(
                //     appSorting === "ascending" ? "descending" : "ascending"
                //   )
                // }
              >
                <span>Borrow APR</span>
                {/* {appSorting === "descending" ? (
                  <KeyboardArrowUpIcon
                    sx={{ color: palette.info.main, fontSize: "0.875rem" }}
                  />
                ) : (
                  <KeyboardArrowDownIcon
                    sx={{ color: palette.info.main, fontSize: "0.875rem" }}
                  />
                )} */}
              </Stack>
            </SizableTableCell>
            <SizableTableCell align="right" width="140px">
              <Stack
                direction="row"
                alignItems="center"
                spacing="0.25rem"
                justifyContent="right"
              >
                <Tooltip
                  arrow
                  title="FujiV2 refinances between these protocols to find the best yield"
                  placement="top"
                >
                  <InfoOutlinedIcon
                    sx={{ fontSize: "0.875rem", color: palette.info.main }}
                  />
                </Tooltip>
                <span>Protocols</span>
              </Stack>
            </SizableTableCell>
            <SizableTableCell width="140px">
              <Stack
                direction="row"
                alignItems="center"
                spacing="0.25rem"
                justifyContent="right"
              >
                <Tooltip
                  arrow
                  title={
                    <span>
                      We take into account variables such as liquidity, audits
                      and team behind each protocol, you can read more on our
                      risk framework{" "}
                      <Link
                        href="https://docs.fujidao.org/"
                        target="_blank"
                        rel="noreferrer"
                      >
                        <u> here</u>
                      </Link>
                    </span>
                  }
                  placement="top"
                >
                  <InfoOutlinedIcon
                    sx={{ fontSize: "0.875rem", color: palette.info.main }}
                  />
                </Tooltip>
                <span>Safety Rating</span>
              </Stack>
            </SizableTableCell>
            <SizableTableCell width="140px" align="right">
              Liquidity
            </SizableTableCell>
          </TableRow>
        </TableHead>
        <TableBody>
          {rows.map((row, i) => (
            <MarketsTableRow key={i} row={row} />
          ))}
        </TableBody>
      </Table>
    </TableContainer>
  )
}

function vaultToRow(
  vault: BorrowingVaultWithFinancials,
  providers: LendingProviderDetails[]
): Row {
  // TODO: here only to test on dev mode, we need to mock this cuz we don't have any rewards on testnets
  if (
    vault.vault.address.value === "0xDdd86428204f12f296954c9CdFC73F3275f0D8a0"
  ) {
    vault.borrowApyReward = 0.42
    vault.depositApyReward = 0.42
    vault.depositApy = vault.depositApyReward + vault.depositApyBase
    console.warn("Adding fake reward into vault", vault)
  }

  return {
    borrow: vault.vault.debt.symbol,
    collateral: vault.vault.collateral.symbol,
    chain: chainName(vault.vault.chainId),

    supplyApy: vault.depositApy,
    supplyApyBase: vault.depositApyBase,
    supplyApyReward: vault.depositApyReward,

    borrowApr: vault.borrowApyBase - vault.borrowApyReward,
    borrowAprBase: vault.borrowApyBase,
    borrowAprReward: vault.borrowApyReward,

    integratedProtocols: providers.map((p) => p.name),
    safetyRating: "A+",
    availableLiquidity: vault.availableToBorrowUSD,
    isChild: false,
    isGrandChild: false,
  }
}

function groupByPair(rows: Row[]): Row[] {
  const done = new Set<string>() // Pair is symbol/symbol i.e WETH/USDC
  const grouped: Row[] = []

  for (const row of rows) {
    const key = `${row.borrow}/${row.collateral}`
    if (done.has(key)) continue
    done.add(key)

    const entries = rows.filter(
      (r) => r.borrow === row.borrow && r.collateral === row.collateral
    )
    if (entries.length > 1) {
      // TODO: array should be sorted before being grouped
      const sorted = entries.sort(sortBy.descending)
      const children = groupByChain(
        sorted.map((r) => ({ ...r, isChild: true }))
      )
      grouped.push({ ...sorted[0], children })
    } else {
      grouped.push(entries[0])
    }
  }

  return grouped
}

function groupByChain(rows: Row[]): Row[] {
  const done = new Set<string>() // Pair is symbol/symbol i.e WETH/USDC
  const grouped: Row[] = []

  for (const row of rows) {
    const key = row.chain
    if (done.has(key)) continue
    done.add(key)

    const entries = rows.filter((r) => r.chain === row.chain)
    if (entries.length > 1) {
      // TODO: array should be sorted before being grouped
      const sorted = entries.sort(sortBy.descending)
      const children = sorted.map((r) => ({ ...r, isChild: true }))
      grouped.push({ ...sorted[0], children })
    } else {
      grouped.push(entries[0])
    }
  }

  return grouped
}

type CompareFn = (r1: Row, r2: Row) => 1 | -1

const sortBy: Record<SortBy, CompareFn> = {
  ascending: (a, b) => (a.borrowApr < b.borrowApr ? 1 : -1),
  descending: (a, b) => (a.borrowApr > b.borrowApr ? 1 : -1),
}<|MERGE_RESOLUTION|>--- conflicted
+++ resolved
@@ -17,14 +17,9 @@
   BorrowingVaultWithFinancials,
   LendingProviderDetails,
 } from "@x-fuji/sdk"
-<<<<<<< HEAD
-import { chainName } from "../../helpers/chainName"
-import { SizableTableCell } from "../Shared/SizableTableCell"
-=======
 import { chainName } from "../../services/chains"
 import { sdk } from "../../services/sdk"
-import { SizableTableCell } from "../SizableTableCell"
->>>>>>> 359b04ef
+import { SizableTableCell } from "../Shared/SizableTableCell"
 
 export type Row = {
   borrow: string
