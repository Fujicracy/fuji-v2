--- conflicted
+++ resolved
@@ -1,8 +1,5 @@
 import {
-<<<<<<< HEAD
   CircularProgress,
-=======
->>>>>>> acdaecdf
   Link,
   Stack,
   Table,
@@ -45,153 +42,12 @@
   availableLiquidity: number
   children?: Row[]
   isChild: boolean
-  isGrandChild: boolean
-}
-
-<<<<<<< HEAD
+  isGrandChild: boolean // TODO: Not handled
+}
+
 type SortBy = "descending" | "ascending"
 // Map a vault address to its providers
 type ProvidersMap = Record<string, LendingProviderDetails[]>
-=======
-const rows: Row[] = [
-  {
-    borrow: "DAI",
-    collateral: "ETH",
-    bestRateChain: "Ethereum",
-    supplyAPI: 1.8,
-    borrowABR: 2.25,
-    integratedProtocols: ["AAVE", "COMP"],
-    safetyRating: "A+",
-    availableLiquidity: 164800,
-    isChild: false,
-    isGrandChild: false,
-  },
-  {
-    borrow: "USDC",
-    collateral: "ETH",
-    bestRateChain: "Ethereum",
-    supplyAPI: 1.8,
-    borrowABR: 2.55,
-    integratedProtocols: ["AAVE", "COMP"],
-    safetyRating: "A+",
-    availableLiquidity: 164800,
-    isChild: false,
-    isGrandChild: false,
-    children: [
-      {
-        borrow: null,
-        collateral: null,
-        bestRateChain: "Ethereum",
-        supplyAPI: 1.8,
-        borrowABR: 2.55,
-        integratedProtocols: ["AAVE", "COMP"],
-        safetyRating: "A+",
-        availableLiquidity: 24800,
-        isChild: true,
-        isGrandChild: false,
-      },
-      {
-        borrow: null,
-        collateral: null,
-        bestRateChain: "Polygon",
-        supplyAPI: 1.5,
-        borrowABR: 2.75,
-        integratedProtocols: ["AAVE", "COMP"],
-        safetyRating: "A+",
-        availableLiquidity: 124800,
-        isChild: true,
-        isGrandChild: false,
-      },
-      {
-        borrow: null,
-        collateral: null,
-        bestRateChain: "Fantom",
-        supplyAPI: 1.5,
-        borrowABR: 2.95,
-        integratedProtocols: ["AAVE", "COMP"],
-        safetyRating: "A+",
-        availableLiquidity: 24800,
-        isChild: true,
-        isGrandChild: false,
-      },
-      {
-        borrow: null,
-        collateral: null,
-        bestRateChain: "Optimism",
-        supplyAPI: 1.3,
-        borrowABR: 2.98,
-        integratedProtocols: ["AAVE", "COMP"],
-        safetyRating: "A+",
-        availableLiquidity: 88000,
-        isChild: true,
-        isGrandChild: false,
-      },
-      {
-        borrow: null,
-        collateral: null,
-        bestRateChain: "Arbitrum",
-        supplyAPI: 1.3,
-        borrowABR: 2.99,
-        integratedProtocols: ["AAVE", "COMP"],
-        safetyRating: "A+",
-        availableLiquidity: 100000,
-        isChild: true,
-        isGrandChild: false,
-        children: [
-          {
-            borrow: null,
-            collateral: null,
-            bestRateChain: "Arbitrum",
-            supplyAPI: 1.3,
-            borrowABR: 3.01,
-            integratedProtocols: ["AAVE", "COMP"],
-            safetyRating: "A+",
-            availableLiquidity: 100000,
-            isChild: true,
-            isGrandChild: true,
-          },
-          {
-            borrow: null,
-            collateral: null,
-            bestRateChain: "Arbitrum",
-            supplyAPI: 1.3,
-            borrowABR: 3.02,
-            integratedProtocols: ["WPC", "IB", "SONNE", "COMP", "COMP", "AAVE"],
-            safetyRating: "B+",
-            availableLiquidity: 100000,
-            isChild: true,
-            isGrandChild: true,
-          },
-        ],
-      },
-    ],
-  },
-  {
-    borrow: "USDC",
-    collateral: "ETH",
-    bestRateChain: "Ethereum",
-    supplyAPI: 1.8,
-    borrowABR: 2.55,
-    integratedProtocols: ["AAVE", "COMP"],
-    safetyRating: "A+",
-    availableLiquidity: 24800,
-    isChild: false,
-    isGrandChild: false,
-  },
-  {
-    borrow: "USDT",
-    collateral: "ETH",
-    bestRateChain: "Ethereum",
-    supplyAPI: 1.8,
-    borrowABR: 2.65,
-    integratedProtocols: ["WPC", "IB", "SONNE", "COMP", "COMP", "AAVE"],
-    safetyRating: "B+",
-    availableLiquidity: 164800,
-    isChild: false,
-    isGrandChild: false,
-  },
-]
->>>>>>> acdaecdf
 
 export default function MarketsTable() {
   const { palette } = useTheme()
@@ -231,7 +87,6 @@
     vaultToRow(v, providers[v.vault.address.value])
   )
   const rows: Row[] = groupByPair(rawRows)
-  console.log({ vaults, rows })
 
   if (loading) {
     return (
@@ -394,6 +249,7 @@
     safetyRating: "A+",
     availableLiquidity: vault.availableToBorrowUSD,
     isChild: false,
+    isGrandChild: false,
   }
 }
 
