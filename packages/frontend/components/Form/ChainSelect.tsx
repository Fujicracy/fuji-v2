--- conflicted
+++ resolved
@@ -17,14 +17,9 @@
 import Fade from "@mui/material/Fade"
 
 import { useStore } from "../../store"
-<<<<<<< HEAD
-import { chains, Chain } from "../../store/auth.slice"
-import NetworkIcon from "../NetworkIcon"
-=======
 import { chains } from "../../store/auth.slice"
 import NetworkIcon from "../NetworkIcon"
 import { chainName } from "../../helpers/chainName"
->>>>>>> 4256fc40
 
 export default function ChainSelect() {
   const theme = useTheme()
@@ -109,11 +104,7 @@
   return (
     <>
       <ListItemIcon sx={{ minWidth: "inherit" }}>
-<<<<<<< HEAD
-        <NetworkIcon networkName={`${chain.label}`} height={20} width={20} />
-=======
         <NetworkIcon network={chainName} height={20} width={20} />
->>>>>>> 4256fc40
       </ListItemIcon>
       {!onMobile && <ListItemText>{chainName}</ListItemText>}
 
