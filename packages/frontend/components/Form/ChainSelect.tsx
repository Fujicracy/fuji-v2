--- conflicted
+++ resolved
@@ -1,9 +1,3 @@
-<<<<<<< HEAD
-import React, { useState } from "react"
-import { Chip, Grid, Menu, Typography } from "@mui/material"
-import KeyboardArrowDownIcon from "@mui/icons-material/KeyboardArrowDown"
-import { useTheme } from "@mui/material/styles"
-=======
 import React from "react"
 import {
   Chip,
@@ -14,78 +8,11 @@
   Stack,
   Typography,
 } from "@mui/material"
->>>>>>> 9c03fc9d
 import Image from "next/image"
 import WarningAmberIcon from "@mui/icons-material/WarningAmber"
 import KeyboardArrowDownIcon from "@mui/icons-material/KeyboardArrowDown"
 import Fade from "@mui/material/Fade"
 
-<<<<<<< HEAD
-import { chains } from "../../machines/auth.machine"
-import CollateralDropdown from "../Borrow/CollateralDropdown"
-
-type Chain = typeof chains[0]
-
-type ChainSelectProps = {
-  minified: boolean
-  selectedChain: Chain
-}
-
-export default function ChainSelect(props: ChainSelectProps) {
-  const { palette } = useTheme()
-  const [chainId, setChainId] = useState(chains[0].id)
-  const [anchorEl, setAnchorEl] = React.useState<null | HTMLElement>(null)
-  const isOpen = Boolean(anchorEl)
-
-  const openMenu = (event: React.MouseEvent<HTMLButtonElement>) => {
-    setAnchorEl(event.currentTarget)
-  }
-
-  const closeMenu = () => {
-    setAnchorEl(null)
-  }
-
-  return (
-    <>
-      <Chip
-        label={
-          <Grid container alignItems="center">
-            <Image
-              src={`/assets/images/protocol-icons/networks/${props.selectedChain.label}.svg`}
-              height={20}
-              width={20}
-              alt={props.selectedChain.label}
-            />
-            {!props.minified && (
-              <Typography variant="small" sx={{ marginLeft: "0.5rem" }}>
-                {props.selectedChain.label}
-              </Typography>
-            )}
-          </Grid>
-        }
-        component="button"
-        deleteIcon={!props.minified ? <KeyboardArrowDownIcon /> : <></>}
-        onClick={openMenu}
-        onDelete={openMenu}
-        sx={{
-          "& .MuiChip-deleteIcon": {
-            color: palette.text.primary,
-          },
-          background: palette.secondary.dark,
-        }}
-      />
-      <Menu
-        id="basic-menu"
-        anchorEl={anchorEl}
-        open={isOpen}
-        onClose={closeMenu}
-        MenuListProps={{
-          "aria-labelledby": "basic-button",
-        }}
-      >
-        <CollateralDropdown chains={chains} />
-      </Menu>
-=======
 import { useStore, chains, Chain } from "../../store"
 
 export default function ChainSelect() {
@@ -169,7 +96,6 @@
         />
       </ListItemIcon>
       <ListItemText>{chain.label}</ListItemText>
->>>>>>> 9c03fc9d
     </>
   )
 }