import {
  AbstractVault,
  BorrowingVault,
  ChainId,
  Currency,
  LendingVault,
  VaultType,
  VaultWithFinancials,
} from '@x-fuji/sdk';
import { NextRouter } from 'next/router';

import {
  HELPER_URL,
  HelperLink,
  NAVIGATION_TASK_DELAY,
  PATH,
} from '../constants';
import { sdk } from '../services/sdk';
import { useBorrow } from '../store/borrow.store';
import { useLend } from '../store/lend.store';
import { useNavigation } from '../store/navigation.store';
import { usePositions } from '../store/positions.store';
import { isSupported } from './chains';
import { vaultFromEntity } from './vaults';

export type OperationPageNavigation = {
  shouldReset: boolean;
  willLoad: boolean;
  lock: boolean;
};

type Page = {
  title: string;
  path: string;
};

export const topLevelPages: Page[] = [
  { title: 'Markets', path: PATH.MARKETS },
  { title: 'Borrow', path: PATH.BORROW },
  { title: 'Lend', path: PATH.LEND },
  { title: 'My Positions', path: PATH.MY_POSITIONS },
];

export const myPositionPage: Page = {
  title: 'Position',
  path: PATH.POSITION,
};

export const isTopLevelUrl = (url: string) =>
  topLevelPages.some((p) => p.path === url);

const updateLendingStoreBeforeNavigation = (vault: LendingVault) => {
  useLend.getState().changeAll(vault, vault.collateral);
};

const updateBorrowingStoreBeforeNavigation = (
  vault: BorrowingVault,
  reset: boolean,
  walletChainId?: ChainId
) => {
  const changeAll = useBorrow.getState().changeAll;
  if (walletChainId && isSupported(walletChainId)) {
    const collaterals = sdk.getCollateralForChain(walletChainId);
    const collateralCurrency = collaterals.find(
      (t: Currency) => t.symbol === vault.collateral.symbol
    );
    changeAll(vault, collateralCurrency ?? vault.collateral, vault.debt);
  } else {
    changeAll(vault, vault.collateral, vault.debt);
  }

  if (reset) {
    useBorrow.getState().clearInputValues();
  }
};

export const showPosition = async (
  type: VaultType,
  router: NextRouter,
  reset = true,
  entity?: AbstractVault | VaultWithFinancials,
  walletChainId?: ChainId
) => {
  const vault = vaultFromEntity(entity);
  if (
    !vault
    // TODO: reverse comment when we will have real vaults
    // ||
    // (vault instanceof BorrowingVault && type === VaultType.LEND) ||
    // (vault instanceof LendingVault && type === VaultType.BORROW)
  )
    return;

  if (vault instanceof BorrowingVault) {
    updateBorrowingStoreBeforeNavigation(vault, reset, walletChainId);
  } else if (vault instanceof LendingVault) {
    updateLendingStoreBeforeNavigation(vault);
  }

  const positions =
    type === VaultType.BORROW
      ? usePositions.getState().borrowPositions
      : usePositions.getState().lendingPositions;
  if (
    positions?.some(
      (p) =>
        p.vault?.address.value === vault.address.value &&
        p.vault?.chainId === vault.chainId
    )
  ) {
    router.push(
      `${PATH.MY_POSITIONS}/${type === VaultType.BORROW ? 'borrow' : 'lend'}&${
        vault.address.value
      }-${vault.chainId}`
    );
  } else {
    showOperationPage(type, router, false);
  }
};

export const pathForVaultType = (type: VaultType) =>
  type === VaultType.BORROW ? PATH.BORROW : PATH.LEND;

export const showLend = async (router: NextRouter, override = true) => {
  showOperationPage(VaultType.LEND, router, override);
};

export const showBorrow = async (router: NextRouter, override = true) => {
  showOperationPage(VaultType.BORROW, router, override);
};

export const shouldShowStoreNotification = (type: 'markets' | 'positions') =>
  useNavigation.getState().currentPath ===
  (type === 'markets' ? PATH.MARKETS : PATH.MARKETS);

export const navigationalTaskDelay = (func: () => void) => {
  setTimeout(func, NAVIGATION_TASK_DELAY);
};

export const navigationalRunAndResetWithDelay = (
  callback: (value: boolean) => void,
  value: boolean
) => {
  callback(value);
  if (value) {
    setTimeout(() => {
      callback(false);
    }, NAVIGATION_TASK_DELAY * 2);
  }
};

<<<<<<< HEAD
const showOperationPage = (
  type: VaultType,
  router: NextRouter,
  override: boolean
) => {
  useNavigation
    .getState()
    .changePageShouldReset(type, override, !override ? true : undefined);
  router.push(pathForVaultType(type));
};
=======
export const HELPER_LINKS: HelperLink[] = [
  { title: 'Help', url: HELPER_URL.DISCORD },
  { title: 'Feedback', url: HELPER_URL.DISCORD },
  { title: '@FujiFinance', url: HELPER_URL.TWITTER },
  {
    title: 'Guarded Launch',
    url: HELPER_URL.GUARDED_LAUNCH,
    isForGuardedLaunchUsers: true,
  },
];
>>>>>>> e7e2a536
<|MERGE_RESOLUTION|>--- conflicted
+++ resolved
@@ -149,7 +149,6 @@
   }
 };
 
-<<<<<<< HEAD
 const showOperationPage = (
   type: VaultType,
   router: NextRouter,
@@ -160,7 +159,7 @@
     .changePageShouldReset(type, override, !override ? true : undefined);
   router.push(pathForVaultType(type));
 };
-=======
+
 export const HELPER_LINKS: HelperLink[] = [
   { title: 'Help', url: HELPER_URL.DISCORD },
   { title: 'Feedback', url: HELPER_URL.DISCORD },
@@ -170,5 +169,4 @@
     url: HELPER_URL.GUARDED_LAUNCH,
     isForGuardedLaunchUsers: true,
   },
-];
->>>>>>> e7e2a536
+];