--- conflicted
+++ resolved
@@ -61,9 +61,6 @@
         };
       }),
   }));
-<<<<<<< HEAD
-=======
-  return data;
 };
 
 export const xAxisValues = (
@@ -89,5 +86,4 @@
     .filter((v) => v);
 
   return valuesToShow as string[];
->>>>>>> 8be504d9
 };