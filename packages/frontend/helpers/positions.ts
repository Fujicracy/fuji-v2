import { Palette } from '@mui/material';
import {
  Address,
<<<<<<< HEAD
  ChainId,
=======
  FujiError,
>>>>>>> 3fb93fd6
  FujiResultError,
  FujiResultPromise,
  FujiResultSuccess,
} from '@x-fuji/sdk';
import { BigNumber } from 'ethers';

import { useBorrow } from '../store/borrow.store';
import { AssetMeta, Position } from '../store/models/Position';
import { usePositions } from '../store/positions.store';
import { AssetChange, AssetType, debtForCurrency, Mode } from './assets';
import {
  getAllBorrowingVaultFinancials,
  vaultsFromFinancialsOrError,
} from './borrow';
import { shouldShowStoreNotification } from './navigation';
import { showOnchainErrorNotification } from './notifications';
import { bigToFloat, formatNumber } from './values';

export type BasePosition = {
  position: Position;
  editedPosition?: Position;
};

export const getTotalSum = (
  positions: Position[],
  param: AssetType
): number => {
  return positions.reduce((s, p) => p[param].amount * p[param].usdPrice + s, 0);
};
export const getPositionsWithBalance = async (
  addr: string
): FujiResultPromise<Position[]> => {
  const account = Address.from(addr);

  const result = await getAllBorrowingVaultFinancials(account);
  const errors = result.data.filter((d) => d instanceof FujiError);
  const allVaults = vaultsFromFinancialsOrError(result.data);

  if (errors.length > 0) {
    const firstError = errors[0] as FujiError;
    if (allVaults.length > 0) {
      if (shouldShowStoreNotification('positions'))
        showOnchainErrorNotification(firstError);
    } else {
      return new FujiResultError(
        firstError.message,
        firstError.code,
        firstError.info
      );
    }
  }

  const vaultsWithBalance = allVaults.filter((v) =>
    v.depositBalance.gt(BigNumber.from('0'))
  );

  const vaults = vaultsWithBalance.map((v) => {
    const p = {} as Position;
    p.vault = v.vault;
    p.collateral = {
      amount: bigToFloat(v.vault.collateral.decimals, v.depositBalance),
      currency: v.vault.collateral,
      usdPrice: bigToFloat(v.vault.collateral.decimals, v.collateralPriceUSD),
      get baseAPR() {
        return v.activeProvider.depositAprBase;
      },
    };
    p.debt = {
      amount: bigToFloat(v.vault.debt.decimals, v.borrowBalance),
      currency: v.vault.debt,
      usdPrice: bigToFloat(v.vault.debt.decimals, v.debtPriceUSD),
      get baseAPR() {
        return v.activeProvider.borrowAprBase;
      },
    };
    p.ltv =
      (p.debt.amount * p.debt.usdPrice) /
      (p.collateral.amount * p.collateral.usdPrice);
    p.ltvMax = bigToFloat(p.collateral.currency.decimals, v.vault.maxLtv);
    p.ltvThreshold = bigToFloat(
      p.collateral.currency.decimals,
      v.vault.liqRatio
    );
    p.liquidationPrice =
      p.debt.usdPrice === 0
        ? 0
        : (p.debt.amount * p.debt.usdPrice) /
          (p.ltvThreshold * p.collateral.amount);
    p.liquidationDiff =
      p.liquidationPrice === 0
        ? 0
        : Math.round((1 - p.liquidationPrice / p.collateral.usdPrice) * 100);
    p.activeProvidersNames = v.allProviders.map((provider) => provider.name);
    return p;
  });

  return new FujiResultSuccess(vaults);
};

export const getAccrual = (
  usdBalance: number,
  type: AssetType,
  baseAPR?: number
): number => {
  const factor = type === AssetType.Debt ? -1 : 1;
  // `baseAPR` returned bu SDK is formatted in %, therefore to get decimal we divide by 100.
  const aprDecimal = baseAPR ? baseAPR / 100 : 0;
  // Blockchain APR compounds per block, and daily compounding is a close estimation for APY
  const apyDecimal = (1 + aprDecimal / 365) ** 365 - 1;
  return factor * usdBalance * apyDecimal;
};

export const getCurrentAvailableBorrowingPower = (
  positions: Position[]
): number => {
  return positions.reduce((b, pos) => {
    const collateralUsdValue = pos.collateral.amount * pos.collateral.usdPrice;
    const debtUsdValue = pos.debt.amount * pos.debt.usdPrice;
    return collateralUsdValue * pos.ltvMax - debtUsdValue + b;
  }, 0);
};

export type PositionRow = {
  debt: {
    symbol: string | '-';
    amount: number | '-';
    usdValue: number | 1;
    baseAPR?: number | 0;
  };
  collateral: {
    symbol: string | '-';
    amount: number | '-';
    usdValue: number | 1;
    baseAPR?: number | 0;
  };
  apr: number | '-';
  liquidationPrice: number | '-';
  oraclePrice: number | '-';
  percentPriceDiff: number | '-';
  ltv: number | 0;
  ltvMax: number | 0;
  safetyRating: number | 0;
  activeProvidersNames: string[];
  chainId?: number;
  address?: string;
};

export function getRows(positions: Position[]): PositionRow[] {
  if (positions.length === 0) {
    return [];
  } else {
    return positions.map((pos: Position) => {
      return {
        safetyRating: Number(pos.vault?.safetyRating?.toString()) ?? 0,
        address: pos.vault?.address.value,
        chainId: pos.vault?.chainId,
        debt: {
          symbol: pos.vault?.debt.symbol || '',
          amount: pos.debt.amount,
          usdValue: pos.debt.amount * pos.debt.usdPrice,
          baseAPR: pos.debt.baseAPR,
        },
        collateral: {
          symbol: pos.vault?.collateral.symbol || '',
          amount: pos.collateral.amount,
          usdValue: pos.collateral.amount * pos.collateral.usdPrice,
          baseAPR: pos.collateral.baseAPR,
        },
        apr: formatNumber(pos.debt.baseAPR, 2),
        liquidationPrice: handleDisplayLiquidationPrice(pos.liquidationPrice),
        oraclePrice: pos.collateral.usdPrice,
        percentPriceDiff: pos.liquidationDiff,
        ltv: pos.ltv * 100,
        ltvMax: pos.ltvMax * 100,
        activeProvidersNames: pos.activeProvidersNames,
      };
    });
  }
}

function handleDisplayLiquidationPrice(liqPrice?: number) {
  if (liqPrice === undefined || liqPrice === 0) {
    return '-';
  } else {
    return formatNumber(liqPrice, liqPrice < 10 ? 2 : 0);
  }
}

/**
 * @returns The edited position according to intended changes in `collateral` or `debt`.
 *
 * @param collateral input changes as `AssetChange`
 * @param debt input changes as `AssetChange`
 * @param current
 * @param mode
 */
export function viewEditedPosition(
  collateral: AssetChange,
  debt: AssetChange,
  current: Position,
  mode: Mode
): Position {
  const future = JSON.parse(JSON.stringify(current));
  const collateralInput = parseFloat(
    collateral.input === '' ? '0' : collateral.input
  );
  const debtInput = parseFloat(debt.input === '' ? '0' : debt.input);
  switch (mode) {
    case Mode.DEPOSIT:
      future.collateral.amount = current.collateral.amount + collateralInput;
      break;
    case Mode.BORROW:
      future.debt.amount = current.debt.amount + debtInput;
      break;
    case Mode.WITHDRAW:
      future.collateral.amount = current.collateral.amount - collateralInput;
      break;
    case Mode.PAYBACK:
      future.debt.amount = current.debt.amount - debtInput;
      break;
    case Mode.DEPOSIT_AND_BORROW:
      future.collateral.amount = current.collateral.amount + collateralInput;

      future.debt.amount = current.debt.amount + debtInput;
      break;
    case Mode.PAYBACK_AND_WITHDRAW:
      future.collateral.amount = current.collateral.amount - collateralInput;

      future.debt.amount = current.debt.amount - debtInput;
      break;
  }

  const debtUsdValue = future.debt.amount * future.debt.usdPrice;
  const collatUsdValue = future.collateral.amount * future.collateral.usdPrice;

  future.ltv = (debtUsdValue / collatUsdValue) * 100;

  future.liquidationPrice =
    debtUsdValue / (future.ltvThreshold * future.collateral.amount);

  future.liquidationDiff = future.collateral.usdPrice - future.liquidationPrice;

  future.ltvThreshold = future.ltvThreshold * 100;

  return future;
}

export function viewDynamicPosition(
  isEditing: boolean,
  allowSettingDebt: boolean,
  position?: Position,
  editedPosition?: Position
): BasePosition | undefined {
  const dynamic = !isEditing;
  const baseCollateral = useBorrow.getState().collateral;
  let baseDebt = useBorrow.getState().debt;

  if (!baseDebt && isEditing && position && !allowSettingDebt) {
    const debt = debtForCurrency(position.debt.currency);
    useBorrow.getState().changeDebt(debt);
    baseDebt = debt;
  }

  if (!baseDebt) {
    return undefined;
  }

  const baseLtv = useBorrow.getState().ltv;
  const baseLiquidation = useBorrow.getState().liquidationMeta;
  return {
    position: {
      vault: position?.vault,
      collateral: dynamicPositionMeta(
        dynamic,
        baseCollateral,
        position?.collateral
      ),
      debt: dynamicPositionMeta(dynamic, baseDebt, position?.debt),
      ltv: position ? 100 * position.ltv : baseLtv.ltv,
      ltvMax: position ? 100 * position.ltvMax : baseLtv.ltvMax,
      ltvThreshold: position
        ? 100 * position.ltvThreshold
        : baseLtv.ltvThreshold,
      liquidationDiff: position
        ? position.liquidationDiff
        : baseLiquidation.liquidationDiff,
      liquidationPrice: position
        ? position.liquidationPrice
        : baseLiquidation.liquidationPrice,
      activeProvidersNames: position?.activeProvidersNames || [],
    },
    editedPosition,
  };
}

export function dynamicPositionMeta(
  dynamic: boolean, // If tue, it means we need to show data the user is inputting
  source: AssetChange,
  positionMeta?: AssetMeta
): AssetMeta {
  if (positionMeta) return positionMeta;
  return {
    amount: dynamic ? Number(source.input) : source.amount,
    usdPrice: source.usdPrice,
    currency: source.currency,
  };
}

export function getEstimatedEarnings({
  days,
  collateralInUsd,
  debtInUsd,
  collateralAPR = 1,
  debtAPR = 1,
}: {
  days: number;
  collateralInUsd: number;
  debtInUsd: number;
  collateralAPR?: number;
  debtAPR?: number;
}) {
  return (
    ((collateralInUsd * collateralAPR - debtInUsd * debtAPR) / 100 / 365) * days
  );
}

export function vaultFromPosition(address: string, chainId?: ChainId) {
  if (!address) return undefined;
  const positions = usePositions.getState().positions;
  return positions.find((pos) =>
    chainId !== undefined
      ? pos.vault?.address.value === address && pos.vault?.chainId === chainId
      : pos.vault?.address.value === address
  )?.vault;
}

export function liquidationColor(
  percentage: number | string,
  palette: Palette,
  recommended?: number
) {
  if (typeof percentage === 'string' || !recommended) return palette.info.main;
  return percentage <= recommended
    ? palette.success.main
    : palette.warning.main;
}

export function belowPriceColor(
  percentage: number | string,
  palette: Palette,
  min?: number
) {
  if (typeof percentage === 'string' || !min) return palette.info.main;
  if (percentage <= 5) return palette.error.main;
  return percentage <= min ? palette.warning.main : palette.success.main;
}<|MERGE_RESOLUTION|>--- conflicted
+++ resolved
@@ -1,11 +1,8 @@
 import { Palette } from '@mui/material';
 import {
   Address,
-<<<<<<< HEAD
   ChainId,
-=======
   FujiError,
->>>>>>> 3fb93fd6
   FujiResultError,
   FujiResultPromise,
   FujiResultSuccess,
