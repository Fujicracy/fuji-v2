import {
  Address,
  BorrowingVault,
  RouterActionParams,
  RoutingStep,
  RoutingStepDetails,
  PreviewResult,
  Token,
} from "@x-fuji/sdk"
import { sdk } from "../services/sdk"
import { formatUnits, parseUnits } from "ethers/lib/utils"
import { Mode } from "./assets"

export type RouteMeta = {
  //gasFees: number
  estimateSlippage: number
  bridgeFee: number
  estimateTime: number
  steps: RoutingStepDetails[]
  actions: RouterActionParams[]
  address: string
  recommended: boolean
}

export const fetchRoutes = async (
  mode: Mode,
  vault: BorrowingVault,
  collateralToken: Token,
  debtToken: Token,
  collateralInput: string,
  debtInput: string,
  address: string,
  recommended: boolean,
  slippage?: number
): Promise<{
  data?: RouteMeta
  error?: Error
}> => {
  const result: {
    data?: RouteMeta
    error?: Error
  } = {}
  try {
    let preview: PreviewResult
    switch (mode) {
      case Mode.DEPOSIT_AND_BORROW:
        preview = await sdk.previews.depositAndBorrow(
          vault,
          parseUnits(collateralInput, collateralToken.decimals),
          parseUnits(debtInput, debtToken.decimals),
          collateralToken,
          debtToken,
          Address.from(address),
          slippage
        )
        break
      case Mode.DEPOSIT:
        preview = await sdk.previews.deposit(
          vault,
          parseUnits(collateralInput, collateralToken.decimals),
          collateralToken,
          Address.from(address),
          slippage
        )
        break
      case Mode.BORROW:
        preview = await sdk.previews.borrow(
          vault,
          collateralToken.chainId,
          parseUnits(debtInput, debtToken.decimals),
          debtToken,
          Address.from(address),
          slippage
        )
        break
      case Mode.PAYBACK_AND_WITHDRAW:
        preview = await sdk.previews.paybackAndWithdraw(
          vault,
          parseUnits(debtInput, debtToken.decimals),
          parseUnits(collateralInput, collateralToken.decimals),
          debtToken,
<<<<<<< HEAD
          Address.from(address),
          slippage
=======
          collateralToken,
          Address.from(address)
>>>>>>> fad950f9
        )
        break
      case Mode.WITHDRAW:
        preview = await sdk.previews.withdraw(
          vault,
          vault.collateral.chainId,
          parseUnits(collateralInput, collateralToken.decimals),
          collateralToken,
          Address.from(address),
          slippage
        )
        break
      case Mode.PAYBACK:
        preview = await sdk.previews.payback(
          vault,
          parseUnits(debtInput, debtToken.decimals),
          debtToken,
          Address.from(address),
          slippage
        )
        break
    }
    const { bridgeFee, estimateSlippage, estimateTime, actions, steps } =
      preview

    const bridgeStep = steps.find((s) => s.step === RoutingStep.X_TRANSFER)
    const _bridgeFee = bridgeStep
      ? formatUnits(bridgeFee, bridgeStep.token?.decimals ?? 18)
      : "0"

    result.data = {
      address: vault.address.value,
      recommended,
      bridgeFee: Number(_bridgeFee),
      // slippage is in basis points
      estimateSlippage: estimateSlippage.toNumber() / 100,
      estimateTime,
      actions,
      steps,
    }
    return result
  } catch (e) {
    if (e instanceof Error) result.error = e
  }
  return result
}<|MERGE_RESOLUTION|>--- conflicted
+++ resolved
@@ -79,13 +79,9 @@
           parseUnits(debtInput, debtToken.decimals),
           parseUnits(collateralInput, collateralToken.decimals),
           debtToken,
-<<<<<<< HEAD
+          collateralToken,
           Address.from(address),
           slippage
-=======
-          collateralToken,
-          Address.from(address)
->>>>>>> fad950f9
         )
         break
       case Mode.WITHDRAW:
