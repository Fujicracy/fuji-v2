import {
  Address,
  BorrowingVault,
  FujiResult,
  FujiResultPromise,
  FujiResultSuccess,
  PreviewResult,
  RouterActionParams,
  RoutingStep,
  RoutingStepDetails,
  Token,
} from '@x-fuji/sdk';
import { formatUnits } from 'ethers/lib/utils';

import { sdk } from '../services/sdk';
import { Mode } from './assets';
import { validBigNumberAmount } from './values';

export type RouteMeta = {
  //gasFees: number
  estimateSlippage: number;
  bridgeFee: number;
  estimateTime: number;
  steps: RoutingStepDetails[];
  actions: RouterActionParams[];
  address: string;
  recommended: boolean;
};

export const fetchRoutes = async (
  mode: Mode,
  vault: BorrowingVault,
  collateralToken: Token,
  debtToken: Token,
  collateralInput: string,
  debtInput: string,
  address: string,
  recommended: boolean,
  slippage?: number
<<<<<<< HEAD
): Promise<{
  data?: RouteMeta;
  error?: Error;
}> => {
  const result: {
    data?: RouteMeta;
    error?: Error;
  } = {};
  try {
    let preview: PreviewResult;
    switch (mode) {
      case Mode.DEPOSIT_AND_BORROW:
        preview = await sdk.previews.depositAndBorrow(
          vault,
          validBigNumberAmount(collateralInput, collateralToken.decimals),
          validBigNumberAmount(debtInput, debtToken.decimals),
          collateralToken,
          debtToken,
          Address.from(address),
          undefined,
          slippage
        );
        break;
      case Mode.DEPOSIT:
        preview = await sdk.previews.deposit(
          vault,
          validBigNumberAmount(collateralInput, collateralToken.decimals),
          collateralToken,
          Address.from(address),
          slippage
        );
        break;
      case Mode.BORROW:
        preview = await sdk.previews.borrow(
          vault,
          collateralToken.chainId,
          validBigNumberAmount(debtInput, debtToken.decimals),
          debtToken,
          Address.from(address),
          undefined,
          slippage
        );
        break;
      case Mode.PAYBACK_AND_WITHDRAW:
        preview = await sdk.previews.paybackAndWithdraw(
          vault,
          validBigNumberAmount(debtInput, debtToken.decimals),
          validBigNumberAmount(collateralInput, collateralToken.decimals),
          debtToken,
          collateralToken,
          Address.from(address),
          undefined,
          slippage
        );
        break;
      case Mode.WITHDRAW:
        preview = await sdk.previews.withdraw(
          vault,
          vault.collateral.chainId,
          validBigNumberAmount(collateralInput, collateralToken.decimals),
          collateralToken,
          Address.from(address),
          undefined,
          slippage
        );
        break;
      case Mode.PAYBACK:
        preview = await sdk.previews.payback(
          vault,
          validBigNumberAmount(debtInput, debtToken.decimals),
          debtToken,
          Address.from(address),
          slippage
        );
        break;
    }
    const { bridgeFee, estimateSlippage, estimateTime, actions, steps } =
      preview;
=======
): FujiResultPromise<RouteMeta> => {
  let result: FujiResult<PreviewResult>;
  switch (mode) {
    case Mode.DEPOSIT_AND_BORROW:
      result = await sdk.previews.depositAndBorrow(
        vault,
        parseUnits(collateralInput, collateralToken.decimals),
        parseUnits(debtInput, debtToken.decimals),
        collateralToken,
        debtToken,
        Address.from(address),
        undefined,
        slippage
      );
      break;
    case Mode.DEPOSIT:
      result = await sdk.previews.deposit(
        vault,
        parseUnits(collateralInput, collateralToken.decimals),
        collateralToken,
        Address.from(address),
        slippage
      );
      break;
    case Mode.BORROW:
      result = await sdk.previews.borrow(
        vault,
        collateralToken.chainId,
        parseUnits(debtInput, debtToken.decimals),
        debtToken,
        Address.from(address),
        undefined,
        slippage
      );
      break;
    case Mode.PAYBACK_AND_WITHDRAW:
      result = await sdk.previews.paybackAndWithdraw(
        vault,
        parseUnits(debtInput, debtToken.decimals),
        parseUnits(collateralInput, collateralToken.decimals),
        debtToken,
        collateralToken,
        Address.from(address),
        undefined,
        slippage
      );
      break;
    case Mode.WITHDRAW:
      result = await sdk.previews.withdraw(
        vault,
        vault.collateral.chainId,
        parseUnits(collateralInput, collateralToken.decimals),
        collateralToken,
        Address.from(address),
        undefined,
        slippage
      );
      break;
    case Mode.PAYBACK:
      result = await sdk.previews.payback(
        vault,
        parseUnits(debtInput, debtToken.decimals),
        debtToken,
        Address.from(address),
        slippage
      );
      break;
  }
  if (!result.success) return result;
>>>>>>> 773709ea

  const preview: PreviewResult = result.data;
  const { bridgeFee, estimateSlippage, estimateTime, actions, steps } = preview;

  const bridgeStep = steps.find((s) => s.step === RoutingStep.X_TRANSFER);
  const _bridgeFee = bridgeStep
    ? formatUnits(bridgeFee, bridgeStep.token?.decimals ?? 18)
    : '0';

  return new FujiResultSuccess({
    address: vault.address.value,
    recommended,
    bridgeFee: Number(_bridgeFee),
    // slippage is in basis points
    estimateSlippage: estimateSlippage.toNumber() / 100,
    estimateTime,
    actions,
    steps,
  });
};<|MERGE_RESOLUTION|>--- conflicted
+++ resolved
@@ -37,94 +37,14 @@
   address: string,
   recommended: boolean,
   slippage?: number
-<<<<<<< HEAD
-): Promise<{
-  data?: RouteMeta;
-  error?: Error;
-}> => {
-  const result: {
-    data?: RouteMeta;
-    error?: Error;
-  } = {};
-  try {
-    let preview: PreviewResult;
-    switch (mode) {
-      case Mode.DEPOSIT_AND_BORROW:
-        preview = await sdk.previews.depositAndBorrow(
-          vault,
-          validBigNumberAmount(collateralInput, collateralToken.decimals),
-          validBigNumberAmount(debtInput, debtToken.decimals),
-          collateralToken,
-          debtToken,
-          Address.from(address),
-          undefined,
-          slippage
-        );
-        break;
-      case Mode.DEPOSIT:
-        preview = await sdk.previews.deposit(
-          vault,
-          validBigNumberAmount(collateralInput, collateralToken.decimals),
-          collateralToken,
-          Address.from(address),
-          slippage
-        );
-        break;
-      case Mode.BORROW:
-        preview = await sdk.previews.borrow(
-          vault,
-          collateralToken.chainId,
-          validBigNumberAmount(debtInput, debtToken.decimals),
-          debtToken,
-          Address.from(address),
-          undefined,
-          slippage
-        );
-        break;
-      case Mode.PAYBACK_AND_WITHDRAW:
-        preview = await sdk.previews.paybackAndWithdraw(
-          vault,
-          validBigNumberAmount(debtInput, debtToken.decimals),
-          validBigNumberAmount(collateralInput, collateralToken.decimals),
-          debtToken,
-          collateralToken,
-          Address.from(address),
-          undefined,
-          slippage
-        );
-        break;
-      case Mode.WITHDRAW:
-        preview = await sdk.previews.withdraw(
-          vault,
-          vault.collateral.chainId,
-          validBigNumberAmount(collateralInput, collateralToken.decimals),
-          collateralToken,
-          Address.from(address),
-          undefined,
-          slippage
-        );
-        break;
-      case Mode.PAYBACK:
-        preview = await sdk.previews.payback(
-          vault,
-          validBigNumberAmount(debtInput, debtToken.decimals),
-          debtToken,
-          Address.from(address),
-          slippage
-        );
-        break;
-    }
-    const { bridgeFee, estimateSlippage, estimateTime, actions, steps } =
-      preview;
-=======
 ): FujiResultPromise<RouteMeta> => {
   let result: FujiResult<PreviewResult>;
   switch (mode) {
     case Mode.DEPOSIT_AND_BORROW:
       result = await sdk.previews.depositAndBorrow(
         vault,
-        parseUnits(collateralInput, collateralToken.decimals),
-        parseUnits(debtInput, debtToken.decimals),
+        validBigNumberAmount(collateralInput, collateralToken.decimals),
+        validBigNumberAmount(debtInput, debtToken.decimals),
         collateralToken,
         debtToken,
         Address.from(address),
@@ -135,7 +55,7 @@
     case Mode.DEPOSIT:
       result = await sdk.previews.deposit(
         vault,
-        parseUnits(collateralInput, collateralToken.decimals),
+        validBigNumberAmount(collateralInput, collateralToken.decimals),
         collateralToken,
         Address.from(address),
         slippage
@@ -145,7 +65,7 @@
       result = await sdk.previews.borrow(
         vault,
         collateralToken.chainId,
-        parseUnits(debtInput, debtToken.decimals),
+        validBigNumberAmount(debtInput, debtToken.decimals),
         debtToken,
         Address.from(address),
         undefined,
@@ -155,8 +75,8 @@
     case Mode.PAYBACK_AND_WITHDRAW:
       result = await sdk.previews.paybackAndWithdraw(
         vault,
-        parseUnits(debtInput, debtToken.decimals),
-        parseUnits(collateralInput, collateralToken.decimals),
+        validBigNumberAmount(debtInput, debtToken.decimals),
+        validBigNumberAmount(collateralInput, collateralToken.decimals),
         debtToken,
         collateralToken,
         Address.from(address),
@@ -168,7 +88,7 @@
       result = await sdk.previews.withdraw(
         vault,
         vault.collateral.chainId,
-        parseUnits(collateralInput, collateralToken.decimals),
+        validBigNumberAmount(collateralInput, collateralToken.decimals),
         collateralToken,
         Address.from(address),
         undefined,
@@ -178,7 +98,7 @@
     case Mode.PAYBACK:
       result = await sdk.previews.payback(
         vault,
-        parseUnits(debtInput, debtToken.decimals),
+        validBigNumberAmount(debtInput, debtToken.decimals),
         debtToken,
         Address.from(address),
         slippage
@@ -186,7 +106,6 @@
       break;
   }
   if (!result.success) return result;
->>>>>>> 773709ea
 
   const preview: PreviewResult = result.data;
   const { bridgeFee, estimateSlippage, estimateTime, actions, steps } = preview;
