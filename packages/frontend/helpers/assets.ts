--- conflicted
+++ resolved
@@ -1,23 +1,13 @@
-<<<<<<< HEAD
-import { ChainId, Currency } from '@x-fuji/sdk';
-
-import { DEFAULT_CHAIN_ID, LTV_RECOMMENDED_DECREASE } from '../constants';
-import { sdk } from '../services/sdk';
-import { AssetMeta } from '../store/models/Position';
-import { BasePosition } from './positions';
-
-const defaultDebtCurrencies = sdk.getDebtForChain(DEFAULT_CHAIN_ID);
-const defaultCollateralCurrencies = sdk.getCollateralForChain(DEFAULT_CHAIN_ID);
-=======
 import {
   ChainId,
+  Currency,
   FujiResultPromise,
   FujiResultSuccess,
   OperationType,
-  Token,
 } from '@x-fuji/sdk';
 
 import {
+  DEFAULT_CHAIN_ID,
   DUST_AMOUNT,
   LTV_RECOMMENDED_DECREASE,
   NOTIFICATION_MESSAGES,
@@ -27,7 +17,9 @@
 import { notify } from './notifications';
 import { BasePosition } from './positions';
 import { fetchRoutes } from './routing';
->>>>>>> 4757cfa0
+
+const defaultDebtCurrencies = sdk.getDebtForChain(DEFAULT_CHAIN_ID);
+const defaultCollateralCurrencies = sdk.getCollateralForChain(DEFAULT_CHAIN_ID);
 
 export enum Mode {
   DEPOSIT_AND_BORROW, // addPosition: both collateral and debt
@@ -177,7 +169,6 @@
   return max - debt.amount * debt.usdPrice;
 };
 
-<<<<<<< HEAD
 export const ltvMeta = (
   basePosition: BasePosition | undefined
 ): LtvMeta | undefined => {
@@ -191,7 +182,8 @@
       ? editedPosition.ltvThreshold
       : position.ltvThreshold,
   };
-=======
+};
+
 export const withdrawMaxAmount = async (
   mode: Mode.PAYBACK_AND_WITHDRAW | Mode.WITHDRAW,
   basePosition: BasePosition,
@@ -224,8 +216,8 @@
       const response = await fetchRoutes(
         mode,
         basePosition.position.vault,
-        collateral.token,
-        debt.token,
+        collateral.currency,
+        debt.currency,
         // we don't care about the collateral input
         '1',
         debt.input,
@@ -273,5 +265,4 @@
     debtAmount / (currentLtvMax * basePosition.position.collateral.usdPrice);
 
   return new FujiResultSuccess(amount);
->>>>>>> 4757cfa0
 };