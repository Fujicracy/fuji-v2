import { ChainId, Token } from '@x-fuji/sdk';

import { LTV_RECOMMENDED_DECREASE } from '../constants';

export enum Mode {
  DEPOSIT_AND_BORROW, // addPosition: both collateral and debt
  PAYBACK_AND_WITHDRAW, // removePosition: both collateral and debt
  DEPOSIT, // addPosition: collateral
  BORROW, //addPosition: debt
  WITHDRAW, // removePosition: collateral
  PAYBACK, // removePosition: debt
}

export type AssetType = 'debt' | 'collateral';

export type AllowanceStatus =
  | 'initial'
  | 'fetching'
  | 'allowing'
  | 'ready'
  | 'error';

export type Allowance = {
  status: AllowanceStatus;
  value: number | undefined;
};

export type AssetChange = {
  selectableTokens: Token[];
  balances: Record<string, number>;
  allowance: Allowance;
  input: string;
  chainId: ChainId;
  token: Token;
  amount: number;
  usdPrice: number;
};

export type LtvMeta = {
  ltv: number;
  ltvMax: number;
  ltvThreshold: number;
};

export type LiquidationMeta = {
  liquidationPrice: number;
  liquidationDiff: number;
};

export enum ActionType {
  ADD = 0,
  REMOVE = 1,
}

export const recommendedLTV = (ltvMax: number): number => {
  return ltvMax > 20 ? ltvMax - LTV_RECOMMENDED_DECREASE : 0;
};

export const needsAllowance = (
  mode: Mode,
  type: AssetType,
  asset: AssetChange,
  amount: number
): boolean => {
  return (
    (type === 'debt'
      ? mode === Mode.PAYBACK || mode === Mode.PAYBACK_AND_WITHDRAW
      : mode === Mode.DEPOSIT || mode === Mode.DEPOSIT_AND_BORROW) &&
    asset.allowance?.value !== undefined &&
    asset.allowance?.value < amount
  );
};

export const borrowLimit = (
  mode: Mode,
  balance: number,
  input: number,
  price: number,
  maxLtv: number
): number => {
<<<<<<< HEAD
  if (!balance) return 0;
=======
>>>>>>> b623099a
  const amount =
    mode === Mode.WITHDRAW ||
    mode === Mode.PAYBACK ||
    mode === Mode.PAYBACK_AND_WITHDRAW
      ? balance - input
      : balance + input;
<<<<<<< HEAD
  return (amount * price * maxLtv) / 100;
=======
  const value = (amount * price * maxLtv) / 100;
  return value > 0 ? value : 0;
>>>>>>> b623099a
};<|MERGE_RESOLUTION|>--- conflicted
+++ resolved
@@ -78,20 +78,12 @@
   price: number,
   maxLtv: number
 ): number => {
-<<<<<<< HEAD
-  if (!balance) return 0;
-=======
->>>>>>> b623099a
   const amount =
     mode === Mode.WITHDRAW ||
     mode === Mode.PAYBACK ||
     mode === Mode.PAYBACK_AND_WITHDRAW
       ? balance - input
       : balance + input;
-<<<<<<< HEAD
-  return (amount * price * maxLtv) / 100;
-=======
   const value = (amount * price * maxLtv) / 100;
   return value > 0 ? value : 0;
->>>>>>> b623099a
 };