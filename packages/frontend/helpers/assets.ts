--- conflicted
+++ resolved
@@ -85,8 +85,8 @@
     mode === Mode.PAYBACK_AND_WITHDRAW
       ? balance - input
       : balance + input;
-<<<<<<< HEAD
-  return (amount * price * maxLtv) / 100;
+  const value = (amount * price * maxLtv) / 100;
+  return value > 0 ? value : 0;
 };
 
 export function borrowLimitWithDebt({
@@ -104,9 +104,4 @@
       (maxLtv || 1) -
     (position?.debt.amount || 0) * position?.debt.usdPrice
   );
-}
-=======
-  const value = (amount * price * maxLtv) / 100;
-  return value > 0 ? value : 0;
-};
->>>>>>> b623099a
+}