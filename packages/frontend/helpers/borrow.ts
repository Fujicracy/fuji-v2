import { Address, FujiError, VaultWithFinancials } from '@x-fuji/sdk';

import { sdk } from '../services/sdk';
import { ActionType, Mode } from './assets';
import { chains } from './chains';

export function modeForContext(
  isEditing: boolean,
  actionType: ActionType,
  collateral: number,
  debt: number
): Mode {
  if (!isEditing) return Mode.DEPOSIT_AND_BORROW;
  if ((collateral > 0 && debt > 0) || (collateral === 0 && debt === 0)) {
    return ActionType.ADD === actionType
      ? Mode.DEPOSIT_AND_BORROW
      : Mode.PAYBACK_AND_WITHDRAW;
  } else if (collateral > 0) {
    return ActionType.ADD === actionType ? Mode.DEPOSIT : Mode.WITHDRAW;
  } else if (debt > 0) {
    return ActionType.ADD === actionType ? Mode.BORROW : Mode.PAYBACK;
  }
  return Mode.DEPOSIT_AND_BORROW;
<<<<<<< HEAD
}
=======
}

export const failureForMode = (
  mode: Mode,
  collateral: string | undefined,
  debt: string | undefined
): boolean => {
  return (
    ((mode === Mode.DEPOSIT_AND_BORROW || mode === Mode.PAYBACK_AND_WITHDRAW) &&
      (!collateral || !debt)) ||
    ((mode === Mode.DEPOSIT || mode === Mode.WITHDRAW) && !collateral) ||
    ((mode === Mode.BORROW || mode === Mode.PAYBACK) && !debt)
  );
};

/*
  Convenience function that calls the SDK to get all the vaults with 
  financials and returns both the data and errors.
*/
export const getAllBorrowingVaultFinancials = async (
  address: Address | undefined
): Promise<{ data: VaultWithFinancials[]; errors: FujiError[] }> => {
  const data: VaultWithFinancials[] = [];
  const errors: FujiError[] = [];

  for (let index = 0; index < chains.length; index++) {
    const chain = chains[index];
    const result = await sdk.getBorrowingVaultsFinancials(
      chain.chainId,
      address
    );
    if (result.success) {
      data.push(...result.data);
    } else {
      errors.push(result.error);
    }
  }

  return { data, errors };
};
>>>>>>> 773709ea
<|MERGE_RESOLUTION|>--- conflicted
+++ resolved
@@ -21,9 +21,6 @@
     return ActionType.ADD === actionType ? Mode.BORROW : Mode.PAYBACK;
   }
   return Mode.DEPOSIT_AND_BORROW;
-<<<<<<< HEAD
-}
-=======
 }
 
 export const failureForMode = (
@@ -63,5 +60,4 @@
   }
 
   return { data, errors };
-};
->>>>>>> 773709ea
+};