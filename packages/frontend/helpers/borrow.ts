--- conflicted
+++ resolved
@@ -2,18 +2,11 @@
   Address,
   BorrowingVault,
   FujiError,
-<<<<<<< HEAD
   // LendingProviderDetails,
-=======
->>>>>>> 530905bc
   VaultWithFinancials,
 } from '@x-fuji/sdk';
 
 import { DUST_AMOUNT_IN_WEI } from '../constants';
-<<<<<<< HEAD
-// import { DUST_AMOUNT_IN_WEI } from '../constants';
-=======
->>>>>>> 530905bc
 import { sdk } from '../services/sdk';
 import { ActionType, Mode } from './assets';
 import { chains } from './chains';
