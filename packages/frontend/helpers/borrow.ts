--- conflicted
+++ resolved
@@ -72,8 +72,7 @@
     }
   }
 
-<<<<<<< HEAD
-  return { data, errors };
+  return { data };
 };
 
 export const userHasFundsInVault = (
@@ -83,12 +82,8 @@
   const match = list.find((v) => v.vault.address.equals(vault.address));
   return match && match.depositBalance.gt(DUST_AMOUNT_IN_WEI);
 };
-=======
-  return { data };
-};
 
 export const vaultsFromFinancialsOrError = (
   data: FinancialsOrError[]
 ): VaultWithFinancials[] =>
-  data.filter((d) => !(d instanceof FujiError)) as VaultWithFinancials[];
->>>>>>> 3fb93fd6
+  data.filter((d) => !(d instanceof FujiError)) as VaultWithFinancials[];