--- conflicted
+++ resolved
@@ -8,15 +8,12 @@
   "plugins": ["@typescript-eslint"],
   "rules": {
     "@typescript-eslint/no-unused-vars": "warn",
-<<<<<<< HEAD
-    "eqeqeq": 2
-=======
+    "eqeqeq": 2,
     "react/no-unknown-property": [
       2,
       {
         "ignore": ["jsx", "global"] // https://github.com/vercel/next.js/discussions/40269
       }
     ]
->>>>>>> a8d05a54
   }
 }