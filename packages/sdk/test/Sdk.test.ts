import 'dotenv/config';

import { AddressZero } from '@ethersproject/constants';
import { formatUnits, parseUnits } from '@ethersproject/units';
import { BigNumber, utils, Wallet } from 'ethers';

import { NATIVE, USDC, WNATIVE } from '../src/constants';
import { Address, BorrowingVault, Token } from '../src/entities';
import { ChainId, RouterAction } from '../src/enums';
import { Sdk } from '../src/Sdk';
import {
  BorrowParams,
  ChainConfig,
  DepositParams,
  PermitParams,
  RouterActionParams,
  XTransferWithCallParams,
} from '../src/types';

describe('Sdk', () => {
  const JUNK_KEY =
    '911ced1110f043fdfa439651a2e782ac13e188556d5b8658fd121adce4afff98';
  const ADDRESS_ONE = Address.from(
    '0x0000000000000000000000000000000000000001'
  );
  //const ADDRESS_TWO = Address.from(
  //'0x0000000000000000000000000000000000000002'
  //);
  const ADDRESS_BOB = Address.from(
    '0x33A875bD262C5cACAa1245ed8AC9734973da6108'
  );

  const config: ChainConfig = {
    infuraId: process.env.INFURA_ID ?? '',
    alchemy: {
      420: process.env.ALCHEMY_ID_CHAIN_420,
    },
  };

  const sdk = new Sdk(config);

  describe('#getBalanceFor', () => {
    it('returns balance', async () => {
      const bal = await sdk.getBalanceFor(
        NATIVE[ChainId.ETHEREUM],
        ADDRESS_BOB
      );
      expect(parseFloat(formatUnits(bal))).toBeGreaterThan(0);
    });
  });

  describe('#getTokenBalancesFor', () => {
    it('returns multiple balances', async () => {
      const bals = await sdk.getTokenBalancesFor(
        [WNATIVE[ChainId.ETHEREUM], USDC[ChainId.ETHEREUM]],
        // vitalik.eth
        Address.from('0xd8dA6BF26964aF9D7eEd9e03E53415D37aA96045'),
        ChainId.ETHEREUM
      );
      bals.forEach((bal) => {
        expect(parseFloat(formatUnits(bal))).toBeGreaterThan(0);
      });
    });

    it('fails with tokens from different chains', async () => {
      await expect(
        async () =>
          await sdk.getTokenBalancesFor(
            [WNATIVE[ChainId.ETHEREUM], USDC[ChainId.GOERLI]],
            Address.from('0xd8dA6BF26964aF9D7eEd9e03E53415D37aA96045'),
            ChainId.ETHEREUM
          )
      ).rejects.toThrowError('Token from a different chain!');
    });

    it('fails when tokens and chain differ', async () => {
      await expect(
        async () =>
          await sdk.getTokenBalancesFor(
            [WNATIVE[ChainId.ETHEREUM], USDC[ChainId.ETHEREUM]],
            Address.from('0xd8dA6BF26964aF9D7eEd9e03E53415D37aA96045'),
            ChainId.GOERLI
          )
      ).rejects.toThrowError('Token from a different chain!');
    });
  });

  describe('#getBorrowingVaultFor', () => {
    it('returns a first vault from chainA based on an APR check', async () => {
      jest
        /* eslint-disable-next-line @typescript-eslint/no-explicit-any */
        .spyOn(Sdk.prototype as any, '_findVaultsByTokens')
        .mockImplementation(() => [
          new BorrowingVault(
            ADDRESS_ONE,
            WNATIVE[ChainId.GOERLI],
            USDC[ChainId.GOERLI]
          ),
          new BorrowingVault(
            ADDRESS_ONE,
            WNATIVE[ChainId.GOERLI],
            USDC[ChainId.GOERLI]
          ),
          new BorrowingVault(
            ADDRESS_ONE,
            WNATIVE[ChainId.OPTIMISM_GOERLI],
            USDC[ChainId.OPTIMISM_GOERLI]
          ),
        ]);

      jest
        .spyOn(BorrowingVault.prototype as BorrowingVault, 'getBorrowRate')
        .mockResolvedValueOnce(BigNumber.from(1))
        .mockResolvedValueOnce(BigNumber.from(2))
        .mockResolvedValueOnce(BigNumber.from(3));

      const collateralA = WNATIVE[ChainId.GOERLI];
      const debtB = USDC[ChainId.OPTIMISM_GOERLI];

      const vaults = await sdk.getBorrowingVaultsFor(collateralA, debtB);
      expect(vaults[0].chainId).toEqual(ChainId.GOERLI);
    });

    it('returns a first vault from chainB based on an APR check', async () => {
      jest
        /* eslint-disable-next-line @typescript-eslint/no-explicit-any */
        .spyOn(Sdk.prototype as any, '_findVaultsByTokens')
        .mockImplementation(() => [
          new BorrowingVault(
            ADDRESS_ONE,
            WNATIVE[ChainId.GOERLI],
            USDC[ChainId.GOERLI]
          ),
          new BorrowingVault(
            ADDRESS_ONE,
            WNATIVE[ChainId.GOERLI],
            USDC[ChainId.GOERLI]
          ),
          new BorrowingVault(
            ADDRESS_ONE,
            WNATIVE[ChainId.OPTIMISM_GOERLI],
            USDC[ChainId.OPTIMISM_GOERLI]
          ),
        ]);
      jest
        .spyOn(BorrowingVault.prototype as BorrowingVault, 'getBorrowRate')
        .mockResolvedValueOnce(BigNumber.from(3))
        .mockResolvedValueOnce(BigNumber.from(2))
        .mockResolvedValueOnce(BigNumber.from(1));

      const collateralA = WNATIVE[ChainId.GOERLI];
      const debtB = USDC[ChainId.OPTIMISM_GOERLI];

      const vaults = await sdk.getBorrowingVaultsFor(collateralA, debtB);
      expect(vaults[0].chainId).toEqual(ChainId.OPTIMISM_GOERLI);
    });

    it('returns a first vault from same chain although it is with the highest borrow rate', async () => {
      jest
        /* eslint-disable-next-line @typescript-eslint/no-explicit-any */
        .spyOn(Sdk.prototype as any, '_findVaultsByTokens')
        .mockImplementation(() => [
          new BorrowingVault(
            ADDRESS_ONE,
            WNATIVE[ChainId.OPTIMISM_GOERLI],
            USDC[ChainId.OPTIMISM_GOERLI]
          ),
          new BorrowingVault(
            ADDRESS_ONE,
            WNATIVE[ChainId.GOERLI],
            USDC[ChainId.GOERLI]
          ),
          new BorrowingVault(
            ADDRESS_ONE,
            WNATIVE[ChainId.GOERLI],
            USDC[ChainId.GOERLI]
          ),
        ]);
      jest
        .spyOn(BorrowingVault.prototype as BorrowingVault, 'getBorrowRate')
        .mockResolvedValueOnce(BigNumber.from(3))
        .mockResolvedValueOnce(BigNumber.from(2))
        .mockResolvedValueOnce(BigNumber.from(1));

      const collateralA = WNATIVE[ChainId.OPTIMISM_GOERLI];
      const debtB = USDC[ChainId.OPTIMISM_GOERLI];

      const vaults = await sdk.getBorrowingVaultsFor(collateralA, debtB);
      expect(vaults[0].chainId).toEqual(ChainId.OPTIMISM_GOERLI);
    });

    it('cannot find a vault', async () => {
      jest
        /* eslint-disable-next-line @typescript-eslint/no-explicit-any */
<<<<<<< HEAD
        .spyOn(Sdk.prototype as any, '_findVaultByTokenSymbol')
        .mockImplementation((chainId) =>
          chainId === ChainId.GOERLI ? vaultA : undefined
        );
=======
        .spyOn(Sdk.prototype as any, '_findVaultsByTokens')
        .mockImplementation(() => []);
      const collateral = WNATIVE[ChainId.GOERLI];
      const debt = new Token(ChainId.GOERLI, ADDRESS_BOB, 6, 'Bob');
      const vaults = await sdk.getBorrowingVaultsFor(collateral, debt);
      expect(vaults.length).toEqual(0);
    });
  });

  const deposit: DepositParams = {
    action: RouterAction.DEPOSIT,
    vault: Address.from(AddressZero),
    amount: BigNumber.from(1),
    sender: Address.from(AddressZero),
    receiver: Address.from(AddressZero),
  };

  const borrow: BorrowParams = {
    action: RouterAction.BORROW,
    vault: Address.from(AddressZero),
    amount: BigNumber.from(1),
    receiver: Address.from(AddressZero),
    owner: Address.from(AddressZero),
  };

  const borrowPermit: PermitParams = {
    action: RouterAction.PERMIT_BORROW,
    vault: Address.from(AddressZero),
    amount: BigNumber.from(1),
    spender: Address.from(AddressZero),
    owner: Address.from(AddressZero),
  };

  const withdrawPermit: PermitParams = {
    action: RouterAction.PERMIT_WITHDRAW,
    vault: Address.from(AddressZero),
    amount: BigNumber.from(1),
    spender: Address.from(AddressZero),
    owner: Address.from(AddressZero),
  };
>>>>>>> d047bc12

  describe('#needSignature', () => {
    it('returns false with empty array', () => {
      expect(Sdk.needSignature([])).toBeFalsy();
    });

    it('returns false with simple array', () => {
      const actions: RouterActionParams[] = [deposit, borrow];
      expect(Sdk.needSignature(actions)).toBeFalsy();
    });

    it('returns false with compound array', () => {
      const actions: RouterActionParams[] = [
        {
          action: RouterAction.X_TRANSFER_WITH_CALL,
          asset: Address.from(AddressZero),
          destDomain: 1,
          amount: BigNumber.from(1),
          innerActions: [deposit, borrow],
        },
      ];
      expect(Sdk.needSignature(actions)).toBeFalsy();
    });

    it('returns true with simple array for borrows', () => {
      const actions: RouterActionParams[] = [deposit, borrowPermit, borrow];
      expect(Sdk.needSignature(actions)).toBeTruthy();
    });

    it('returns true with simple array for withdrawals', () => {
      const actions: RouterActionParams[] = [deposit, withdrawPermit, borrow];
      expect(Sdk.needSignature(actions)).toBeTruthy();
    });

    it('returns true with compound array (permit in first level) for borrows', () => {
      const actions: RouterActionParams[] = [
        deposit,
        borrowPermit,
        borrow,
        {
          action: RouterAction.X_TRANSFER_WITH_CALL,
          asset: Address.from(AddressZero),
          destDomain: 1,
          amount: BigNumber.from(1),
          innerActions: [deposit, borrow],
        },
      ];
      expect(Sdk.needSignature(actions)).toBeTruthy();
    });

    it('returns true with compound array (permit in first level) for withdrawals', () => {
      const actions: RouterActionParams[] = [
        deposit,
        withdrawPermit,
        borrow,
        {
          action: RouterAction.X_TRANSFER_WITH_CALL,
          asset: Address.from(AddressZero),
          destDomain: 1,
          amount: BigNumber.from(1),
          innerActions: [deposit, borrow],
        },
      ];
      expect(Sdk.needSignature(actions)).toBeTruthy();
    });

    it('returns true with compound array (permit in second level) for borrows', () => {
      const actions: RouterActionParams[] = [
        deposit,
        borrow,
        {
          action: RouterAction.X_TRANSFER_WITH_CALL,
          asset: Address.from(AddressZero),
          destDomain: 1,
          amount: BigNumber.from(1),
          innerActions: [deposit, borrowPermit, borrow],
        },
      ];
      expect(Sdk.needSignature(actions)).toBeTruthy();
    });

    it('returns true with compound array (permit in second level) for withdrawals', () => {
      const actions: RouterActionParams[] = [
        deposit,
        borrow,
        {
          action: RouterAction.X_TRANSFER_WITH_CALL,
          asset: Address.from(AddressZero),
          destDomain: 1,
          amount: BigNumber.from(1),
          innerActions: [deposit, withdrawPermit, borrow],
        },
      ];
      expect(Sdk.needSignature(actions)).toBeTruthy();
    });

    it('returns true with compound array (permit in both levels)', () => {
      const actions: RouterActionParams[] = [
        deposit,
        borrowPermit,
        borrow,
        {
          action: RouterAction.X_TRANSFER_WITH_CALL,
          asset: Address.from(AddressZero),
          destDomain: 1,
          amount: BigNumber.from(1),
          innerActions: [deposit, withdrawPermit, borrow],
        },
      ];
      expect(Sdk.needSignature(actions)).toBeTruthy();
    });
  });

  describe('#getTxDetails', () => {
    it('returns a NON cross-chain calldata for TrasactionRequest', async () => {
      const vault = new BorrowingVault(
        Address.from('0xfF4606Aa93e576E61b473f4B11D3e32BB9ec63BB'),
        WNATIVE[ChainId.GOERLI],
        USDC[ChainId.GOERLI]
      ).setConnection(config);

      const owner = new Wallet(JUNK_KEY);

      const { actions } = await sdk.previewDepositAndBorrow(
        vault,
        parseUnits('1'),
        parseUnits('1'),
        WNATIVE[ChainId.GOERLI],
        USDC[ChainId.GOERLI],
        Address.from(owner.address),
        123456789
      );

<<<<<<< HEAD
      jest
        /* eslint-disable-next-line @typescript-eslint/no-explicit-any */
        .spyOn(Sdk.prototype as any, '_findVaultByTokenSymbol')
        .mockImplementation((chainId) =>
          chainId === ChainId.OPTIMISM_GOERLI ? vaultB : undefined
        );
=======
      const permitBorrow = actions.find(
        (a) => a.action === RouterAction.PERMIT_BORROW
      ) as PermitParams;
      const digest = await vault.signPermitFor(permitBorrow);
>>>>>>> d047bc12

      const skey = new utils.SigningKey(`0x${JUNK_KEY}`);
      const signature = skey.signDigest(digest);
      const { data } = sdk.getTxDetails(
        actions,
        ChainId.GOERLI,
        Address.from(owner.address),
        signature
      );
      expect(data).toEqual(
        '0xa3fb20f4000000000000000000000000000000000000000000000000000000000000004000000000000000000000000000000000000000000000000000000000000000c0000000000000000000000000000000000000000000000000000000000000000300000000000000000000000000000000000000000000000000000000000000000000000000000000000000000000000000000000000000000000000000000007000000000000000000000000000000000000000000000000000000000000000200000000000000000000000000000000000000000000000000000000000000030000000000000000000000000000000000000000000000000000000000000060000000000000000000000000000000000000000000000000000000000000010000000000000000000000000000000000000000000000000000000000000002200000000000000000000000000000000000000000000000000000000000000080000000000000000000000000ff4606aa93e576e61b473f4b11d3e32bb9ec63bb0000000000000000000000000000000000000000000000000de0b6b3a76400000000000000000000000000007f45cd7792c32bacf461d02d110d9025655fb6b70000000000000000000000007f45cd7792c32bacf461d02d110d9025655fb6b70000000000000000000000000000000000000000000000000000000000000100000000000000000000000000ff4606aa93e576e61b473f4b11d3e32bb9ec63bb0000000000000000000000007f45cd7792c32bacf461d02d110d9025655fb6b700000000000000000000000099a784d082476e551e5fc918ce3d849f2b8e89b60000000000000000000000000000000000000000000000000de0b6b3a764000000000000000000000000000000000000000000000000000000000000075bcd15000000000000000000000000000000000000000000000000000000000000001b3bf7e63d76957eb829bd6821a175d5b069f381cdb94fd2af26391ef66390e4480186175d7553d5db1ab0efd8f386dde02876bf7d94531a0fa6f0a9a2054673b70000000000000000000000000000000000000000000000000000000000000080000000000000000000000000ff4606aa93e576e61b473f4b11d3e32bb9ec63bb0000000000000000000000000000000000000000000000000de0b6b3a76400000000000000000000000000007f45cd7792c32bacf461d02d110d9025655fb6b70000000000000000000000007f45cd7792c32bacf461d02d110d9025655fb6b7'
      );
    });

    it('returns a cross-chain calldata for TrasactionRequest (deposit+borrow on chain A and transfer to chain B)', async () => {
      const vault = new BorrowingVault(
        Address.from('0xfF4606Aa93e576E61b473f4B11D3e32BB9ec63BB'),
        WNATIVE[ChainId.GOERLI],
        USDC[ChainId.GOERLI]
      ).setConnection(config);

      const owner = new Wallet(JUNK_KEY);

      const { actions } = await sdk.previewDepositAndBorrow(
        vault,
        parseUnits('1'),
        parseUnits('1'),
        WNATIVE[ChainId.GOERLI],
        USDC[ChainId.OPTIMISM_GOERLI],
        Address.from(owner.address),
        123456789
      );

      const permitBorrow = actions.find(
        (a) => a.action === RouterAction.PERMIT_BORROW
      ) as PermitParams;
      const digest = await vault.signPermitFor(permitBorrow);

      const skey = new utils.SigningKey(`0x${JUNK_KEY}`);
      const signature = skey.signDigest(digest);
      const { data } = sdk.getTxDetails(
        actions,
        ChainId.GOERLI,
        Address.from(owner.address),
        signature
      );
      expect(data).toEqual(
        '0xa3fb20f4000000000000000000000000000000000000000000000000000000000000004000000000000000000000000000000000000000000000000000000000000000e000000000000000000000000000000000000000000000000000000000000000040000000000000000000000000000000000000000000000000000000000000000000000000000000000000000000000000000000000000000000000000000000700000000000000000000000000000000000000000000000000000000000000020000000000000000000000000000000000000000000000000000000000000008000000000000000000000000000000000000000000000000000000000000000400000000000000000000000000000000000000000000000000000000000000800000000000000000000000000000000000000000000000000000000000000120000000000000000000000000000000000000000000000000000000000000024000000000000000000000000000000000000000000000000000000000000002e00000000000000000000000000000000000000000000000000000000000000080000000000000000000000000ff4606aa93e576e61b473f4b11d3e32bb9ec63bb0000000000000000000000000000000000000000000000000de0b6b3a76400000000000000000000000000007f45cd7792c32bacf461d02d110d9025655fb6b70000000000000000000000007f45cd7792c32bacf461d02d110d9025655fb6b70000000000000000000000000000000000000000000000000000000000000100000000000000000000000000ff4606aa93e576e61b473f4b11d3e32bb9ec63bb0000000000000000000000007f45cd7792c32bacf461d02d110d9025655fb6b700000000000000000000000099a784d082476e551e5fc918ce3d849f2b8e89b60000000000000000000000000000000000000000000000000de0b6b3a764000000000000000000000000000000000000000000000000000000000000075bcd15000000000000000000000000000000000000000000000000000000000000001b3bf7e63d76957eb829bd6821a175d5b069f381cdb94fd2af26391ef66390e4480186175d7553d5db1ab0efd8f386dde02876bf7d94531a0fa6f0a9a2054673b70000000000000000000000000000000000000000000000000000000000000080000000000000000000000000ff4606aa93e576e61b473f4b11d3e32bb9ec63bb0000000000000000000000000000000000000000000000000de0b6b3a76400000000000000000000000000007f45cd7792c32bacf461d02d110d9025655fb6b70000000000000000000000007f45cd7792c32bacf461d02d110d9025655fb6b7000000000000000000000000000000000000000000000000000000000000008000000000000000000000000000000000000000000000000000000000676f70740000000000000000000000005ffbac75efc9547fbc822166fed19b05cd5890bb0000000000000000000000000000000000000000000000000de0b6b3a76400000000000000000000000000007f45cd7792c32bacf461d02d110d9025655fb6b7'
      );
    });

    it('returns a cross-chain calldata for TrasactionRequest (transfer from chain A and deposit+borrow on chain B)', async () => {
      const vault = new BorrowingVault(
        Address.from('0x62fd5C9A82991CDc522e4E748A9188E7B3DC7872'),
        WNATIVE[ChainId.OPTIMISM_GOERLI],
        USDC[ChainId.OPTIMISM_GOERLI]
      ).setConnection(config);

      const owner = new Wallet(JUNK_KEY);

      const { actions } = await sdk.previewDepositAndBorrow(
        vault,
        parseUnits('1'),
        parseUnits('1'),
        WNATIVE[ChainId.GOERLI],
        USDC[ChainId.OPTIMISM_GOERLI],
        Address.from(owner.address),
        123456789
      );
      const innerActions = (actions[0] as XTransferWithCallParams).innerActions;

      const permitBorrow = innerActions.find(
        (a) => a.action === RouterAction.PERMIT_BORROW
      ) as PermitParams;
      const digest = await vault.signPermitFor(permitBorrow);

      const skey = new utils.SigningKey(`0x${JUNK_KEY}`);
      const signature = skey.signDigest(digest);
      const { data } = sdk.getTxDetails(
        actions,
        ChainId.GOERLI,
        Address.from(owner.address),
        signature
      );
      expect(data).toEqual(
        '0xa3fb20f4000000000000000000000000000000000000000000000000000000000000004000000000000000000000000000000000000000000000000000000000000000800000000000000000000000000000000000000000000000000000000000000001000000000000000000000000000000000000000000000000000000000000000900000000000000000000000000000000000000000000000000000000000000010000000000000000000000000000000000000000000000000000000000000020000000000000000000000000000000000000000000000000000000000000044000000000000000000000000000000000000000000000000000000000676f7074000000000000000000000000b4fbf271143f4fbf7b91a5ded31805e42b2208d60000000000000000000000000000000000000000000000000de0b6b3a7640000000000000000000000000000000000000000000000000000000000000000008000000000000000000000000000000000000000000000000000000000000003a0000000000000000000000000000000000000000000000000000000000000004000000000000000000000000000000000000000000000000000000000000000c000000000000000000000000000000000000000000000000000000000000000030000000000000000000000000000000000000000000000000000000000000000000000000000000000000000000000000000000000000000000000000000000700000000000000000000000000000000000000000000000000000000000000020000000000000000000000000000000000000000000000000000000000000003000000000000000000000000000000000000000000000000000000000000006000000000000000000000000000000000000000000000000000000000000001000000000000000000000000000000000000000000000000000000000000000220000000000000000000000000000000000000000000000000000000000000008000000000000000000000000062fd5c9a82991cdc522e4e748a9188e7b3dc78720000000000000000000000000000000000000000000000000de0b6b3a76400000000000000000000000000007f45cd7792c32bacf461d02d110d9025655fb6b7000000000000000000000000da1a42056bcbdd35b8e1c4f55773f0f11c171634000000000000000000000000000000000000000000000000000000000000010000000000000000000000000062fd5c9a82991cdc522e4e748a9188e7b3dc78720000000000000000000000007f45cd7792c32bacf461d02d110d9025655fb6b7000000000000000000000000da1a42056bcbdd35b8e1c4f55773f0f11c1716340000000000000000000000000000000000000000000000000de0b6b3a764000000000000000000000000000000000000000000000000000000000000075bcd15000000000000000000000000000000000000000000000000000000000000001cfc63ce47f4816ade4fbf0392946c36caae7644ef8f6e78a0b468f96cfc6223810fa0ec450a8632734615602520d9d8d39e595f27645dbec4aab71ae0f1906680000000000000000000000000000000000000000000000000000000000000008000000000000000000000000062fd5c9a82991cdc522e4e748a9188e7b3dc78720000000000000000000000000000000000000000000000000de0b6b3a76400000000000000000000000000007f45cd7792c32bacf461d02d110d9025655fb6b70000000000000000000000007f45cd7792c32bacf461d02d110d9025655fb6b7'
      );
    });
  });
});<|MERGE_RESOLUTION|>--- conflicted
+++ resolved
@@ -192,12 +192,6 @@
     it('cannot find a vault', async () => {
       jest
         /* eslint-disable-next-line @typescript-eslint/no-explicit-any */
-<<<<<<< HEAD
-        .spyOn(Sdk.prototype as any, '_findVaultByTokenSymbol')
-        .mockImplementation((chainId) =>
-          chainId === ChainId.GOERLI ? vaultA : undefined
-        );
-=======
         .spyOn(Sdk.prototype as any, '_findVaultsByTokens')
         .mockImplementation(() => []);
       const collateral = WNATIVE[ChainId.GOERLI];
@@ -238,7 +232,6 @@
     spender: Address.from(AddressZero),
     owner: Address.from(AddressZero),
   };
->>>>>>> d047bc12
 
   describe('#needSignature', () => {
     it('returns false with empty array', () => {
@@ -372,19 +365,10 @@
         123456789
       );
 
-<<<<<<< HEAD
-      jest
-        /* eslint-disable-next-line @typescript-eslint/no-explicit-any */
-        .spyOn(Sdk.prototype as any, '_findVaultByTokenSymbol')
-        .mockImplementation((chainId) =>
-          chainId === ChainId.OPTIMISM_GOERLI ? vaultB : undefined
-        );
-=======
       const permitBorrow = actions.find(
         (a) => a.action === RouterAction.PERMIT_BORROW
       ) as PermitParams;
       const digest = await vault.signPermitFor(permitBorrow);
->>>>>>> d047bc12
 
       const skey = new utils.SigningKey(`0x${JUNK_KEY}`);
       const signature = skey.signDigest(digest);
