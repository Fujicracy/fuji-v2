--- conflicted
+++ resolved
@@ -122,13 +122,8 @@
   const { steps, actions, bridgeFee, estimateTime } = await sdk.previewDepositAndBorrow(vault, amount1, amount2, token1, token2, user);
 
   // verify if user needs to sign a permit
-<<<<<<< HEAD
-  if (sdk.needSignature(actions)) {
-    const permitAction = sdk.findPermitAction(actions)
-=======
   if (Sdk.needPermit(actions)) {
     const permitAction = Sdk.findPermitAction(actions)
->>>>>>> 09a35981
 
     // signing the permit action has to be done through the vault
     const { domain, types, value } = await vault.signPermitFor(permitAction)
