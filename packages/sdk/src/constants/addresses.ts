--- conflicted
+++ resolved
@@ -94,26 +94,8 @@
   ),
   [ChainId.GOERLI]: Address.from(AddressZero),
   [ChainId.OPTIMISM_GOERLI]: Address.from(AddressZero),
-<<<<<<< HEAD
-  [ChainId.MATIC_MUMBAI]: Address.from(AddressZero),
-};
-
-export const FUJI_ORACLE_ADDRESS: AddressMap = {
-  [ChainId.ETHEREUM]: Address.from(AddressZero),
-  [ChainId.ARBITRUM]: Address.from(AddressZero),
-  [ChainId.OPTIMISM]: Address.from(AddressZero),
-  [ChainId.FANTOM]: Address.from(AddressZero),
-  [ChainId.MATIC]: Address.from(AddressZero),
-  [ChainId.GOERLI]: Address.from('0xf969CD6c5B4780a96a064DdA50cCbE239a60E2Db'),
-  [ChainId.OPTIMISM_GOERLI]: Address.from(
-    '0x49743f36c92e33B4330455b1E7Db1236a8e24d3f'
-  ),
-  [ChainId.MATIC_MUMBAI]: Address.from(
-    '0x20d1b5489Dd80E3Aa75A41eA14dFDC00099756d1'
-=======
   [ChainId.MATIC_MUMBAI]: Address.from(
     '0xd0F5f1904e332ab204966e810DdbCeA923d71A15'
->>>>>>> d047bc12
   ),
 };
 
