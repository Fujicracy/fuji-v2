--- conflicted
+++ resolved
@@ -17,10 +17,6 @@
     },
   },
   [ChainId.MATIC]: {
-<<<<<<< HEAD
-    '0xEBdCb08bA47e6a4EC2590140011d8707D76962B8': 'aave-v2',
-    '0x5BDE166199Cb85323FcF0282999eaaF7BA6ab5E6': 'aave-v3',
-=======
     '0xEBdCb08bA47e6a4EC2590140011d8707D76962B8': {
       name: 'Aave V2',
       llamaKey: 'aave-v2',
@@ -29,7 +25,6 @@
       name: 'Aave V3',
       llamaKey: 'aave-v3',
     },
->>>>>>> 6c86a52a
   },
   [ChainId.MATIC_MUMBAI]: {
     '0xC69176FADFeF7A1570540a99Faf827b3138659D1': {
@@ -43,9 +38,6 @@
   },
   [ChainId.FANTOM]: {},
   [ChainId.ARBITRUM]: {
-<<<<<<< HEAD
-    '0xddadB5dca827f8d59000d610E456630695928660': 'aave-v3',
-=======
     '0xddadB5dca827f8d59000d610E456630695928660': {
       name: 'Aave V3',
       llamaKey: 'aave-v3',
@@ -56,10 +48,6 @@
       name: 'Aave V3',
       llamaKey: 'aave-v3',
     },
->>>>>>> 6c86a52a
-  },
-  [ChainId.OPTIMISM]: {
-    '0xB5BeccF2734c97221379a6C08B718D82023b1498': 'aave-v3',
   },
   [ChainId.OPTIMISM_GOERLI]: {
     '0xb08b4fc6b8b6cacd69d21f1c94d07fcd4753b5f1': {
@@ -77,7 +65,4 @@
       llamaKey: 'acryptos',
     },
   },
-  [ChainId.GNOSIS]: {
-    '0x63d20C47901f6CAe61aA3c19a21ED5f08F8c5112': 'agave',
-  },
 };