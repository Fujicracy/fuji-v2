import { BigNumber } from '@ethersproject/bignumber';
import { Signature } from '@ethersproject/bytes';
import { AddressZero } from '@ethersproject/constants';
import { TransactionRequest } from '@ethersproject/providers';
import { formatUnits } from '@ethersproject/units';
import { Call } from '@hovoh/ethcall';
import axios from 'axios';
import invariant from 'tiny-invariant';

import {
  CHAIN,
  COLLATERAL_LIST,
  CONNEXT_ROUTER_ADDRESS,
  DEBT_LIST,
  FUJI_ORACLE_ADDRESS,
  VAULT_LIST,
} from './constants';
import { Address, Currency, Token } from './entities';
import { BorrowingVault } from './entities/BorrowingVault';
import { ChainId, ChainType, RouterAction } from './enums';
<<<<<<< HEAD
import { encodeActionArgs } from './functions';
=======
import { batchLoad, encodeActionArgs } from './functions';
>>>>>>> 6c86a52a
import { Nxtp } from './Nxtp';
import { Previews } from './Previews';
import {
  ChainConfig,
  ChainConnectionDetails,
  PermitParams,
  RouterActionParams,
  RoutingStepDetails,
  VaultWithFinancials,
} from './types';
import {
  ConnextRouter__factory,
  FujiOracle__factory,
  ILendingProvider__factory,
} from './types/contracts';
import {
  GetLlamaAssetPoolsResponse,
  GetLlamaBorrowPoolsResponse,
  LlamaAssetPool,
  LlamaBorrowPool,
} from './types/LlamaResponses';

type AccountDetailsPerVault = {
  vault: BorrowingVault;
  depositBalance: BigNumber;
  borrowBalance: BigNumber;
  collateralPriceUSD: BigNumber;
  debtPriceUSD: BigNumber;
  depositApyBase: number;
  borrowApyBase: number;
};

export class Sdk {
  /**
   * Instance of Preview helper class.
   */
  previews: Previews;

  /**
   * ChainConfig object containing Infura and Alchemy ids that
   * are used to create JsonRpcProviders.
   */
  private _configParams: ChainConfig;

  constructor(config: ChainConfig) {
    this.previews = new Previews();
    this._configParams = config;

    Object.values(CHAIN).forEach((c) => c.setConnection(this._configParams));
  }

  /**
   * Static method to check for PERMIT_BORROW or PERMIT_WITHDRAW
   * in array of actions like [DEPOSIT, PERMIT_BORROW, BORROW, X_TRANSFER_WITH_CALL]
   *
   * @param params - array of actions
   */
  static needSignature(params: RouterActionParams[]): boolean {
    return !!params.find((p) => {
      if (p.action === RouterAction.X_TRANSFER_WITH_CALL) {
        return Sdk.needSignature(p.innerActions);
      }
      return (
        p.action === RouterAction.PERMIT_BORROW ||
        p.action === RouterAction.PERMIT_WITHDRAW
      );
    });
  }

  /**
   * Static method to find PERMIT_BORROW or PERMIT_WITHDRAW action.
   *
   * @param params - array of actions
   */
  static findPermitAction(
    params: RouterActionParams[]
  ): PermitParams | undefined {
    for (const p of params) {
      if (
        p.action === RouterAction.PERMIT_BORROW ||
        p.action === RouterAction.PERMIT_WITHDRAW
      )
        return p;
      if (p.action === RouterAction.X_TRANSFER_WITH_CALL) {
        return Sdk.findPermitAction(p.innerActions);
      }
    }

    return undefined;
  }

  /**
   * Retruns tokens that can be used as collateral on a specific chain.
   * Sets the connection of each token instance so that they are ready
   * to be used.
   *
   * @param chainId - ID of the chain
   */
  getCollateralForChain(chainId: ChainId): Token[] {
    return COLLATERAL_LIST[chainId].map((token: Token) =>
      token.setConnection(this._configParams)
    );
  }

  /**
   * Retruns rpc providers as connection details.
   *
   * @param chainId - ID of the chain
   */
  getConnectionFor(chainId: ChainId): ChainConnectionDetails {
    return CHAIN[chainId].setConnection(this._configParams)
      .connection as ChainConnectionDetails;
  }

  /**
   * Retruns tokens that can be borrowed on a specific chain.
   * Sets the connection of each token instance so that they are ready
   * to be used.
   *
   * @param chainId - ID of the chain
   */
  getDebtForChain(chainId: ChainId): Token[] {
    return DEBT_LIST[chainId].map((token: Token) =>
      token.setConnection(this._configParams)
    );
  }

  /**
   * Retruns the balance of account for a given currency,
   * both for native and token.
   *
   * @param currency - instance of {@link Currency}
   * @param account - user address, wrapped in {@link Address}
   */
  getBalanceFor(currency: Currency, account: Address): Promise<BigNumber> {
    return currency.setConnection(this._configParams).balanceOf(account);
  }

  /**
   * Retruns the allowance that an account has given to a router
   * for a given currency. If currency is native, it returns MaxUint256.
   *
   * @param currency - instance of {@link Currency}
   * @param account - user address, wrapped in {@link Address}
   */
  getAllowanceFor(currency: Currency, account: Address): Promise<BigNumber> {
    const router: Address = CONNEXT_ROUTER_ADDRESS[currency.chainId];
    return currency
      .setConnection(this._configParams)
      .allowance(account, router);
  }

  /**
   * Retruns the token balances of an address in a batch.
   * Throws an error if `chainId` is different from each `token.chainId`.
   *
   * @param tokens - array of {@link Token} from the same chain
   * @param account - user address, wrapped in {@link Address}
   * @param chainId - ID of the chain
   */
  getTokenBalancesFor(
    tokens: Token[],
    account: Address,
    chainId: ChainId
  ): Promise<BigNumber[]> {
    invariant(
      !tokens.find((t) => t.chainId !== chainId),
      'Token from a different chain!'
    );
    const { multicallRpcProvider } = this.getConnectionFor(chainId);
    const balances = tokens
      .map((token) => token.setConnection(this._configParams))
      .map(
        (token) =>
          token.multicallContract?.balanceOf(account.value) as Call<BigNumber>
      );

    return multicallRpcProvider.all(balances);
  }

  /**
   * Retruns details for all vaults on all chains for a given account.
   *
   * @remarks
   * `depositApyBase` and `borrowApyBase` are returned in %,
   * `collateralPriceUSD` and `debtPriceUSD` have to be formatted
   * with their respective token decimals.
   *
   * @param account - {@link Account} for the user
   * @param chainType - for what chain types to query
   */
  async getAllAccountDetailsPerVaultFor(
    account: Address,
    chainType: ChainType = ChainType.MAINNET
  ): Promise<AccountDetailsPerVault[]> {
    // { vault, depositBalance, borrowBalance, collateralPriceUSD, debtPriceUSD, depositApyBase, borrowApyBase }
    const res: AccountDetailsPerVault[] = [];

    const chains = Object.values(CHAIN)
      .filter((c) => c.chainType === chainType && c.isDeployed)
      .map((c) => c.setConnection(this._configParams));

    for (const chain of chains) {
      const chainId = chain.chainId;
      const vaults = VAULT_LIST[chainId].map((v) =>
        v.setConnection(this._configParams)
      );
      const { multicallRpcProvider } = this.getConnectionFor(chainId);
      const oracle = FujiOracle__factory.multicall(
        FUJI_ORACLE_ADDRESS[chainId].value
      );

      const firstBatch: Call<BigNumber | string>[] = [];
      vaults.forEach((v) => {
        firstBatch.push(
          v.multicallContract?.balanceOfAsset(account.value) as Call<BigNumber>,
          v.multicallContract?.balanceOfDebt(account.value) as Call<BigNumber>,
          v.multicallContract?.activeProvider() as Call<string>,
          oracle.getPriceOf(
            v.collateral.address.value,
            AddressZero,
            v.collateral.decimals
          ),
          oracle.getPriceOf(v.debt.address.value, AddressZero, v.debt.decimals)
        );
      });
      const firstBatchResults = await multicallRpcProvider.all(firstBatch);

      const secondBatch: Call<BigNumber>[] = [];
      vaults.forEach((v, i) => {
        // multiply by 5 becasue there 5 calls per vault in the firstBatch
        const activeProvider = firstBatchResults[5 * i + 2] as string;
        secondBatch.push(
          ILendingProvider__factory.multicall(activeProvider).getDepositRateFor(
            v.address.value
          ),
          ILendingProvider__factory.multicall(activeProvider).getBorrowRateFor(
            v.address.value
          )
        );
      });
      const secondBatchResults = await multicallRpcProvider.all(secondBatch);

      vaults.forEach((vault, i) => {
        // multiply by 2 becasue there 2 calls per vault in the firstBatch
        const depositRate = secondBatchResults[2 * i].toString();
        const borrowRate = secondBatchResults[2 * i + 1].toString();
        res.push({
          vault,
          depositBalance: firstBatchResults[5 * i] as BigNumber,
          borrowBalance: firstBatchResults[5 * i + 1] as BigNumber,
          collateralPriceUSD: firstBatchResults[5 * i + 3] as BigNumber,
          debtPriceUSD: firstBatchResults[5 * i + 4] as BigNumber,
          depositApyBase: parseFloat(formatUnits(depositRate, 27)) * 100,
          borrowApyBase: parseFloat(formatUnits(borrowRate, 27)) * 100,
        });
      });
    }

    return res;
  }

  /**
   * Retruns all vaults.
   *
   * @param chainType - for type of chains: mainnet or testnet
   *
   */
  getAllBorrowingVaults(
    chainType: ChainType = ChainType.MAINNET
  ): BorrowingVault[] {
<<<<<<< HEAD
    return this._getAllVaults(chainType);
=======
    const vaults = [];
    const chains = Object.values(CHAIN).filter(
      (c) => c.chainType === chainType
    );

    for (const chain of chains) {
      vaults.push(...VAULT_LIST[chain.chainId]);
    }

    return vaults.map((v) => v.setConnection(this._configParams));
>>>>>>> 6c86a52a
  }

  /**
   * Retruns all vaults with financial data such as base deposit APRs and
   * base borrow APRs fetched on-chain.
   *
   * @remarks
   * This methods serves to pre-fetch and loads only partially the financials.
   * It's recommended to call afterwards "getLlamaFinancials()".
   *
   * @param account - {@link Address} for the user
   * @param chainType - for type of chains: mainnet or testnet
   */
  async getBorrowingVaultsFinancials(
    account?: Address,
    chainType: ChainType = ChainType.MAINNET
  ): Promise<VaultWithFinancials[]> {
    const res: VaultWithFinancials[] = [];
    const chains = Object.values(CHAIN)
      .filter((c) => c.chainType === chainType && c.isDeployed)
      .map((c) => c.setConnection(this._configParams));

    for (const chain of chains) {
      const chainId = chain.chainId;
      const vaults = VAULT_LIST[chainId].map((v) =>
        v.setConnection(this._configParams)
      );
      const v = await batchLoad(vaults, account, chain);
      res.push(...v);
    }

    return res;
  }

  /**
   * Retruns all vaults with the whole financial data
   * loaded from DefiLlama API.
   *
   * @remarks
   * This data is fetched from DefiLlama API and it can take
   * longer than expected to get loaded. Their API is considered being in a
<<<<<<< HEAD
   * "experimental" mode and might be unstable. This method can return `void`
   * which indicates a problem with DefiLlama API. In that case, client should
   * fetch for each vault borrow and deposit APY manually.
   *
   * @param chainType - for type of chains: mainnet or testnet
   */
  async getAllVaultsWithFinancials(
    chainType: ChainType = ChainType.MAINNET
  ): Promise<BorrowingVaultWithFinancials[] | void> {
    const vaults = this._getAllVaults(chainType);

    // TODO: inefficient when there will be many vaults
    await Promise.all(vaults.map((v) => v.preLoad()));

    const providers = vaults.map((v) => v.activeProvider) as string[];

=======
   * "experimental" mode and might be unstable.
   *
   * @param vaults - returned value from "getAllVaultsWithFinancials()"
   */
  async getLlamaFinancials(
    vaults: VaultWithFinancials[]
  ): Promise<VaultWithFinancials[]> {
>>>>>>> 6c86a52a
    // fetch from DefiLlama
    const { defillamaproxy } = this._configParams;
    const uri = {
      lendBorrow: defillamaproxy
        ? defillamaproxy + 'lendBorrow'
        : 'https://yields.llama.fi/lendBorrow',
      pools: defillamaproxy
        ? defillamaproxy + 'pools'
        : 'https://yields.llama.fi/pools',
    };
    try {
      const [borrows, pools] = await Promise.all([
        axios
          .get<GetLlamaBorrowPoolsResponse>(uri.lendBorrow)
          .then(({ data }) => data),
        axios
          .get<GetLlamaAssetPoolsResponse>(uri.pools)
          .then(({ data }) => data.data),
      ]);

      return vaults.map((vault) =>
        this._getFinancialsFor(vault, pools, borrows)
      );
    } catch (e) {
      if (axios.isAxiosError(e)) {
        console.error(`DefiLlama API call failed with a message: ${e.message}`);
      } else {
        console.error('DefiLlama API call failed with an unexpected error!');
      }
    }

    return vaults;
  }

  /**
   * Retruns all vaults for a given combination of tokens and sets a connection for each of them.
   *
   * @remarks
   * The vaults are sorted after checks of the lowest borrow rate for the debt token.
   * If collateral and debt tokens are on the same chain, we privilage the vault
   * on the same chain even though it has a lowest borrow rate.
   *
   * @param collateral - collateral instance of {@link Token}
   * @param debt - debt instance of {@link Token}
   */
  async getBorrowingVaultsFor(
    collateral: Token,
    debt: Token
  ): Promise<BorrowingVault[]> {
    // TODO: sort by safety rating too
    // find all vaults with this pair
    const vaults = this._findVaultsByTokens(collateral, debt).map(
      (v: BorrowingVault) => v.setConnection(this._configParams)
    );

    const rates = await Promise.all(vaults.map((v) => v.getBorrowRate()));

    // and sort them by borrow rate
    const sorted = vaults
      .map((vault, i) => ({ vault, rate: rates[i] }))
      .sort((a, b) => (a.rate.lte(b.rate) ? -1 : 0))
      .map(({ vault }) => vault);

    if (collateral.chainId === debt.chainId) {
      // sort again to privilege vaults on the same chain
      sorted.sort((a) =>
        a.collateral.chainId === collateral.chainId ? -1 : 0
      );
    }

    return sorted;
  }

  /**
   * Prepares and returns the request to be passed to ethers.sendTransaction
   *
   * @remarks
   * It's recommended to obtain `actionParams` from this.previewDepositAndBorrow.
   * If there are any permit action, they have to be signed.
   *
   * @param actionParams - vault instance on which we want to open a position
   * @param srcChainId - ID of the chain from which the tx gets init
   * @param account - user address, wrapped in {@link Address}
   * @param signature - a signiture for the permit action (optional)
   */
  getTxDetails(
    actionParams: RouterActionParams[],
    srcChainId: ChainId,
    account: Address,
    signature?: Signature
  ): TransactionRequest {
    // dummy copy actionParams because of the immutabiltiy of Immer
    const _actionParams = actionParams.map((a) => ({ ...a }));
    const permitAction = Sdk.findPermitAction(_actionParams);

    if (permitAction && signature) {
      permitAction.v = signature.v;
      permitAction.r = signature.r;
      permitAction.s = signature.s;
    } else if (permitAction && !signature) {
      invariant(true, 'You need to sign the permit action first!');
    } else if (!permitAction && signature) {
      invariant(true, 'No permit action although there is a signature!');
    }

    const actions = _actionParams.map(({ action }) => BigNumber.from(action));
    const args = _actionParams.map(encodeActionArgs);
    const callData =
      ConnextRouter__factory.createInterface().encodeFunctionData('xBundle', [
        actions,
        args,
      ]);

    return {
      from: account.value,
      to: CONNEXT_ROUTER_ADDRESS[srcChainId].value,
      data: callData,
      chainId: srcChainId,
    };
  }

  /**
   * Based on the `steps` tracks the tx status and resolves with txHash.
   *
   * @param transactionHash - hash of the tx on the source chain.
   * @param steps - array of the steps obtained from `sdk.previews.METHOD`.
   */
  async watchTxStatus(
    transactionHash: string,
    steps: RoutingStepDetails[]
  ): Promise<RoutingStepDetails[]> {
    const srcChainId = steps[0].chainId;
    const chainType = CHAIN[srcChainId].chainType;
    const transferId = await this.getTransferId(srcChainId, transactionHash);

    const srcTxHash = Promise.resolve(transactionHash);
    const destTxHash = this.getDestTxHash(transferId ?? '', chainType);

    return steps.map((step) => ({
      ...step,
      txHash: step.chainId === srcChainId ? srcTxHash : destTxHash,
    }));
  }

  /**
   * Gets ID of the transfer attributed by Connext.
   *
   * @param chainId - ID of the chain where the tx gets initiated.
   * @param transactionHash - hash of the tx on the source chain.
   */
  async getTransferId(
    chainId: ChainId,
    transactionHash: string
  ): Promise<string | undefined> {
    const { rpcProvider } = this.getConnectionFor(chainId);
    const receipt = await rpcProvider.getTransactionReceipt(transactionHash);
    invariant(
      !!receipt,
      `Receipt not valid from tx with hash ${transactionHash}`
    );
    const blockHash = receipt.blockHash;
    const srcContract = ConnextRouter__factory.connect(
      CONNEXT_ROUTER_ADDRESS[chainId].value,
      rpcProvider
    );
    const events = await srcContract.queryFilter(
      srcContract.filters.XCalled(),
      blockHash
    );
    let transferId;
    for (const event of events.filter(
      (e) => e.transactionHash == transactionHash
    )) {
      transferId = event.args[0];
    }
    return transferId;
  }

  /**
   * Resolves with the tx hash on the destination chain,
   * once the destination tx gets executed.
   * `transferId` can be obtained from `sdk.getTransferId`.
   *
   * @param transferId - transfer ID according to Connext numenclature.
   * @param chainType - type of the chain: testnet or mainnet.
   */
  getDestTxHash(
    transferId: string,
    chainType: ChainType = ChainType.MAINNET
  ): Promise<string> {
    const chainStr = chainType === ChainType.MAINNET ? 'mainnet' : 'testnet';
    return new Promise((resolve) => {
      const apiCall = () =>
        axios.get(
<<<<<<< HEAD
          `https://postgrest.${chainStr}.connext.ninja/transfers?transfer_id=eq.${transferId}&select=status,execute_transaction_hash`
=======
          `https://postgrest.${chainStr}.connext.ninja/transfers?transfer_id=eq.${transferId}&select=status,xcall_transaction_hash`
>>>>>>> 6c86a52a
        );

      const interval = () => {
        apiCall()
          .then(({ data }) => {
            if (data.length > 0 && data[0].xcall_transaction_hash)
              resolve(data[0].xcall_transaction_hash);
            else setTimeout(interval, 2000);
          })
          .catch((err) => console.error(err));
      };

      interval();
    });
  }

  /**
   * Estimates the fee to be paid to a destination chain relayer
   * for the tx to get settled.
   *
   * @param srcChainId - ID of the source chain.
   * @param destChainId - ID of the destination chain.
   */
  async estimateRelayerFee(
    srcChainId: ChainId,
    destChainId: ChainId
  ): Promise<BigNumber> {
    const nxtp = await Nxtp.getOrCreate();

    const srcDomain = CHAIN[srcChainId].connextDomain;
    const destDomain = CHAIN[destChainId].connextDomain;
    invariant(
      srcDomain && destDomain,
      'Estimaing fee for an unsupported by Connext chain!'
    );

    return nxtp.base.estimateRelayerFee({
      originDomain: String(srcDomain),
      destinationDomain: String(destDomain),
    });
  }

  private _findVaultsByTokens(
    collateral: Token,
    debt: Token
  ): BorrowingVault[] {
    const collateralSym = collateral.symbol;
    const debtSym = debt.symbol;

    const chains = [collateral.chainId, debt.chainId];

    return Object.entries(VAULT_LIST)
      .map(([, list]) => list)
      .reduce((acc, list) => {
        const vaults = list
          .filter(
            (v: BorrowingVault) =>
              chains.includes(v.collateral.chainId) ||
              chains.includes(v.debt.chainId)
          )
          .filter(
            (v: BorrowingVault) =>
              v.collateral.symbol === collateralSym && v.debt.symbol === debtSym
          );
        return [...acc, ...vaults];
      }, []);
  }

<<<<<<< HEAD
  private _getAllVaults(chainType: ChainType): BorrowingVault[] {
    const vaults = [];
    const chains = Object.values(CHAIN).filter(
      (c) => c.chainType === chainType
    );

    for (const chain of chains) {
      vaults.push(...VAULT_LIST[chain.chainId]);
    }

    return vaults.map((v) => v.setConnection(this._configParams));
  }

=======
>>>>>>> 6c86a52a
  private _getFinancialsFor(
    v: VaultWithFinancials,
    pools: LlamaAssetPool[],
    borrows: LlamaBorrowPool[]
  ): VaultWithFinancials {
    const chain = CHAIN[v.vault.chainId].llamaKey;
    const project = v.activeProvider.llamaKey;
    const collateralSym = v.vault.collateral.symbol;
    const debtSym = v.vault.debt.symbol;

    const borrowPool = pools.find(
      (p: LlamaAssetPool) =>
        p.chain === chain && p.project === project && p.symbol === debtSym
    );

    let borrowData;
    if (borrowPool) {
      borrowData = borrows.find(
        (b: LlamaBorrowPool) => b.pool === borrowPool.pool
      );
    }

    const depositData = pools.find(
      (p: LlamaAssetPool) =>
        p.chain === chain && p.project === project && p.symbol === collateralSym
    );

    return {
      ...v,
      activeProvider: {
        ...v.activeProvider,
        depositAprReward: depositData?.apyReward,
        depositRewardTokens: depositData?.rewardTokens,
        borrowAprReward: borrowData?.apyRewardBorrow,
        borrowRewardTokens: borrowData?.rewardTokens,
        availableToBorrowUSD: borrowData
          ? borrowData.totalSupplyUsd - borrowData.totalBorrowUsd
          : undefined,
      },
    };
  }
}<|MERGE_RESOLUTION|>--- conflicted
+++ resolved
@@ -1,8 +1,6 @@
 import { BigNumber } from '@ethersproject/bignumber';
 import { Signature } from '@ethersproject/bytes';
-import { AddressZero } from '@ethersproject/constants';
 import { TransactionRequest } from '@ethersproject/providers';
-import { formatUnits } from '@ethersproject/units';
 import { Call } from '@hovoh/ethcall';
 import axios from 'axios';
 import invariant from 'tiny-invariant';
@@ -12,17 +10,12 @@
   COLLATERAL_LIST,
   CONNEXT_ROUTER_ADDRESS,
   DEBT_LIST,
-  FUJI_ORACLE_ADDRESS,
   VAULT_LIST,
 } from './constants';
 import { Address, Currency, Token } from './entities';
 import { BorrowingVault } from './entities/BorrowingVault';
 import { ChainId, ChainType, RouterAction } from './enums';
-<<<<<<< HEAD
-import { encodeActionArgs } from './functions';
-=======
 import { batchLoad, encodeActionArgs } from './functions';
->>>>>>> 6c86a52a
 import { Nxtp } from './Nxtp';
 import { Previews } from './Previews';
 import {
@@ -33,27 +26,13 @@
   RoutingStepDetails,
   VaultWithFinancials,
 } from './types';
-import {
-  ConnextRouter__factory,
-  FujiOracle__factory,
-  ILendingProvider__factory,
-} from './types/contracts';
+import { ConnextRouter__factory } from './types/contracts';
 import {
   GetLlamaAssetPoolsResponse,
   GetLlamaBorrowPoolsResponse,
   LlamaAssetPool,
   LlamaBorrowPool,
 } from './types/LlamaResponses';
-
-type AccountDetailsPerVault = {
-  vault: BorrowingVault;
-  depositBalance: BigNumber;
-  borrowBalance: BigNumber;
-  collateralPriceUSD: BigNumber;
-  debtPriceUSD: BigNumber;
-  depositApyBase: number;
-  borrowApyBase: number;
-};
 
 export class Sdk {
   /**
@@ -204,88 +183,6 @@
   }
 
   /**
-   * Retruns details for all vaults on all chains for a given account.
-   *
-   * @remarks
-   * `depositApyBase` and `borrowApyBase` are returned in %,
-   * `collateralPriceUSD` and `debtPriceUSD` have to be formatted
-   * with their respective token decimals.
-   *
-   * @param account - {@link Account} for the user
-   * @param chainType - for what chain types to query
-   */
-  async getAllAccountDetailsPerVaultFor(
-    account: Address,
-    chainType: ChainType = ChainType.MAINNET
-  ): Promise<AccountDetailsPerVault[]> {
-    // { vault, depositBalance, borrowBalance, collateralPriceUSD, debtPriceUSD, depositApyBase, borrowApyBase }
-    const res: AccountDetailsPerVault[] = [];
-
-    const chains = Object.values(CHAIN)
-      .filter((c) => c.chainType === chainType && c.isDeployed)
-      .map((c) => c.setConnection(this._configParams));
-
-    for (const chain of chains) {
-      const chainId = chain.chainId;
-      const vaults = VAULT_LIST[chainId].map((v) =>
-        v.setConnection(this._configParams)
-      );
-      const { multicallRpcProvider } = this.getConnectionFor(chainId);
-      const oracle = FujiOracle__factory.multicall(
-        FUJI_ORACLE_ADDRESS[chainId].value
-      );
-
-      const firstBatch: Call<BigNumber | string>[] = [];
-      vaults.forEach((v) => {
-        firstBatch.push(
-          v.multicallContract?.balanceOfAsset(account.value) as Call<BigNumber>,
-          v.multicallContract?.balanceOfDebt(account.value) as Call<BigNumber>,
-          v.multicallContract?.activeProvider() as Call<string>,
-          oracle.getPriceOf(
-            v.collateral.address.value,
-            AddressZero,
-            v.collateral.decimals
-          ),
-          oracle.getPriceOf(v.debt.address.value, AddressZero, v.debt.decimals)
-        );
-      });
-      const firstBatchResults = await multicallRpcProvider.all(firstBatch);
-
-      const secondBatch: Call<BigNumber>[] = [];
-      vaults.forEach((v, i) => {
-        // multiply by 5 becasue there 5 calls per vault in the firstBatch
-        const activeProvider = firstBatchResults[5 * i + 2] as string;
-        secondBatch.push(
-          ILendingProvider__factory.multicall(activeProvider).getDepositRateFor(
-            v.address.value
-          ),
-          ILendingProvider__factory.multicall(activeProvider).getBorrowRateFor(
-            v.address.value
-          )
-        );
-      });
-      const secondBatchResults = await multicallRpcProvider.all(secondBatch);
-
-      vaults.forEach((vault, i) => {
-        // multiply by 2 becasue there 2 calls per vault in the firstBatch
-        const depositRate = secondBatchResults[2 * i].toString();
-        const borrowRate = secondBatchResults[2 * i + 1].toString();
-        res.push({
-          vault,
-          depositBalance: firstBatchResults[5 * i] as BigNumber,
-          borrowBalance: firstBatchResults[5 * i + 1] as BigNumber,
-          collateralPriceUSD: firstBatchResults[5 * i + 3] as BigNumber,
-          debtPriceUSD: firstBatchResults[5 * i + 4] as BigNumber,
-          depositApyBase: parseFloat(formatUnits(depositRate, 27)) * 100,
-          borrowApyBase: parseFloat(formatUnits(borrowRate, 27)) * 100,
-        });
-      });
-    }
-
-    return res;
-  }
-
-  /**
    * Retruns all vaults.
    *
    * @param chainType - for type of chains: mainnet or testnet
@@ -294,9 +191,6 @@
   getAllBorrowingVaults(
     chainType: ChainType = ChainType.MAINNET
   ): BorrowingVault[] {
-<<<<<<< HEAD
-    return this._getAllVaults(chainType);
-=======
     const vaults = [];
     const chains = Object.values(CHAIN).filter(
       (c) => c.chainType === chainType
@@ -307,7 +201,6 @@
     }
 
     return vaults.map((v) => v.setConnection(this._configParams));
->>>>>>> 6c86a52a
   }
 
   /**
@@ -349,24 +242,6 @@
    * @remarks
    * This data is fetched from DefiLlama API and it can take
    * longer than expected to get loaded. Their API is considered being in a
-<<<<<<< HEAD
-   * "experimental" mode and might be unstable. This method can return `void`
-   * which indicates a problem with DefiLlama API. In that case, client should
-   * fetch for each vault borrow and deposit APY manually.
-   *
-   * @param chainType - for type of chains: mainnet or testnet
-   */
-  async getAllVaultsWithFinancials(
-    chainType: ChainType = ChainType.MAINNET
-  ): Promise<BorrowingVaultWithFinancials[] | void> {
-    const vaults = this._getAllVaults(chainType);
-
-    // TODO: inefficient when there will be many vaults
-    await Promise.all(vaults.map((v) => v.preLoad()));
-
-    const providers = vaults.map((v) => v.activeProvider) as string[];
-
-=======
    * "experimental" mode and might be unstable.
    *
    * @param vaults - returned value from "getAllVaultsWithFinancials()"
@@ -374,7 +249,6 @@
   async getLlamaFinancials(
     vaults: VaultWithFinancials[]
   ): Promise<VaultWithFinancials[]> {
->>>>>>> 6c86a52a
     // fetch from DefiLlama
     const { defillamaproxy } = this._configParams;
     const uri = {
@@ -569,11 +443,7 @@
     return new Promise((resolve) => {
       const apiCall = () =>
         axios.get(
-<<<<<<< HEAD
-          `https://postgrest.${chainStr}.connext.ninja/transfers?transfer_id=eq.${transferId}&select=status,execute_transaction_hash`
-=======
           `https://postgrest.${chainStr}.connext.ninja/transfers?transfer_id=eq.${transferId}&select=status,xcall_transaction_hash`
->>>>>>> 6c86a52a
         );
 
       const interval = () => {
@@ -642,22 +512,6 @@
       }, []);
   }
 
-<<<<<<< HEAD
-  private _getAllVaults(chainType: ChainType): BorrowingVault[] {
-    const vaults = [];
-    const chains = Object.values(CHAIN).filter(
-      (c) => c.chainType === chainType
-    );
-
-    for (const chain of chains) {
-      vaults.push(...VAULT_LIST[chain.chainId]);
-    }
-
-    return vaults.map((v) => v.setConnection(this._configParams));
-  }
-
-=======
->>>>>>> 6c86a52a
   private _getFinancialsFor(
     v: VaultWithFinancials,
     pools: LlamaAssetPool[],
