--- conflicted
+++ resolved
@@ -2,11 +2,7 @@
   StaticJsonRpcProvider,
   WebSocketProvider,
 } from '@ethersproject/providers';
-<<<<<<< HEAD
 import { IMulticallProvider, initSyncMulticallProvider } from '@hovoh/ethcall';
-import invariant from 'tiny-invariant';
-=======
->>>>>>> 1d83acf1
 
 import {
   ALCHEMY_WSS_URL,
