<<<<<<< HEAD
# CrossFuji
=======
# Fuji v2
>>>>>>> cec4c10c
Cross-chain Lending Aggregator

- [Fuji v2](#fuji-v2)
  - [Quickstart](#quickstart)
  - [Code style](#code-style)

## Quickstart

1. Clone repository with the following command:

`git clone --recurse-submodules https://github.com/Fujicracy/x-fuji`  

**Note:** The 'protocol' workspace in this monorepo uses [Git Submodules](https://git-scm.com/book/en/v2/Git-Tools-Submodules).

2. Install **Foundry**

You can find the instructions [here](https://book.getfoundry.sh/getting-started/installation).

## Code style

- Solidity

We are using Foundry built-in formatter ([more details here](https://book.getfoundry.sh/reference/config?highlight=format#formatter)). We have configured [husky](https://typicode.github.io/husky/#/) so that it runs before every commit.

- Commit messages

We want to establish rules over how our git commit messages can be formatted. This leads to more readable messages that are easy to follow when looking through the project history. Check conventions [here](https://www.conventionalcommits.org/en/v1.0.0/#summary). In general the pattern mostly looks like this:

```
type(scope?): subject  #scope is optional; multiple scopes are supported (current delimiter options: "/", "\" and ",")
```

- Frontend / formatting

We use [eslint](https://eslint.org/) alongside with [prettier](https://prettier.io/) to format our code.

Every time you commit files, they are automatically formatted thanks to hysky (pre commit hooks), but you may want to enable it in your editor, this way every time you save it'll format it.

To do it in visual code:
1. Install ESlint extension
2. Install Prettier extension
3. Change default formatter and choose "prettier" as default
4. (optionnal) Enable "format on save"

If you use another editor feel free to add it in this doc.<|MERGE_RESOLUTION|>--- conflicted
+++ resolved
@@ -1,8 +1,4 @@
-<<<<<<< HEAD
-# CrossFuji
-=======
 # Fuji v2
->>>>>>> cec4c10c
 Cross-chain Lending Aggregator
 
 - [Fuji v2](#fuji-v2)
